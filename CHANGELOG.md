# OfficeDevPnP.Sites.Core Changelog

*Please do not commit changes to this file, it is maintained by the repo owner.*

All notable changes to this project will be documented in this file.

The format is based on [Keep a Changelog](http://keepachangelog.com/en/1.0.0/).
## [2.26.1805.0 - Unreleased]

### Added

- Added support to auto populate the BannerImageUrl and Description fields during save of a client side page based on the found web parts and text parts on the page
- Added support for client side page header configuration (no header, header with image, default header)
- Added ClientSidePage Title support in the provisioning engine.
- Added CommentsOnSitePagesDisabled property on web settings element in the provisioning engine.
- Added support for StorageEntities to the Tenant element in the Provisioning Engine. The user applying the template needs appropriate access rights to the tenant scoped App Catalog.
- Added SiteScripts and SiteDesigns elements to the Tenant element in the Provisioning Engine. The user applying the template needs to be tenant administrator.
- Added HubSiteUrl to the WebSettings element for the Provisioning Engine. The user applying the template needs to be tenant administrator.
- Added {SiteScriptId:[script title]} and {SiteDesignId:[design title]} tokens to the provisioning engine. This will only work if the user applying the template is tenant administrator.
- Added {StorageEntityValue:[key]} token to retrieve values from tenant level or (when applicable) site collection level. If a key is present at site collection level this value will take preference over the one from tenant level, following the behavior of the CSOM APIs.
- Added support for loading the classification of a unified group.
- Added GetPrincipalUniqueRoleAssignments web extension method. Get all unique role assignments for a user or a group in a web object and all its descendents down to document or list item level.
- Added support for SystemUpdate of taxonomy fields on list extension and item extension methods.
- Added support for using the ClientWebPart client side web part to host "classic" SharePoint Add-ins on client side pages
<<<<<<< HEAD
- Added support for new schema v.2018-05
- Added support for Web API Permission in schema v.2018-05
- Schema v.2018-05 is now the default schema for the PnP Provisioning Engine
=======
- Added support for new schema v.2018-05 ==> 2018-05 is the new default schema
- Added async extension methods for feature handling and property retrieval [baywet]
- Added extension methods to better support property handling on lists [gautamdsheth]
- Added support for the implementation of the provisioning of dependent lookups fields [stevebeauge]
>>>>>>> 736d6114

### Changed
- Fixed typo in TimeZone enum, and obsoleted incorrect value [gautamdsheth]
- Web hook server notification url in the provisioning engine now supports tokens [krzysztofziemacki]
- Fixed the setting of the page layout [TheJeffer] 
- Improved detection and configuration of the specific client side web part data version
- Allow webhooks expiration to be updated without specifying the original web hook notification url [tavikukko]
- Fixed detecting of "The object specified does not belong to a list" error in the SetFileProperties extension method [Ralmenar]
- Using ResourcePath.FromDecodedUrl to handle reading files and folders with special characters [gautamdsheth]
- Fix async handling calling ClientSidePage.AvailableClientSideComponents [OliverZeiser]

### Deprecated

## [2.25.1804.0 - April 2018 release]

### Added

- Added async external sharing extension methods [baywet]
- Added ProvisionFieldsToSubWebs option to ProvisioningTemplateApplyingInformation class [jensotto]
- Addition of PnPCore.Tests project for testing of the PnPCore .Net Standard 2.0 library
- Added Scope parameter to ALM Manager methods allowing you to perform application lifecycle management tasks to the site collection scoped app catalog.

### Changed

- Added support for CDN Elements in Provisioning Engine
- Support for FullBleed configuration for adding web parts in "Full Width column" section [OliverZeiser]
- Improvements to ExecuteQueryRetryAsync [OliverZeiser, biste5]
- Improvements to support provisioning engine to be called from non console applications
- Better support for async methods, avoiding deadlocks
- Updated spelling across various files [fowl2]
- Refactored ObjectListHandler [stevebeauge]

### Deprecated

## [2.24.1803.0 - March 2018 release]

### Added

- Added ExecuteQueryRetryAsync method [baywet and SharePointRadi]
- Added EnsureLabel extension method to the taxonomy extensions [paulpascha]
- Added SetDefaultContentType extension methods on List objects. Notice that this method behaves different from the deprecated SetDefaultContentTypeToList method. See the Deprecated section.
- Added AliasExistsAsync extension method to verify if an Office 365 Group alias is available for use
- Added support for taxonomy fields in DataRows at the provisioning engine level. [jensotto]
- Added support for updating owners and members of an Office 365 Group.
- Added support for TermStore DefaultLanguage when retrieving or adding a term. [stevebeauge]
- Added support for getting apps by title [gautamdsheth]
- Added .NET 2.0 Standard project to allow cross-platform use of the PnP Sites Core library

### Changed

- Improved test reliability by scoping out tests that should not execute during app-only test runs
- Correctly set the lookup list for fields of type User [pschaeflein]
- Don't tokenize ~sitecollection in web parts XML [paulpascha]
- Updated base templates for March 2018 release
- Fix #1585 - Correctly handle Overwrite=false with the new pre-create of pages
- TimerJob framework reliability improvements (avoid breaking when clientcontext could not be obtained)
- Fix #1595 - Fixed provisioning issue when the AppCatalog is missing. [gautamdsheth]
- Updated DataRow handler in provisioning engine to not update readonly fields, and to allow for emptying fields by leaving the element value empty of a DataValue element.
- Support extraction of "empty" client side pages when using an extensibility provider that extracts more than the default home page
- Improved detection of illegal characters in folder and file names [aslanovsergey]
- Fix #1509 - Role inheritance can be broken when site security is specified with BreakRoleInheritance set to true without additional RoleAssignments specified [paulpascha]
- Commenting can be enabled/disabled on home page via the ClientSidePages object handler
- RoleDefinitions are now parsed in the SiteSecurity object handler
- WebHook provisioning errors will not stop the provisioning process
- Improved list content type handling [jensotto]
- Exclude ComposedLook handler processing for NoScript sites
- Improved detection of App-Only to support weblogin based use
- SiteName and SiteTitle token updates [jensotto]
- Fix #1059 - SharePoint 2013 on premise issues with ApplyProvisioningTemplate when publishing activated
- Switched to CSOM version 7414.1200
- Groupify method supports the "keep existing homepage" scenario
- Fixed behavior while adding/updating datarows with the Provisioning Engine [craig-blowfield]

### Deprecated

- Marked SetDefaultContentTypeToList extensions methods on List and Web objects as deprecated. This method has some flaws. It was possible to use the ID of a content type at site level to set as a default content type in the list, IF a content type in that list was inheriting from the parent content type. The new method requires you to specify the actual content type that is associated with the list. It will not work to specify a parent content type id.<|MERGE_RESOLUTION|>--- conflicted
+++ resolved
@@ -22,16 +22,12 @@
 - Added GetPrincipalUniqueRoleAssignments web extension method. Get all unique role assignments for a user or a group in a web object and all its descendents down to document or list item level.
 - Added support for SystemUpdate of taxonomy fields on list extension and item extension methods.
 - Added support for using the ClientWebPart client side web part to host "classic" SharePoint Add-ins on client side pages
-<<<<<<< HEAD
 - Added support for new schema v.2018-05
 - Added support for Web API Permission in schema v.2018-05
-- Schema v.2018-05 is now the default schema for the PnP Provisioning Engine
-=======
 - Added support for new schema v.2018-05 ==> 2018-05 is the new default schema
 - Added async extension methods for feature handling and property retrieval [baywet]
 - Added extension methods to better support property handling on lists [gautamdsheth]
 - Added support for the implementation of the provisioning of dependent lookups fields [stevebeauge]
->>>>>>> 736d6114
 
 ### Changed
 - Fixed typo in TimeZone enum, and obsoleted incorrect value [gautamdsheth]
