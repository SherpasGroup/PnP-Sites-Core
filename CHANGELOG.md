--- conflicted
+++ resolved
@@ -21,12 +21,9 @@
 - LoginNames are compared case insensitive [tmeckel]
 - Allow to create a CustomAction to a ListInstance without specifying a valid XML for the CommandUIExtension [tmeckel]
 - Don't create a custom sort order for the HashTags TermSet [tmeckel]
-<<<<<<< HEAD
-- Refactored objectterms and objectenant handler to support provisioning hierarchies.
-=======
 - Use topological sort to order groups before creating them [tmeckel]
 - Don't process web hook assignments without having a valid URL [phawrylak]
->>>>>>> 9b8adcab
+- Refactored objectterms and objectenant handler to support provisioning hierarchies.
 
 ### Deprecated
 
