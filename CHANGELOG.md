# OfficeDevPnP.Sites.Core Changelog

*Please do not commit changes to this file, it is maintained by the repo owner.*

All notable changes to this project will be documented in this file.

The format is based on [Keep a Changelog](http://keepachangelog.com/en/1.0.0/).

## [3.9.1905.0 - unreleased]

### Added

- Support to export terms with a specific lcid in TaxonomyExtensions.ExportTermSet
- Support for new page header and section backgrounds in the modern client side page provisioning [NicolajHedeager]
- Support for provisioning client side page templates
- Support for Provisioning Schema 201903
- Support for provisioning Microsoft Teams
- Support for provisioning Site Header settings
- Support for provisioning Site Footer links 
- New PnPProvisioningContext object for security scope management
- New tenant extension method (tenant.EnableCommSite) to to convert the root site collection of a tenant into a communication site
- Added support to extract and provision list propertybag entries #2201 [patrikhellgren]

### Changed

- Added support to apply an OOTB theme using web.ApplyTheme() [gautamdsheth]
- Added support for setting owners and hubsite id in GroupifySite [gautamdsheth]
- Allow fileuniqueid in NavigationNodes for Group OneNote Url #2150 [czullu]
- fixing client side page existence check sometimes flags page as existing although it isn't #2185 [heinrich-ulbricht]
- Fix loading of ClientSidePage contents if CanvasContent1 property is empty #2199 [heinrich-ulbricht]
- Adding test for saving and loading of ClientSidePage header #2198 [heinrich-ulbricht]
- Fix: conflict when provisioning client side pages with headers #2208 [heinrich-ulbricht]
- Fix: fix for GlobalNavigation serialization in Provisioning Schema #2210 [patrikhellgren]
- Fix: Handling of re-used terms #2176 [heinrich-ulbricht ]
<<<<<<< HEAD
- Fix: Removing SP groups from role assignments in PnP templates
=======
- Fix: fixes to the serialization engine #2214 [s-KaiNet]
>>>>>>> 92e54296

## [3.8.1904.0 - April 2019 release]

### Added

- Export and import client side web parts with dynamic data connections #2120 [YannickRe]
- Added SyncToTeams method on the app ALM manager to synchronize an SPFX solution to the Microsoft Teams App Catalog
- Extension method IsCommunicationSite for Site objects

### Changed

- Fix: TokenParser to resolve tokens directly following each other {hosturl}{site} #2111 [czullu]
- Fix: ClientSidePage description provisioning #2112 [czullu]
- Fix: Failure with RatedBy and Ratings #2113 [czullu]
- Ensure Field InternalName is correctly retrieved when logging provisision progress #2140 [NicolajHedeager]
- Feature/Fix: Added ensureSiteAssetsLibrary method to prevent access denied #2129 [gautamdsheth]
- Fix : Skip creation of associated groups if they already exist #2128 [gautamdsheth]
- Fix: Added capability to set the private CDN orgins and policies #2141 [gautamdsheth]
- EnsureUser for external users #2136 [schaudk]
- Don't fail on modern page save when the provided header image url is living in a different web then the client side page
- Correctly save a modern repost page

## [3.7.1903.0 - March 2019 release]

### Added

- Client Side pages API support for SP2019 #2089 [lafe]
- ALM functions for SharePoint 2019 on premises #2074 [lafe]
- Authentication option based upon Azure AD credential flow in combination with the SPO Management Shell Azure AD application

### Changed

- Cloning of ClientContext objects created by AuthenticationManager using one of these methods (GetAppOnlyAuthenticatedContext, GetAzureADCredentialsContext, GetAzureADAppOnlyAuthenticatedContext) now works fine when cloning to different audience (e.g. clone from regular site to tenant admin)
- Create ClientSidePage with double quotes in Title generates wrong LayoutWebpartsContent #2058
- Skip executing EnsureProperty on Principal object when the Principal is null #2066 [schaudk]
- Fixed token handling for resource files having quotes
- Fixed parsing of SchemaXml #2067 [schaudk]
- Fixed typo [lafe]
- Fix #2088 - Provisioning template doesn't publish the app #2090 [gautamdsheth]

## [3.6.1902.0 - February 2019 release]

### Added

- Beta support for SP2019
- Provision and extract associated groups #2020 [jensotto]
- Fix provisioning navigation settings #1883 [phibsi]
- Add support for Kerberos authentication against ADFS #2050 [tmeckel]
- AssociatedGroupId token added + processing of it
- SequenceSiteCollectionId, SequenceSiteGroupId and SequenceSiteId tokens added
- Added support for creating and loading modern pages from sub folders inside the sitepages library
- ZoneID web part property now can be used in SP2016
- MajorVersionLimit and MajorWithMinorVersionsLimit are supported in the minimal (May 2018) version of SP2013 CSOM (Issue 1943) #1994 [tmeckel]
- Enables Web.RequestAccessEmail for on-premises (both 15.0 and 16.0) #1794 [biste5]
- Add token parsing in `targetFileName` property of file object #2036 [stevebeauge]
- Added support to delete search configurations
- Add support for setting default sharing and sharing permissions on tenant extensions
- Added ThemeManager class with support for ApplyTheme extension method on Web objects
- Added delegate for callback on site fully provisioned within the Provisioning Engine
- Added STS#3 base template for SharePoint Online template extraction
- Added support to specify the hubsite id when creating modern sites and to set owners when creating a modern team site/O365 group associated site. [gautamdsheth]
- Added support for hubsiteid when creating modern sites with New-PnPSite
- Added support to set owners when creating a modern team site with New-PnPSite

### Changed

- Feature/make datarow and file properties consistent #1762 [stevebeauge]

## [3.5.1901.0 - January 2019 release]

### Added

- Added support for modern page section backgrounds
- Added new 1st party client side web parts to the client side page API - support for provisioning engine will come with next schema update
- Added support for webparts configured with isDomainIsolated=true - support for provisioning engine will come with next schema update
- ResetFileToPreviousVersion extension method #2030 [skaggej]
  
### Changed

- Fix to make the EveryoneExceptExternalUsers token resolve correctly in all circumstances
- Fix to ensure TLS settings are correctly configured on certain OS versions (e.g. Windows Server 2012 R2)
- Fix throttling Retry-After processing, should be in seconds, not in milliseconds
- Multi-lingual provisioning of list title, extraction of additional navigation node languages #1974 [czullu]
- Updated logging logic #2018 [jensotto]
- Performance optimization on for the client side page save action

### Deprecated

## [3.4.1812.1 - December 2018 release]

### Added

- Added support for handling new page header options

### Changed

### Deprecated

- Deprecated Responsive UI extension methods
  
## [3.4.1812.0 - December 2018 release]

### Added

- Adding support for a 3rd navigation level in provisioning (for modern pages) #1927 [mbruckner]
- Ability to update content type properties #1776 [gautamdsheth]
- Ability to create team with Group #1990 [gautamdsheth]
- Ability to enable/disable comments, likes and view count on modern site pages #1756 [gautamdsheth]
- Added support for themes generation via ThemeUtility.GetThemeAsJSON(primaryColor, bodyTextColor, bodyBackgroundColor) [paolopia]

### Changed

- Stability improvements for updates to RoleDefinition update #1846 [sebastianmattar]
- Prevent access denied exception when provisioning content types #1903 [jensotto]
- Allow parameters in field defaults #1979 [oozoo-solutions]
- Add token parsing when provisioning search settings #1727 [jensotto]
- Fixed issue with calculated fields for non-English site collections #1970 [SchauDK]
- FixLookupField. If target list is not found, just return fieldXml #1977 [SchauDK]
- Current user can't be removed from new SecurableObject role assignments #1584 [jensotto]
- Use Xml token parsing for Xml data #1982 [SchauDK]
- New CSOM throttling implementation
- Fix: Token parser #1968 #1972 [SchauDK] [phawrylak]
- Improve add owner/member on Group creating #1987 #1990 #1991 [sadomovalex] [gautamdsheth]
- Improved handling of CustomSortOrder for terms in Term Store [TeodoraI]
- Improved Tenant and ALM handlers to avoid useless processing [gautamdsheth]

## [3.3.1811.0 - November 2018 release]

### Added

- Added support for the `Visibility` attribute for Unified Groups [devinprejean]
- Added support for language/lcid when creating modern sites using Sites.SiteCollection.CreateAsync method.
- Added support for FieldIdToken to support customers while migrating across sites and keeping field internal name, but changing field Id.
- Added support for Single Page WebPart App pages, will be part of SPFX 1.7
- Added support for Resource Path API in modern pages #1936 [gautamdsheth]

### Changed

- Get classification directly from Unified Group instead of a separate call [devinprejean]
- Removes 60 minute maximum lifetime for Access Tokens in AuthenticationManager #1957 [koskila]
- Fix: MaxVersionLimit set to 0 issue [gautamdsheth]

### Deprecated

## [3.2.1810.0 - October 2018 release]

### Added
- Added support for provisioning a site hierarchy through the provisioning engine based upon the 2018-07 schema.
- Added Tenant.ApplyProvisioningHierarchy extension method
- Added various additional provisioning engine object handlers to support sitehierarchy
- Added ability to set SiteLogo on a modern team site through Sites.SiteCollection.SetGroupImage method.

### Changed

- ClientSide page name now can contain a token [gautamdsheth]
- Fix issue with AssociatedGroupToken loading [gautamdsheth]
- LoginNames are compared case insensitive [tmeckel]
- Allow to create a CustomAction to a ListInstance without specifying a valid XML for the CommandUIExtension [tmeckel]
- Don't create a custom sort order for the HashTags TermSet [tmeckel]
- Use topological sort to order groups before creating them [tmeckel]
- Don't process web hook assignments without having a valid URL [phawrylak]
- Refactored objectterms and objectenant handler to support provisioning hierarchies.
- Don't export the internal _DisplayName field [phawrylak]
- Fixed SetOpenBySitePolicy as it never worked [gautamdsheth]
- Fixed ServerUnauthorizedAccessException when creating web (#1925) [phawrylak]

### Deprecated
- Deprecated all provisioning engine tokens that start with ~, like ~site, etc. Use {site} etc. instead. ~ tokens conflicted with a token system used by SharePoint itself.

## [3.1.1809.0 - September 2018 release]

### Added
- Added support to provision hidden views
- Added support for inviting guest users (AAD B2B) via Microsoft Graph [Vipul Kelkar]

### Changed
- Fixed issue where hidden views created by XsltListView web part where removed on a list during provisioning
- Refactored token parsing for PnP template handling for performance
- Support token replacement for view xml [vonis22]
- Updated CSOM Assemblies to 8029.1200
- Bugfix for token replacement where two tokens where next to each other like {hosturl}{siteid}
- Bugfix and optimizatin for web part listid token replacement
- Make preview link for banner image on modern pages link to the root site to avoid too long url's - and act like the default behaviour
- Fix for updating Unified Groups [Gautam Sheth]
- Extensibility handlers error handling [Jens Otto Hatlevold]
- Fix default client side page header title alignment

### Deprecated
- Marked regex functions in TokenDefinition as obsolete, as they are not needed

## [3.0.1808.0 - August 2018 release]

### Added

### Changed
- Introduced support for ADAL 3.x and JWT 5.x, updated NuGet package reference accordingly
- Client side API - Correctly handle data version: split between canvas and webpart data version + export data vesion using the provisioning engine + improved data version detection
- Bug fix for using SetDefaultColumnValues in lists in subsites [cnesmark]
- Fixed an issue with lookup fields in a list instance, when a template is applied to update a lookup field [antim-mironov]

### Deprecated

## [2.28.1807.0 - July 2018 release]

### Added
- Information management async extension methods #1843 [baywet]
- TimerJob AppOnly authentication in High Trust context #1808 [ypcode]

### Changed
- Added PowerApps client side web part type
- Fix NullReferenceException when parsing client side page header html #1821 [SchauDK]
- Changed multi lookup field provisioning to also handle list url in List #1822 [cebud]
- Don't wrap client side text in P if it already was done as part of the provided text
- Added tokenization of client side page header image url
- Fix #1810 ContentTypeBinding with lowercase ContentTypeID [TeodoraI]
- Fix list attribute for lookup fields #1826 [sebastianmattar]

### Deprecated

## [2.27.1806.0 - June 2018 release]

### Added
- Added optional timeout value on AppManager.Add method
- Support version 1.4 of page header data structure
- Feature/file folder async extension methods [baywet]

### Changed
- ClientComponentId and ClientComponentProperties are now updated when applying a template to a site where the customaction already exists [SchauDK]
- Fixes issue with requiring tenant admin access while not provisioning tenant scoped artifacts
- Fixed issue where a list would not be created based on a list template (TemplateFeatureId)
- Fixes issue with double tokens in content by search webpart provisioning [KEMiCZA]
- Fixes issue with sitedesigns not correctly being associated to web template
- Fixes issue where you could not specify content type in a datarow element in a provisioning template
- Fixes issue where you tried to modify a property of a default modern home page, and all web parts disapeared
- Fixed issue with Security Group names including HTML links [jensotto]
- Fixed issue with UseShared property for Navigation Settings [TheJeffer]
- Fixed issue with not existing links in Navigation Settings [gautamdsheth]
- Updated Microsoft Graph SDK package to version 1.9.0
- Correctly extract modern page title [SchauDK]
- Fixes issue with using culture in page header persisting [guillaume-kizilian]
- Fixes lookup column support by supporting list web relative urls [stevebeauge]
- Fixed ClientSidePageHeaderType enum inconsistency [SchauDK]
- Fixing #1770 issue. Now we are considering Publishing Images field type [luismanez]
- #1804 Incorrect exception thrown while setting multi-valued tax field [gautamdsheth]
- Typo fixes [stwel]

### Deprecated

## [2.26.1805.0 - May 2018 release]

### Added
- Added WebApiPermissions support to provisioning engine.
- Added support to auto populate the BannerImageUrl and Description fields during save of a client side page based on the found web parts and text parts on the page
- Added support for client side page header configuration (no header, header with image, default header)
- Added ClientSidePage Title support in the provisioning engine.
- Added CommentsOnSitePagesDisabled property on web settings element in the provisioning engine.
- Added support for StorageEntities to the Tenant element in the Provisioning Engine. The user applying the template needs appropriate access rights to the tenant scoped App Catalog.
- Added SiteScripts and SiteDesigns elements to the Tenant element in the Provisioning Engine. The user applying the template needs to be tenant administrator.
- Added HubSiteUrl to the WebSettings element for the Provisioning Engine. The user applying the template needs to be tenant administrator.
- Added {SiteScriptId:[script title]} and {SiteDesignId:[design title]} tokens to the provisioning engine. This will only work if the user applying the template is tenant administrator.
- Added {StorageEntityValue:[key]} token to retrieve values from tenant level or (when applicable) site collection level. If a key is present at site collection level this value will take preference over the one from tenant level, following the behavior of the CSOM APIs.
- Added support for loading the classification of a unified group.
- Added GetPrincipalUniqueRoleAssignments web extension method. Get all unique role assignments for a user or a group in a web object and all its descendents down to document or list item level.
- Added support for SystemUpdate of taxonomy fields on list extension and item extension methods.
- Added support for using the ClientWebPart client side web part to host "classic" SharePoint Add-ins on client side pages
- Added support for new schema v.2018-05
- Added support for Web API Permission in schema v.2018-05
- Added support for new schema v.2018-05 ==> 2018-05 is the new default schema
- Added async extension methods for feature handling and property retrieval [baywet]
- Added extension methods to better support property handling on lists [gautamdsheth]
- Added support for the implementation of the provisioning of dependent lookups fields [stevebeauge]

### Changed
- Fixed typo in TimeZone enum, and obsoleted incorrect value [gautamdsheth]
- Web hook server notification url in the provisioning engine now supports tokens [krzysztofziemacki]
- Fixed the setting of the page layout [TheJeffer] 
- Improved detection and configuration of the specific client side web part data version
- Allow webhooks expiration to be updated without specifying the original web hook notification url [tavikukko]
- Fixed detecting of "The object specified does not belong to a list" error in the SetFileProperties extension method [Ralmenar]
- Using ResourcePath.FromDecodedUrl to handle reading files and folders with special characters [gautamdsheth]
- Fix async handling calling ClientSidePage.AvailableClientSideComponents [OliverZeiser]

### Deprecated

## [2.25.1804.0 - April 2018 release]

### Added

- Added async external sharing extension methods [baywet]
- Added ProvisionFieldsToSubWebs option to ProvisioningTemplateApplyingInformation class [jensotto]
- Addition of PnPCore.Tests project for testing of the PnPCore .Net Standard 2.0 library
- Added Scope parameter to ALM Manager methods allowing you to perform application lifecycle management tasks to the site collection scoped app catalog.

### Changed

- Added support for CDN Elements in Provisioning Engine
- Support for FullBleed configuration for adding web parts in "Full Width column" section [OliverZeiser]
- Improvements to ExecuteQueryRetryAsync [OliverZeiser, biste5]
- Improvements to support provisioning engine to be called from non console applications
- Better support for async methods, avoiding deadlocks
- Updated spelling across various files [fowl2]
- Refactored ObjectListHandler [stevebeauge]

### Deprecated

## [2.24.1803.0 - March 2018 release]

### Added

- Added ExecuteQueryRetryAsync method [baywet and SharePointRadi]
- Added EnsureLabel extension method to the taxonomy extensions [paulpascha]
- Added SetDefaultContentType extension methods on List objects. Notice that this method behaves different from the deprecated SetDefaultContentTypeToList method. See the Deprecated section.
- Added AliasExistsAsync extension method to verify if an Office 365 Group alias is available for use
- Added support for taxonomy fields in DataRows at the provisioning engine level. [jensotto]
- Added support for updating owners and members of an Office 365 Group.
- Added support for TermStore DefaultLanguage when retrieving or adding a term. [stevebeauge]
- Added support for getting apps by title [gautamdsheth]
- Added .NET 2.0 Standard project to allow cross-platform use of the PnP Sites Core library

### Changed

- Improved test reliability by scoping out tests that should not execute during app-only test runs
- Correctly set the lookup list for fields of type User [pschaeflein]
- Don't tokenize ~sitecollection in web parts XML [paulpascha]
- Updated base templates for March 2018 release
- Fix #1585 - Correctly handle Overwrite=false with the new pre-create of pages
- TimerJob framework reliability improvements (avoid breaking when clientcontext could not be obtained)
- Fix #1595 - Fixed provisioning issue when the AppCatalog is missing. [gautamdsheth]
- Updated DataRow handler in provisioning engine to not update readonly fields, and to allow for emptying fields by leaving the element value empty of a DataValue element.
- Support extraction of "empty" client side pages when using an extensibility provider that extracts more than the default home page
- Improved detection of illegal characters in folder and file names [aslanovsergey]
- Fix #1509 - Role inheritance can be broken when site security is specified with BreakRoleInheritance set to true without additional RoleAssignments specified [paulpascha]
- Commenting can be enabled/disabled on home page via the ClientSidePages object handler
- RoleDefinitions are now parsed in the SiteSecurity object handler
- WebHook provisioning errors will not stop the provisioning process
- Improved list content type handling [jensotto]
- Exclude ComposedLook handler processing for NoScript sites
- Improved detection of App-Only to support weblogin based use
- SiteName and SiteTitle token updates [jensotto]
- Fix #1059 - SharePoint 2013 on premise issues with ApplyProvisioningTemplate when publishing activated
- Switched to CSOM version 7414.1200
- Groupify method supports the "keep existing homepage" scenario
- Fixed behavior while adding/updating datarows with the Provisioning Engine [craig-blowfield]

### Deprecated

- Marked SetDefaultContentTypeToList extensions methods on List and Web objects as deprecated. This method has some flaws. It was possible to use the ID of a content type at site level to set as a default content type in the list, IF a content type in that list was inheriting from the parent content type. The new method requires you to specify the actual content type that is associated with the list. It will not work to specify a parent content type id.<|MERGE_RESOLUTION|>--- conflicted
+++ resolved
@@ -32,11 +32,8 @@
 - Fix: conflict when provisioning client side pages with headers #2208 [heinrich-ulbricht]
 - Fix: fix for GlobalNavigation serialization in Provisioning Schema #2210 [patrikhellgren]
 - Fix: Handling of re-used terms #2176 [heinrich-ulbricht ]
-<<<<<<< HEAD
+- Fix: fixes to the serialization engine #2214 [s-KaiNet]
 - Fix: Removing SP groups from role assignments in PnP templates
-=======
-- Fix: fixes to the serialization engine #2214 [s-KaiNet]
->>>>>>> 92e54296
 
 ## [3.8.1904.0 - April 2019 release]
 
