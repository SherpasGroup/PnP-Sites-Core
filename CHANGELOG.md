# OfficeDevPnP.Sites.Core Changelog

*Please do not commit changes to this file, it is maintained by the repo owner.*

All notable changes to this project will be documented in this file.

The format is based on [Keep a Changelog](http://keepachangelog.com/en/1.0.0/).

## [2.27.1806.0 - Unreleased]

### Added
- Added optional timeout value on AppManager.Add method

### Changed
- ClientComponentId and ClientComponentProperties are now updated when applying a template to a site where the customaction already exists [SchauDK]
- Fixes issue with requiring tenant admin access while not provisioning tenant scoped artifacts
- Fixed issue where a list would not be created based on a list template (TemplateFeatureId)
<<<<<<< HEAD
- Fixes issue with double tokens in content by search webpart provisioning [KEMiCZA]
- Fixes issue with sitedesigns not correctly being associated to web template
- Fixes issue where you could not specify content type in a datarow element in a provisioning template
- Fixes issue where you tried to modify a property of a default modern home page, and all web parts dissapeared
- Correctly extract modern page title [SchauDK]
- Fixes issue with using culture in page header persisting [guillaume-kizilian]
- Fixes lookup column support by supporting list web relative urls [stevebeauge]
- Support version 1.4 of page header data structure
=======
- Fixed issue with double tokens in content by search webpart provisioning [KEMiCZA]
- Fixed issue with sitedesigns not correctly being associated to web template
- Fixed issue where you could not specify content type in a datarow element in a provisioning template
- Fixed issue where you tried to modify a property of a default modern home page, and all web parts dissapeared
- Fixed issue with Security Group names including HTML links (jensotto)
- Fixed issue with UseShared property for Navigation Settings (TheJeffer)
- Fixed issue with not existing links in Navigation Settings (gautamdsheth)
- Updated Microsoft Graph SDK package to version 1.9.0
>>>>>>> ad5089bf

### Deprecated

## [2.26.1805.0 - May 2018 release]

### Added
- Added WebApiPermissions support to provisioning engine.
- Added support to auto populate the BannerImageUrl and Description fields during save of a client side page based on the found web parts and text parts on the page
- Added support for client side page header configuration (no header, header with image, default header)
- Added ClientSidePage Title support in the provisioning engine.
- Added CommentsOnSitePagesDisabled property on web settings element in the provisioning engine.
- Added support for StorageEntities to the Tenant element in the Provisioning Engine. The user applying the template needs appropriate access rights to the tenant scoped App Catalog.
- Added SiteScripts and SiteDesigns elements to the Tenant element in the Provisioning Engine. The user applying the template needs to be tenant administrator.
- Added HubSiteUrl to the WebSettings element for the Provisioning Engine. The user applying the template needs to be tenant administrator.
- Added {SiteScriptId:[script title]} and {SiteDesignId:[design title]} tokens to the provisioning engine. This will only work if the user applying the template is tenant administrator.
- Added {StorageEntityValue:[key]} token to retrieve values from tenant level or (when applicable) site collection level. If a key is present at site collection level this value will take preference over the one from tenant level, following the behavior of the CSOM APIs.
- Added support for loading the classification of a unified group.
- Added GetPrincipalUniqueRoleAssignments web extension method. Get all unique role assignments for a user or a group in a web object and all its descendents down to document or list item level.
- Added support for SystemUpdate of taxonomy fields on list extension and item extension methods.
- Added support for using the ClientWebPart client side web part to host "classic" SharePoint Add-ins on client side pages
- Added support for new schema v.2018-05
- Added support for Web API Permission in schema v.2018-05
- Added support for new schema v.2018-05 ==> 2018-05 is the new default schema
- Added async extension methods for feature handling and property retrieval [baywet]
- Added extension methods to better support property handling on lists [gautamdsheth]
- Added support for the implementation of the provisioning of dependent lookups fields [stevebeauge]

### Changed
- Fixed typo in TimeZone enum, and obsoleted incorrect value [gautamdsheth]
- Web hook server notification url in the provisioning engine now supports tokens [krzysztofziemacki]
- Fixed the setting of the page layout [TheJeffer] 
- Improved detection and configuration of the specific client side web part data version
- Allow webhooks expiration to be updated without specifying the original web hook notification url [tavikukko]
- Fixed detecting of "The object specified does not belong to a list" error in the SetFileProperties extension method [Ralmenar]
- Using ResourcePath.FromDecodedUrl to handle reading files and folders with special characters [gautamdsheth]
- Fix async handling calling ClientSidePage.AvailableClientSideComponents [OliverZeiser]

### Deprecated

## [2.25.1804.0 - April 2018 release]

### Added

- Added async external sharing extension methods [baywet]
- Added ProvisionFieldsToSubWebs option to ProvisioningTemplateApplyingInformation class [jensotto]
- Addition of PnPCore.Tests project for testing of the PnPCore .Net Standard 2.0 library
- Added Scope parameter to ALM Manager methods allowing you to perform application lifecycle management tasks to the site collection scoped app catalog.

### Changed

- Added support for CDN Elements in Provisioning Engine
- Support for FullBleed configuration for adding web parts in "Full Width column" section [OliverZeiser]
- Improvements to ExecuteQueryRetryAsync [OliverZeiser, biste5]
- Improvements to support provisioning engine to be called from non console applications
- Better support for async methods, avoiding deadlocks
- Updated spelling across various files [fowl2]
- Refactored ObjectListHandler [stevebeauge]

### Deprecated

## [2.24.1803.0 - March 2018 release]

### Added

- Added ExecuteQueryRetryAsync method [baywet and SharePointRadi]
- Added EnsureLabel extension method to the taxonomy extensions [paulpascha]
- Added SetDefaultContentType extension methods on List objects. Notice that this method behaves different from the deprecated SetDefaultContentTypeToList method. See the Deprecated section.
- Added AliasExistsAsync extension method to verify if an Office 365 Group alias is available for use
- Added support for taxonomy fields in DataRows at the provisioning engine level. [jensotto]
- Added support for updating owners and members of an Office 365 Group.
- Added support for TermStore DefaultLanguage when retrieving or adding a term. [stevebeauge]
- Added support for getting apps by title [gautamdsheth]
- Added .NET 2.0 Standard project to allow cross-platform use of the PnP Sites Core library

### Changed

- Improved test reliability by scoping out tests that should not execute during app-only test runs
- Correctly set the lookup list for fields of type User [pschaeflein]
- Don't tokenize ~sitecollection in web parts XML [paulpascha]
- Updated base templates for March 2018 release
- Fix #1585 - Correctly handle Overwrite=false with the new pre-create of pages
- TimerJob framework reliability improvements (avoid breaking when clientcontext could not be obtained)
- Fix #1595 - Fixed provisioning issue when the AppCatalog is missing. [gautamdsheth]
- Updated DataRow handler in provisioning engine to not update readonly fields, and to allow for emptying fields by leaving the element value empty of a DataValue element.
- Support extraction of "empty" client side pages when using an extensibility provider that extracts more than the default home page
- Improved detection of illegal characters in folder and file names [aslanovsergey]
- Fix #1509 - Role inheritance can be broken when site security is specified with BreakRoleInheritance set to true without additional RoleAssignments specified [paulpascha]
- Commenting can be enabled/disabled on home page via the ClientSidePages object handler
- RoleDefinitions are now parsed in the SiteSecurity object handler
- WebHook provisioning errors will not stop the provisioning process
- Improved list content type handling [jensotto]
- Exclude ComposedLook handler processing for NoScript sites
- Improved detection of App-Only to support weblogin based use
- SiteName and SiteTitle token updates [jensotto]
- Fix #1059 - SharePoint 2013 on premise issues with ApplyProvisioningTemplate when publishing activated
- Switched to CSOM version 7414.1200
- Groupify method supports the "keep existing homepage" scenario
- Fixed behavior while adding/updating datarows with the Provisioning Engine [craig-blowfield]

### Deprecated

- Marked SetDefaultContentTypeToList extensions methods on List and Web objects as deprecated. This method has some flaws. It was possible to use the ID of a content type at site level to set as a default content type in the list, IF a content type in that list was inheriting from the parent content type. The new method requires you to specify the actual content type that is associated with the list. It will not work to specify a parent content type id.<|MERGE_RESOLUTION|>--- conflicted
+++ resolved
@@ -15,25 +15,18 @@
 - ClientComponentId and ClientComponentProperties are now updated when applying a template to a site where the customaction already exists [SchauDK]
 - Fixes issue with requiring tenant admin access while not provisioning tenant scoped artifacts
 - Fixed issue where a list would not be created based on a list template (TemplateFeatureId)
-<<<<<<< HEAD
 - Fixes issue with double tokens in content by search webpart provisioning [KEMiCZA]
 - Fixes issue with sitedesigns not correctly being associated to web template
 - Fixes issue where you could not specify content type in a datarow element in a provisioning template
-- Fixes issue where you tried to modify a property of a default modern home page, and all web parts dissapeared
+- Fixes issue where you tried to modify a property of a default modern home page, and all web parts disapeared
+- Fixed issue with Security Group names including HTML links (jensotto)
+- Fixed issue with UseShared property for Navigation Settings (TheJeffer)
+- Fixed issue with not existing links in Navigation Settings (gautamdsheth)
+- Updated Microsoft Graph SDK package to version 1.9.0
 - Correctly extract modern page title [SchauDK]
 - Fixes issue with using culture in page header persisting [guillaume-kizilian]
 - Fixes lookup column support by supporting list web relative urls [stevebeauge]
 - Support version 1.4 of page header data structure
-=======
-- Fixed issue with double tokens in content by search webpart provisioning [KEMiCZA]
-- Fixed issue with sitedesigns not correctly being associated to web template
-- Fixed issue where you could not specify content type in a datarow element in a provisioning template
-- Fixed issue where you tried to modify a property of a default modern home page, and all web parts dissapeared
-- Fixed issue with Security Group names including HTML links (jensotto)
-- Fixed issue with UseShared property for Navigation Settings (TheJeffer)
-- Fixed issue with not existing links in Navigation Settings (gautamdsheth)
-- Updated Microsoft Graph SDK package to version 1.9.0
->>>>>>> ad5089bf
 
 ### Deprecated
 
