--- conflicted
+++ resolved
@@ -91,7 +91,6 @@
         }
 
         [TestMethod]
-<<<<<<< HEAD
         public void FolderContentTypeShouldNotBeRemovedFromProvisionedDocumentLibraries()
         {
             using (var ctx = TestCommon.CreateClientContext())
@@ -113,7 +112,9 @@
                 Assert.IsTrue(contentTypes.Any(ct => ct.StringId.StartsWith(BuiltInContentTypeId.Folder + "00")), "Folder content type should not be removed from a document library.");
             }
 
-=======
+        }
+
+        [TestMethod]
         public void UpdatedListTitleShouldBeAvailableAsToken()
         {
             var listUrl = string.Format("lists/{0}", listName);
@@ -148,7 +149,7 @@
             // Verify that tokens have been replaced
             var expectedConfig = string.Format("{0}+{1}", listId, listUrl).ToLower();
             Assert.AreEqual(expectedConfig, MockProviderForListInstanceTests.ConfigurationData.ToLower(), "Updated list title is not available as a token.");
-        }
+    }
 
         class MockProviderForListInstanceTests : OfficeDevPnP.Core.Framework.Provisioning.Extensibility.IProvisioningExtensibilityProvider
         {
@@ -157,7 +158,6 @@
             {
                 ConfigurationData = configurationData;
             }
->>>>>>> 728ea02b
         }
     }
 
