--- conflicted
+++ resolved
@@ -235,7 +235,10 @@
             Assert.IsTrue(result.SiteFields.Count == 4);
         }
 
-<<<<<<< HEAD
+        #endregion
+
+        #region XML SharePoint tests
+          
         [TestMethod]
         [TestCategory(TEST_CATEGORY)]
         public void XMLSharePointGetTemplate1Test()
@@ -258,8 +261,6 @@
             Assert.IsTrue(result.SiteFields.Count == 4);
         }
 
-=======
->>>>>>> c6d0adb9
         #endregion
 
         #region XML Azure Storage tests
