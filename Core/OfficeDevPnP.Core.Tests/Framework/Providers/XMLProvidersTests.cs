--- conflicted
+++ resolved
@@ -220,26 +220,17 @@
 
         [TestMethod]
         [TestCategory(TEST_CATEGORY)]
-<<<<<<< HEAD
-        public void NewXMLSerializerTemplateTest()
-        {
-=======
         public void XMLFileSystemGetTemplate3Test()
         {
             var _expectedID = "SPECIALTEAM";
             var _expectedVersion = 1.0;
 
->>>>>>> b830244e
-            XMLTemplateProvider provider =
-                new XMLFileSystemTemplateProvider(
-                    String.Format(@"{0}\..\..\Resources",
-                    AppDomain.CurrentDomain.BaseDirectory),
-                    "Templates");
-
-<<<<<<< HEAD
-            var result = provider.GetTemplate("ProvisioningTemplate-2016-05-Sample-02.xml", new XMLPnPSchemaV201605Serializer());
-
-=======
+            XMLTemplateProvider provider =
+                new XMLFileSystemTemplateProvider(
+                    String.Format(@"{0}\..\..\Resources",
+                    AppDomain.CurrentDomain.BaseDirectory),
+                    "Templates");
+
             var result = provider.GetTemplate("ProvisioningTemplate-2016-05-Sample-02.xml");
 
             Assert.AreEqual(_expectedID, result.Id);
@@ -272,7 +263,6 @@
             Assert.AreEqual(_expectedVersion, result.Version);
             Assert.IsTrue(result.Lists.Count == 2);
             Assert.IsTrue(result.SiteFields.Count == 4);
->>>>>>> b830244e
         }
 
         #endregion
