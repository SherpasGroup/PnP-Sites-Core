﻿using Microsoft.SharePoint.ApplicationPages.ClientPickerQuery;
using System;
using System.Collections.Generic;
using System.Linq;
using System.Web;

#if !CLIENTSDKV15
namespace Microsoft.SharePoint.Client
{
    public enum ExternalSharingDocumentOption
    {
        Edit,
        View
    }

    public enum ExternalSharingSiteOption
    {
        Owner,
        Edit,
        View
    }

    public static partial class ExternalSharingExtensions
    {
        /// <summary>
        /// Can be used to get needed people picker search result value for given email account. 
        /// See <a href="https://msdn.microsoft.com/en-us/library/office/jj179690.aspx">MSDN</a>
        /// </summary>
        /// <param name="web">Web for the context used for people picker search</param>
        /// <param name="emailAddress">Email address to be used as the query parameter. Should be pointing to unique person which is then searched using people picker capability programatically.</param>
        /// <returns>Resolves people picker value which can be used for sharing objects in the SharePoint site</returns>
        public static string ResolvePeoplePickerValueForEmail(this Web web, string emailAddress)
        {
            ClientPeoplePickerQueryParameters param = new ClientPeoplePickerQueryParameters();
            param.PrincipalSource = Microsoft.SharePoint.Client.Utilities.PrincipalSource.All;
            param.PrincipalType = Microsoft.SharePoint.Client.Utilities.PrincipalType.All;
            param.MaximumEntitySuggestions = 30;
            param.QueryString = emailAddress;
            param.AllowEmailAddresses = true;
            param.AllowOnlyEmailAddresses = false;
            param.AllUrlZones = false;
            param.ForceClaims = false;
            param.Required = true;
            param.SharePointGroupID = 0;
            param.UrlZone = 0;
            param.UrlZoneSpecified = false;

            // Resolve people picker value based on email
            var ret = ClientPeoplePickerWebServiceInterface.ClientPeoplePickerResolveUser(web.Context, param);
            web.Context.ExecuteQueryRetry();

            // Return people picker return value in right format
            return string.Format("[{0}]", ret.Value);
        }
        /// <summary>
        /// Creates anonymous link to given document.
        /// See <a href="https://msdn.microsoft.com/en-us/library/office/microsoft.sharepoint.client.web.createanonymouslink.aspx">MSDN</a>
        /// </summary>
        /// <param name="web">Web for the context used for people picker search</param>
        /// <param name="urlToDocument">Full URL to the file which is shared</param>
        /// <param name="shareOption">Type of the link to be created - View or Edit</param>
        /// <returns>Anonymous URL to the file as string</returns>
        public static string CreateAnonymousLinkForDocument(this Web web, string urlToDocument, ExternalSharingDocumentOption shareOption)
        {
            bool isEditLink = true;
            switch (shareOption)
            {
                case ExternalSharingDocumentOption.Edit:
                    isEditLink = true;
                    break;
                case ExternalSharingDocumentOption.View:
                    isEditLink = false;
                    break;
                default:
                    break;
            }
            ClientResult<string> result = Microsoft.SharePoint.Client.Web.CreateAnonymousLink(web.Context, urlToDocument, isEditLink);
            web.Context.ExecuteQueryRetry();

            // return anonymous link to caller
            return result.Value;
        }

        /// <summary>
        /// Creates anonymous link to the given document with automatic expiration time.
        /// See <a href="https://msdn.microsoft.com/en-us/library/office/microsoft.sharepoint.client.web.createanonymouslinkwithexpiration.aspx">MSDN</a>
        /// </summary>
        /// <param name="web">Web for the context used for people picker search</param>
        /// <param name="urlToDocument">Full URL to the file which is shared</param>
        /// <param name="shareOption">Type of the link to be created - View or Edit</param>
        /// <param name="expireTime">Date time for link expiration - will be converted to ISO 8601 format automatically</param>
        /// <returns>Anonymous URL to the file as string</returns>
        public static string CreateAnonymousLinkWithExpirationForDocument(this Web web, string urlToDocument, ExternalSharingDocumentOption shareOption, DateTime expireTime)
        {
            // If null given as expiration, there will not be automatic expiration time
            string expirationTimeAsString = null;
            if (expireTime != null)
            {
                expirationTimeAsString = expireTime.ToString("s", System.Globalization.CultureInfo.InvariantCulture);
            }

            bool isEditLink = true;
            switch (shareOption)
            {
                case ExternalSharingDocumentOption.Edit:
                    isEditLink = true;
                    break;
                case ExternalSharingDocumentOption.View:
                    isEditLink = false;
                    break;
                default:
                    break;
            }

            // Get the link
            ClientResult<string> result =
                            Microsoft.SharePoint.Client.Web.CreateAnonymousLinkWithExpiration(
                                web.Context, urlToDocument, isEditLink, expirationTimeAsString);
            web.Context.ExecuteQueryRetry();

            // Return anonymous link to caller
            return result.Value;
        }

        /// <summary>
        /// Abstracted methid for sharing documents just with given email address. 
        /// </summary>
        /// <param name="web">Web for the context used for people picker search</param>
        /// <param name="urlToDocument">Full URL to the file which is shared</param>
        /// <param name="targetEmailToShare">Email address for the person to whom the document will be shared</param>
        /// <param name="shareOption">View or Edit option</param>
        /// <param name="sendEmail">Send email or not</param>
        /// <param name="emailBody">Text attached to the email sent for the person to whom the document is shared</param>
        /// <see cref="ShareDocument(Web, string, string, ExternalSharingDocumentOption, bool, string)"/>
        public static SharingResult ShareDocument(this Web web, string urlToDocument, string targetEmailToShare, ExternalSharingDocumentOption shareOption, bool sendEmail = true, string emailBody = "Document shared")
        {
            // Resolve people picker value for given email
            string peoplePickerInput = ResolvePeoplePickerValueForEmail(web, targetEmailToShare);
            // Share document for user
            return ShareDocumentWithPeoplePickerValue(web, urlToDocument, peoplePickerInput, shareOption, sendEmail, emailBody);
        }

        /// <summary>
        /// Share document with complex JSON string value.
        /// </summary>
        /// <param name="web">Web for the context used for people picker search</param>
        /// <param name="urlToDocument">Full URL to the file which is shared</param>
        /// <param name="peoplePickerInput">People picker JSON string value containing the target person information</param>
        /// <param name="shareOption">View or Edit option</param>
        /// <param name="sendEmail">Send email or not</param>
        /// <param name="emailBody">Text attached to the email sent for the person to whom the document is shared</param>
        public static SharingResult ShareDocumentWithPeoplePickerValue(this Web web, string urlToDocument, string peoplePickerInput,
                                        ExternalSharingDocumentOption shareOption, bool sendEmail = true,
                                        string emailBody = "Document shared for you.")
        {

            int groupId = 0;            // Set groupId to 0 for external share
            bool propageAcl = false;    // Not relevant for external accounts
            string emailSubject = null; // Not relevant, since we can't change subject
            bool includedAnonymousLinkInEmail = false;  // Check if this has any meaning in first place

            // Set role value accordingly based on requested share option - These are constant in the server side code.
            string roleValue = "";
            switch (shareOption)
            {
                case ExternalSharingDocumentOption.Edit:
                    roleValue = "role:1073741827";
                    break;
                default:
                    // Use this for other options - Means View permission
                    roleValue = "role:1073741826";
                    break;
            }

            // Share the document, send email and return the result value
            SharingResult result = Microsoft.SharePoint.Client.Web.ShareObject(web.Context, urlToDocument,
                                                        peoplePickerInput, roleValue, groupId, propageAcl,
                                                        sendEmail, includedAnonymousLinkInEmail, emailSubject,
                                                        emailBody, true);

            web.Context.Load(result);
            web.Context.ExecuteQueryRetry();
            return result;
        }

        /// <summary>
        /// Can be used to programatically to unshare any document with the document URL.
        /// </summary>
        /// <param name="web">Web for the context used for people picker search</param>
        /// <param name="urlToDocument">Full URL to the file which is shared</param>
        public static SharingResult UnshareDocument(this Web web, string urlToDocument)
        {
            SharingResult result = Microsoft.SharePoint.Client.Web.UnshareObject(web.Context, urlToDocument);
            web.Context.Load(result);
            web.Context.ExecuteQueryRetry();

            // Return the results
            return result;
        }

        /// <summary>
        /// Get current sharing settings for document and load list of users it has been shared automatically.
        /// </summary>
        /// <param name="web">Web for the context</param>
        /// <param name="urlToDocument"></param>
        /// <param name="useSimplifiedPolicies"></param>
        /// <returns></returns>
        public static ObjectSharingSettings GetObjectSharingSettingsForDocument(this Web web, string urlToDocument, bool useSimplifiedPolicies = true)
        {
            // Group value for this query is always 0.
            ObjectSharingSettings info =
                Microsoft.SharePoint.Client.Web.GetObjectSharingSettings(web.Context, urlToDocument, 0, useSimplifiedPolicies);
            web.Context.Load(info);
            web.Context.Load(info.ObjectSharingInformation);
            web.Context.Load(info.ObjectSharingInformation.SharedWithUsersCollection);
            web.Context.ExecuteQueryRetry();

            return info;
        }

        /// <summary>
        /// Get current sharing settings for site and load list of users it has been shared automatically.
        /// </summary>
        /// <param name="web">Web for the context</param>
        /// <param name="useSimplifiedPolicies"></param>
        /// <returns></returns>
        public static ObjectSharingSettings GetObjectSharingSettingsForSite(this Web web, bool useSimplifiedPolicies = true)
        {
            // Ensure that URL exists
            if (!web.IsObjectPropertyInstantiated("Url"))
            {
                web.Context.Load(web, w => w.Url);
                web.Context.ExecuteQueryRetry();
            }

            ObjectSharingSettings info =
                Microsoft.SharePoint.Client.Web.GetObjectSharingSettings(web.Context, web.Url, 0, useSimplifiedPolicies);
            web.Context.Load(info);
            web.Context.Load(info.ObjectSharingInformation);
            web.Context.Load(info.ObjectSharingInformation.SharedWithUsersCollection);
            web.Context.ExecuteQueryRetry();

            return info;
        }


        /// <summary>
        /// Share site for a person using just email. Will resolve needed people picker JSON value automatically.
        /// </summary>
        /// <param name="web">Web for the context of the site to be shared.</param>
        /// <param name="email">Email of the person to whom site should be shared.</param>
        /// <param name="shareOption">Sharing style - View, Edit, Owner</param>
        /// <param name="sendEmail">Should we send email for the given address.</param>
        /// <param name="emailBody">Text to be added on share email sent to receiver.</param>
        /// <returns></returns>
        public static SharingResult ShareSite(this Web web, string email,
                                                ExternalSharingSiteOption shareOption, bool sendEmail = true,
                                                string emailBody = "Site shared for you.")
        {
            // Solve people picker value for email address
            string peoplePickerValue = ResolvePeoplePickerValueForEmail(web, email);

            // Share with the people picker value
            return ShareSiteWithPeoplePickerValue(web, peoplePickerValue, shareOption, sendEmail, emailBody);
        }

        /// <summary>
        /// Share site for a person using complex JSON object for people picker value.
        /// </summary>
        /// <param name="web">Web for the context of the site to be shared.</param>
        /// <param name="peoplePickerInput">JSON object with the people picker value</param>
        /// <param name="shareOption">Sharing style - View, Edit, Owner</param>
        /// <param name="sendEmail">Should we send email for the given address.</param>
        /// <param name="emailBody">Text to be added on share email sent to receiver.</param>
        /// <returns></returns>
        public static SharingResult ShareSiteWithPeoplePickerValue(this Web web, string peoplePickerInput,
                                                                    ExternalSharingSiteOption shareOption,
                                                                    bool sendEmail = true, string emailBody = "Site shared for you.")
        {
            // Solve the group id for the shared option based on default groups
            int groupId = SolveGroupIdToShare(web, shareOption);
            string roleValue = string.Format("group:{0}", groupId); // Right permission setup

            // Ensure that web URL has been loaded
            if (!web.IsObjectPropertyInstantiated("Url"))
            {
                web.Context.Load(web, w => w.Url);
                web.Context.ExecuteQueryRetry();
            }

            // Set default settings for site sharing
            bool propageAcl = false; // Not relevant for external accounts
            bool includedAnonymousLinkInEmail = false; // Not when site is shared

            SharingResult result = Microsoft.SharePoint.Client.Web.ShareObject(web.Context, web.Url, peoplePickerInput,
                                                        roleValue, 0, propageAcl,
                                                        sendEmail, includedAnonymousLinkInEmail, null,
<<<<<<< HEAD
                                                        emailBody,true);
=======
                                                        emailBody, true);
>>>>>>> 43dd4b4a
            web.Context.Load(result);
            web.Context.ExecuteQueryRetry();
            return result;
        }

        /// <summary>
        /// Used to solve right group ID to assign user into - used for the site level sharing.
        /// </summary>
        /// <param name="web">Web to be shared externally</param>
        /// <param name="shareOption">Permissions to be given for the external user</param>
        /// <returns></returns>
        private static int SolveGroupIdToShare(Web web, ExternalSharingSiteOption shareOption)
        {
            Group group = null;
            switch (shareOption)
            {
                case ExternalSharingSiteOption.Owner:
                    group = web.AssociatedOwnerGroup;
                    break;
                case ExternalSharingSiteOption.Edit:
                    group = web.AssociatedMemberGroup;
                    break;
                case ExternalSharingSiteOption.View:
                    group = web.AssociatedVisitorGroup;
                    break;
                default:
                    group = web.AssociatedVisitorGroup;
                    break;
            }
            // Load right group
            web.Context.Load(group);
            web.Context.ExecuteQueryRetry();
            // Return group ID
            return group.Id;
        }
    }
}
#endif<|MERGE_RESOLUTION|>--- conflicted
+++ resolved
@@ -295,11 +295,7 @@
             SharingResult result = Microsoft.SharePoint.Client.Web.ShareObject(web.Context, web.Url, peoplePickerInput,
                                                         roleValue, 0, propageAcl,
                                                         sendEmail, includedAnonymousLinkInEmail, null,
-<<<<<<< HEAD
-                                                        emailBody,true);
-=======
                                                         emailBody, true);
->>>>>>> 43dd4b4a
             web.Context.Load(result);
             web.Context.ExecuteQueryRetry();
             return result;
