﻿using OfficeDevPnP.Core;
using OfficeDevPnP.Core.Diagnostics;
using OfficeDevPnP.Core.Entities;
using System;
using System.Collections.Generic;
using System.Linq;
using System.Xml.Linq;
<<<<<<< HEAD
using Microsoft.SharePoint.Client.DocumentSet;
=======
>>>>>>> 6a455f2f

namespace Microsoft.SharePoint.Client
{
    /// <summary>
    /// This class provides extension methods that will help you work with fields and content types.
    /// </summary>
    public static partial class FieldAndContentTypeExtensions
    {
        #region Site Columns

        /// <summary>
        /// Create field to web remotely
        /// </summary>
        /// <param name="web">Site to be processed - can be root web or sub site</param>
        /// <param name="fieldCreationInformation">Creation Information for the field.</param>
        /// <param name="executeQuery">Optionally skip the executeQuery action</param>
        /// <returns>The newly created field or existing field.</returns>
        public static Field CreateField(this Web web, FieldCreationInformation fieldCreationInformation, bool executeQuery = true)
        {
            return CreateField<Field>(web, fieldCreationInformation, executeQuery);
        }

        /// <summary>
        /// Create field to web remotely
        /// </summary>
        /// <typeparam name="TField">The created field type to return.</typeparam>
        /// <param name="web">Site to be processed - can be root web or sub site</param>
        /// <param name="fieldCreationInformation">Field creation information</param>
        /// <param name="executeQuery">Optionally skip the executeQuery action</param>
        /// <returns>The newly created field or existing field.</returns>
        public static TField CreateField<TField>(this Web web, FieldCreationInformation fieldCreationInformation, bool executeQuery = true) where TField : Field
        {
            if (string.IsNullOrEmpty(fieldCreationInformation.InternalName))
            {
                throw new ArgumentNullException("InternalName");
            }

            if (string.IsNullOrEmpty(fieldCreationInformation.DisplayName))
            {
                throw new ArgumentNullException("DisplayName");
            }

            var fields = web.Fields;
            web.Context.Load(fields, fc => fc.Include(f => f.Id, f => f.InternalName));
            web.Context.ExecuteQueryRetry();

            var field = CreateFieldBase<TField>(fields, fieldCreationInformation, executeQuery);
            return field;
        }

        /// <summary>
        /// Create field to web remotely
        /// </summary>
        /// <param name="web">Site to be processed - can be root web or sub site</param>
        /// <param name="fieldAsXml">The XML declaration of SiteColumn definition</param>
        /// <param name="executeQuery"></param>
        /// <returns>The newly created field or existing field.</returns>
        public static Field CreateField(this Web web, string fieldAsXml, bool executeQuery = true)
        {
            if (string.IsNullOrEmpty(fieldAsXml))
            {
                throw new ArgumentNullException("fieldAsXml");
            }

            var xd = XDocument.Parse(fieldAsXml);
            if (xd.Root != null)
            {
                var ns = xd.Root.Name.Namespace;

                var fieldNode = (from f in xd.Elements(ns + "Field") select f).FirstOrDefault();

                if (fieldNode != null)
                {
                    var id = fieldNode.Attribute("ID").Value;
                    var name = fieldNode.Attribute("Name").Value;

                    Log.Info(Constants.LOGGING_SOURCE, CoreResources.FieldAndContentTypeExtensions_CreateField01, name, id);
                }
            }

            var fields = web.Fields;
            web.Context.Load(fields);
            web.Context.ExecuteQueryRetry();

            var field = fields.AddFieldAsXml(fieldAsXml, false, AddFieldOptions.AddFieldInternalNameHint);
            web.Update();

            if (executeQuery)
            {
                web.Context.ExecuteQueryRetry();
            }

            return field;
        }
        /// <summary>
        /// Removes a field by specifying its internal name
        /// </summary>
        /// <param name="web"></param>
        /// <param name="internalName"></param>
        public static void RemoveFieldByInternalName(this Web web, string internalName)
        {
            var fields = web.Context.LoadQuery(web.Fields.Where(f => f.InternalName == internalName));
            web.Context.ExecuteQueryRetry();

            var enumerable = fields as Field[] ?? fields.ToArray();
            if (!enumerable.Any())
            {
                throw new ArgumentException(string.Format("Could not find field with internalName {0}", internalName));
            }

            enumerable.First().DeleteObject();
        }
<<<<<<< HEAD

=======
        
>>>>>>> 6a455f2f
        /// <summary>
        /// Removes a field by specifying its ID
        /// </summary>
        /// <param name="web"></param>
        /// <param name="fieldId">The id of the field to remove</param>
        public static void RemoveFieldById(this Web web, string fieldId)
        {
            Guid fieldGuid = new Guid(fieldId);
            var fields = web.Context.LoadQuery(web.Fields.Where(f => f.Id == fieldGuid));
            web.Context.ExecuteQueryRetry();

            var enumerable = fields as Field[] ?? fields.ToArray();
            if (!enumerable.Any())
            {
                throw new ArgumentException(string.Format("Could not find field with id {0}", fieldId));
            }

            enumerable.First().DeleteObject();
        }

        /// <summary>
        /// Creates fields from feature element xml file schema. XML file can contain one or many field definitions created using classic feature framework structure.
        /// </summary>
        /// <param name="web">Site to be processed - can be root web or sub site. Site columns should be created to root site.</param>
        /// <param name="xmlFilePath">Absolute path to the xml location</param>
        public static void CreateFieldsFromXMLFile(this Web web, string xmlFilePath)
        {
            var xd = XDocument.Load(xmlFilePath);

            // Perform the action field creation
            CreateFieldsFromXML(web, xd);
        }

        /// <summary>
        /// Creates fields from feature element xml file schema. XML file can contain one or many field definitions created using classic feature framework structure.
        /// </summary>
        /// <param name="web">Site to be processed - can be root web or sub site. Site columns should be created to root site.</param>
        /// <param name="xmlStructure">XML structure in string format</param>
        public static void CreateFieldsFromXMLString(this Web web, string xmlStructure)
        {
            var xd = XDocument.Parse(xmlStructure);

            // Perform the action field creation
            CreateFieldsFromXML(web, xd);
        }

        /// <summary>
        /// Creates field from xml structure which follows the classic feature framework structure
        /// </summary>
        /// <param name="web">Site to be processed - can be root web or sub site. Site columns should be created to root site.</param>
        /// <param name="xDocument">Actual XML document</param>
        public static void CreateFieldsFromXML(this Web web, XDocument xDocument)
        {
            var ns = xDocument.Root.Name.Namespace;

            var fields = from f in xDocument.Descendants(ns + "Field") select f;

            foreach (var field in fields)
            {
                var id = field.Attribute("ID").Value;
                var name = field.Attribute("Name").Value;

                // If field already existed, let's move on
                if (web.FieldExistsByName(name))
                {
                    Log.Warning(Constants.LOGGING_SOURCE, CoreResources.FieldAndContentTypeExtensions_Field01AlreadyExists, name, id);
                }
                else
                {
                    web.CreateField(field.ToString());
                }
            }
        }

        /// <summary>
        /// Returns if the field is found
        /// </summary>
        /// <param name="web">Site to be processed - can be root web or sub site. Site columns should be created to root site.</param>
        /// <param name="fieldId">Guid for the field ID</param>
        /// <returns>True or false depending on the field existence</returns>
        public static bool FieldExistsById(this Web web, Guid fieldId)
        {
            var field = web.GetFieldById<Field>(fieldId);
            return field != null;
        }

        /// <summary>
        /// Returns the field if it exists. Null if it does not exist.
        /// </summary>
        /// <typeparam name="TField">The selected field type to return.</typeparam>
        /// <param name="web">Site to be processed - can be root web or sub site. Site columns should be created to root site.</param>
        /// <param name="fieldId">Guid for the field ID</param>
        /// <returns>Field of type TField</returns>
        public static TField GetFieldById<TField>(this Web web, Guid fieldId) where TField : Field
        {
            var fields = web.Context.LoadQuery(web.Fields.Where(f => f.Id == fieldId));
            web.Context.ExecuteQueryRetry();

            var field = fields.FirstOrDefault();
            if (field == null)
            {
                return null;
            }
            else
            {
                return web.Context.CastTo<TField>(field);
            }
        }

        /// <summary>
        /// Returns the field if it exists. Null if it does not exist.
        /// </summary>
        /// <typeparam name="TField">The selected field type to return.</typeparam>
        /// <param name="list">List to be processed. Columns assoc in lists are defined on web or rootweb.</param>
        /// <param name="fieldId">Guid for the field ID</param>
        /// <returns>Field of type TField</returns>
        public static TField GetFieldById<TField>(this List list, Guid fieldId) where TField : Field
        {
            var fields = list.Context.LoadQuery(list.Fields.Where(f => f.Id == fieldId));
            list.Context.ExecuteQueryRetry();

            var field = fields.FirstOrDefault();
            return field == null ? null : list.Context.CastTo<TField>(field);
        }

        /// <summary>
        /// Returns the field if it exists. Null if it does not exist.
        /// </summary>
        /// <typeparam name="TField">The selected field type to return.</typeparam>
        /// <param name="fields">FieldCollection to be processed.</param>
        /// <param name="internalName">Guid for the field ID</param>
        /// <returns>Field of type TField</returns>
        public static TField GetFieldByName<TField>(this FieldCollection fields, string internalName) where TField : Field
        {
            if (!fields.ServerObjectIsNull.HasValue ||
                fields.ServerObjectIsNull.Value)
            {
                fields.Context.Load(fields);
                fields.Context.ExecuteQueryRetry();
            }

            var field = fields.FirstOrDefault(f => f.StaticName == internalName);
            return field == null ? null : fields.Context.CastTo<TField>(field);
        }

        /// <summary>
        /// Returns if the field is found
        /// </summary>
        /// <param name="web">Site to be processed - can be root web or sub site. Site columns should be created to root site.</param>
        /// <param name="fieldName">String for the field internal name to be used as query criteria</param>
        /// <returns>True or false depending on the field existence</returns>
        public static bool FieldExistsByName(this Web web, string fieldName)
        {
            if (string.IsNullOrEmpty(fieldName))
            {
                throw new ArgumentNullException("fieldName");
            }

            var fields = web.Fields;
            var results = web.Context.LoadQuery(fields.Where(item => item.InternalName == fieldName));
            web.Context.ExecuteQueryRetry();
            return results.FirstOrDefault() != null;
        }

        /// <summary>
        /// Does field exist in web
        /// </summary>
        /// <param name="web">Site to be processed - can be root web or sub site. Site columns should be created to root site.</param>
        /// <param name="fieldId">String representation of the field ID (=guid)</param>
        /// <returns>True if exists, false otherwise</returns>
        public static bool FieldExistsById(this Web web, string fieldId)
        {
            if (string.IsNullOrEmpty(fieldId))
            {
                throw new ArgumentNullException("fieldId");
            }

            return FieldExistsById(web, new Guid(fieldId));
        }

        /// <summary>
        /// Field exists in content type
        /// </summary>
        /// <param name="web">Site to be processed - can be root web or sub site. Site columns should be created to root site.</param>
        /// <param name="contentTypeName">Name of the content type</param>
        /// <param name="fieldName">Name of the field</param>
        /// <returns>True if exists, false otherwise</returns>
        public static bool FieldExistsByNameInContentType(this Web web, string contentTypeName, string fieldName)
        {
            if (string.IsNullOrEmpty(contentTypeName))
            {
                throw new ArgumentNullException("contentTypeName");
            }

            if (string.IsNullOrEmpty(fieldName))
            {
                throw new ArgumentNullException("fieldName");
            }

            var ct = GetContentTypeByName(web, contentTypeName);
            var fields = ct.Fields;
            var results = ct.Context.LoadQuery(fields.Where(item => item.InternalName == fieldName));
            ct.Context.ExecuteQueryRetry();
            return results.FirstOrDefault() != null;
        }
<<<<<<< HEAD
=======
        
        /// <summary>
        /// Adds jsLink to a field.
        /// </summary>
        /// <param name="field">The field to add jsLink to</param>
        /// <param name="jsLink">JSLink to set to the form. Set to empty string to remove the set JSLink customization.
        /// Specify multiple values separated by pipe symbol. For e.g.: ~sitecollection/_catalogs/masterpage/jquery-2.1.0.min.js|~sitecollection/_catalogs/masterpage/custom.js
        /// </param>
        public static void SetJsLinkCustomizations(this Field field, string jsLink)
        {
            field.JSLink = jsLink;
            field.UpdateAndPushChanges(true);
            field.Context.ExecuteQueryRetry();
        }
>>>>>>> 6a455f2f


        #endregion

        #region List Fields

        /// <summary>
        /// Adds field to a list
        /// </summary>
        /// <param name="list">List to process</param>
        /// <param name="fieldCreationInformation">Creation information for the field</param>
        /// <param name="executeQuery"></param>
        /// <returns>The newly created field or existing field.</returns>
        public static Field CreateField(this List list, FieldCreationInformation fieldCreationInformation, bool executeQuery = true)
        {
            return CreateField<Field>(list, fieldCreationInformation, executeQuery);
        }

        /// <summary>
        /// Adds field to a list
        /// </summary>
        /// <typeparam name="TField">The selected field type to return.</typeparam>
        /// <param name="list">List to process</param>
        /// <param name="fieldCreationInformation">Field creation information</param>
        /// <param name="executeQuery">Optionally skip the executeQuery action</param>
        /// <returns>The newly created field or existing field.</returns>
        public static TField CreateField<TField>(this List list, FieldCreationInformation fieldCreationInformation, bool executeQuery = true) where TField : Field
        {
            if (string.IsNullOrEmpty(fieldCreationInformation.InternalName))
            {
                throw new ArgumentNullException("InternalName");
            }

            if (string.IsNullOrEmpty(fieldCreationInformation.DisplayName))
            {
                throw new ArgumentNullException("DisplayName");
            }

            var fields = list.Fields;
            list.Context.Load(fields, fc => fc.Include(f => f.Id, f => f.InternalName));
            list.Context.ExecuteQueryRetry();

            var field = CreateFieldBase<TField>(fields, fieldCreationInformation, executeQuery);
            return field;
        }

        /// <summary>
        /// Base implementation for creating fields
        /// </summary>
        /// <typeparam name="TField">The selected field type to return.</typeparam>
        /// <param name="fields">Field collection to which the created field will be added</param>
        /// <param name="fieldCreationInformation">The information about the field to be created</param>
        /// <param name="executeQuery">Optionally skip the executeQuery action</param>
        /// <returns></returns>
        static TField CreateFieldBase<TField>(FieldCollection fields, FieldCreationInformation fieldCreationInformation, bool executeQuery = true) where TField : Field
        {
            Field field = fields.FirstOrDefault(f => f.Id == fieldCreationInformation.Id || f.InternalName == fieldCreationInformation.InternalName) as TField;

            if (field != null)
            {
                throw new ArgumentException("id", "Field already exists");
            }

            var newFieldCAML = FormatFieldXml(fieldCreationInformation);

            Log.Info(Constants.LOGGING_SOURCE, CoreResources.FieldAndContentTypeExtensions_CreateField01, fieldCreationInformation.InternalName, fieldCreationInformation.Id);
            field = fields.AddFieldAsXml(newFieldCAML, fieldCreationInformation.AddToDefaultView, AddFieldOptions.AddFieldInternalNameHint);
            fields.Context.Load(field);

            if (executeQuery)
            {
                fields.Context.ExecuteQueryRetry();
            }

            return fields.Context.CastTo<TField>(field);
        }

        /// <summary>
        /// Formats a fieldcreationinformation object into Field CAML xml.
        /// </summary>
        /// <param name="fieldCreationInformation"></param>
        /// <returns></returns>
        public static string FormatFieldXml(FieldCreationInformation fieldCreationInformation)
        {
            List<string> additionalAttributesList = new List<string>();

            if (fieldCreationInformation.AdditionalAttributes != null)
            {
                foreach (var keyvaluepair in fieldCreationInformation.AdditionalAttributes)
                {
                    additionalAttributesList.Add(string.Format(Constants.FIELD_XML_PARAMETER_FORMAT, keyvaluepair.Key, keyvaluepair.Value));
                }
            }

            string newFieldCAML = string.Format(Constants.FIELD_XML_FORMAT,
                fieldCreationInformation.FieldType,
                fieldCreationInformation.InternalName,
                fieldCreationInformation.DisplayName,
                fieldCreationInformation.Id,
                fieldCreationInformation.Group,
                fieldCreationInformation.Required ? "TRUE" : "FALSE",
                additionalAttributesList.Any() ? string.Join(" ", additionalAttributesList) : "");

            return newFieldCAML;
        }

        /// <summary>
        /// Adds a field to a list
        /// </summary>
        /// <param name="list">List to process</param>
        /// <param name="fieldAsXml">The XML declaration of SiteColumn definition</param>
        /// <param name="executeQuery">Optionally skip the executeQuery action</param>
        /// <returns>The newly created field or existing field.</returns>
        public static Field CreateField(this List list, string fieldAsXml, bool executeQuery = true)
        {
            var fields = list.Fields;
            list.Context.Load(fields);
            list.Context.ExecuteQueryRetry();

            var xd = XDocument.Parse(fieldAsXml);
            if (xd.Root != null)
            {
                var ns = xd.Root.Name.Namespace;

                var fieldNode = (from f in xd.Elements(ns + "Field") select f).FirstOrDefault();

                if (fieldNode != null)
                {
                    string id = string.Empty;
                    if (fieldNode.Attribute("ID") != null)
                    {
                        id = fieldNode.Attribute("ID").Value;
                    }
                    else
                    {
                        id = "<No ID specified in XML>";
                    }
                    var name = fieldNode.Attribute("Name").Value;

                    Log.Info(Constants.LOGGING_SOURCE, CoreResources.FieldAndContentTypeExtensions_CreateField01, name, id);
                }
            }
            var field = fields.AddFieldAsXml(fieldAsXml, false, AddFieldOptions.AddFieldInternalNameHint);
            list.Update();

            if (executeQuery)
            {
                list.Context.ExecuteQueryRetry();
            }

            return field;
        }

        /// <summary>
        /// Returns if the field is found
        /// </summary>
        /// <param name="list">List to process</param>
        /// <param name="fieldId">Guid of the field ID</param>
        /// <returns>True if the fields exists, false otherwise</returns>
        public static bool FieldExistsById(this List list, Guid fieldId)
        {
            var fields = list.Fields;
            var results = list.Context.LoadQuery(fields.Where(item => item.Id == fieldId));
            list.Context.ExecuteQueryRetry();

            return results.FirstOrDefault() != null;
        }

        /// <summary>
        /// Returns if the field is found, query based on the ID
        /// </summary>
        /// <param name="list">List to process</param>
        /// <param name="fieldId">String representation of the field ID (=guid)</param>
        /// <returns>True if the fields exists, false otherwise</returns>
        public static bool FieldExistsById(this List list, string fieldId)
        {
            if (string.IsNullOrEmpty(fieldId))
            {
                throw new ArgumentNullException("fieldId");
            }

            return FieldExistsById(list, new Guid(fieldId));
        }

        /// <summary>
        /// Field exists in list by name
        /// </summary>
        /// <param name="list">List to process</param>
        /// <param name="fieldName">Internal name of the field</param>
        /// <returns>True if the fields exists, false otherwise</returns>
        public static bool FieldExistsByName(this List list, string fieldName)
        {
            if (string.IsNullOrEmpty(fieldName))
            {
                throw new ArgumentNullException("fieldName");
            }

            var fields = list.Fields;
            var results = list.Context.LoadQuery(fields.Where(item => item.InternalName == fieldName));
            list.Context.ExecuteQueryRetry();

            return results.FirstOrDefault() != null;
        }

        /// <summary>
        /// Gets a list of fields from a list by names.
        /// </summary>
        /// <param name="list">The target list containing the fields.</param>
        /// <param name="fieldInternalNames">List of field names to retreieve.</param>
        /// <returns>List of fields requested.</returns>
        public static IEnumerable<Field> GetFields(this List list, params string[] fieldInternalNames)
        {
            var fields = new List<Field>();

            if (fieldInternalNames == null || fieldInternalNames.Length == 0)
            {
                return fields;
            }

            foreach (var fieldName in fieldInternalNames)
            {
                var field = list.Fields.GetByInternalNameOrTitle(fieldName);
                list.Context.Load(field);
                fields.Add(field);
            }

            list.Context.ExecuteQueryRetry();
            return fields;
        }
<<<<<<< HEAD
=======
        
        /// <summary>
        /// Adds jsLink to a list field.
        /// </summary>
        /// <param name="list">The list where the field exists.</param>
        /// <param name="fieldName">The field to add jsLink to.</param>
        /// <param name="jsLink">JSLink to set to the form. Set to empty string to remove the set JSLink customization.
        /// Specify multiple values separated by pipe symbol. For e.g.: ~sitecollection/_catalogs/masterpage/jquery-2.1.0.min.js|~sitecollection/_catalogs/masterpage/custom.js
        /// </param>
        public static void SetJsLinkCustomizations(this List list, string fieldName, string jsLink)
        {
            Field field = list.Fields.GetByInternalNameOrTitle(fieldName);
            field.SetJsLinkCustomizations(jsLink);
        }
>>>>>>> 6a455f2f

        #endregion

        #region Helper methods

        /// <summary>
        /// Helper method to parse Key="Value" strings into a keyvaluepair
        /// </summary>
        /// <param name="xmlAttributes"></param>
        /// <returns></returns>
        [System.Diagnostics.CodeAnalysis.SuppressMessage("Microsoft.Globalization", "CA1303:Do not pass literals as localized parameters", MessageId = "System.Xml.Linq.XElement.Parse(System.String)")]
        private static List<KeyValuePair<string, string>> ParseAdditionalAttributes(string xmlAttributes)
        {
            List<KeyValuePair<string, string>> attributes = null;

            // The XmlAttributes should be presented in the Key="Value" AnotherKey="Value" format.
            if (!string.IsNullOrEmpty(xmlAttributes))
            {
                attributes = new List<KeyValuePair<string, string>>();
                string parameterXml = string.Format(Constants.FIELD_XML_PARAMETER_WRAPPER_FORMAT, xmlAttributes); // Temporary xml structure
                XElement xe = XElement.Parse(parameterXml);

                foreach (var attribute in xe.Attributes())
                {
                    attributes.Add(new KeyValuePair<string, string>(attribute.Name.LocalName, attribute.Value));
                }
            }

            return attributes;
        }

        #endregion

        #region Content Types

        /// <summary>
        /// Adds content type to list
        /// </summary>
        /// <param name="web">Site to be processed - can be root web or sub site</param>
        /// <param name="listTitle">Title of the list</param>
        /// <param name="contentTypeId">Complete ID for the content type</param>
        /// <param name="defaultContent">Optionally make this the default content type</param>
        /// <param name="searchContentTypeInSiteHierarchy">search for content type in site hierarchy</param>
        public static void AddContentTypeToListById(this Web web, string listTitle, string contentTypeId, bool defaultContent = false, bool searchContentTypeInSiteHierarchy = false)
        {
            // Get content type instance
            var contentType = GetContentTypeById(web, contentTypeId, searchContentTypeInSiteHierarchy);

            // Add content type to list
            AddContentTypeToList(web, listTitle, contentType, defaultContent);
        }

        /// <summary>
        /// Adds content type to list
        /// </summary>
        /// <param name="web">Site to be processed - can be root web or sub site</param>
        /// <param name="listTitle">Title of the list</param>
        /// <param name="contentTypeName">Name of the content type</param>
        /// <param name="defaultContent">Optionally make this the default content type</param>
        /// <param name="searchContentTypeInSiteHierarchy">search for content type in site hierarchy</param>
        public static void AddContentTypeToListByName(this Web web, string listTitle, string contentTypeName, bool defaultContent = false, bool searchContentTypeInSiteHierarchy = false)
        {
            // Get content type instance
            var contentType = GetContentTypeByName(web, contentTypeName, searchContentTypeInSiteHierarchy);

            // Add content type to list
            AddContentTypeToList(web, listTitle, contentType, defaultContent);
        }

        /// <summary>
        /// Adds content type to list
        /// </summary>
        /// <param name="web">Site to be processed - can be root web or sub site</param>
        /// <param name="listTitle">Title of the list</param>
        /// <param name="contentType">Content type to be added to the list</param>
        /// <param name="defaultContent">If set true, content type is updated to be default content type for the list</param>
        public static void AddContentTypeToList(this Web web, string listTitle, ContentType contentType, bool defaultContent = false)
        {
            // Get list instances
            var list = web.GetListByTitle(listTitle);

            // Add content type to list
            AddContentTypeToList(list, contentType, defaultContent);
        }

        /// <summary>
        /// Add content type to list
        /// </summary>
        /// <param name="list">List to add content type to</param>
        /// <param name="contentTypeID">Complete ID for the content type</param>
        /// <param name="defaultContent">If set true, content type is updated to be default content type for the list</param>
        /// <param name="searchContentTypeInSiteHierarchy">search for content type in site hierarchy</param>
        public static bool AddContentTypeToListById(this List list, string contentTypeID, bool defaultContent = false, bool searchContentTypeInSiteHierarchy = false)
        {
            var web = list.ParentWeb;
            var contentType = GetContentTypeById(web, contentTypeID, searchContentTypeInSiteHierarchy);
            return AddContentTypeToList(list, contentType, defaultContent);
        }

        /// <summary>
        /// Add content type to list
        /// </summary>
        /// <param name="list">List to add content type to</param>
        /// <param name="contentTypeName">Name of the content type</param>
        /// <param name="defaultContent">If set true, content type is updated to be default content type for the list</param>
        /// <param name="searchContentTypeInSiteHierarchy">search for content type in site hierarchy</param>
        public static bool AddContentTypeToListByName(this List list, string contentTypeName, bool defaultContent = false, bool searchContentTypeInSiteHierarchy = false)
        {
            var web = list.ParentWeb;
            var contentType = GetContentTypeByName(web, contentTypeName, searchContentTypeInSiteHierarchy);
            return AddContentTypeToList(list, contentType, defaultContent);
        }

        /// <summary>
        /// Add content type to list
        /// </summary>
        /// <param name="list">List to add content type to</param>
        /// <param name="contentType">Content type to add to the list</param>
        /// <param name="defaultContent">If set true, content type is updated to be default content type for the list</param>
        public static bool AddContentTypeToList(this List list, ContentType contentType, bool defaultContent = false)
        {
            if (contentType == null)
            {
                throw new ArgumentNullException("contentType");
            }

            if (list.ContentTypeExistsById(contentType.Id.StringValue))
            {
                return false;
            }

            list.EnsureProperty(l => l.ContentTypesEnabled);

            if (list.ContentTypesEnabled == false)
            {
                list.ContentTypesEnabled = true;
                list.Update();
                list.Context.ExecuteQueryRetry();
            }

            list.ContentTypes.AddExistingContentType(contentType);
            list.Context.ExecuteQueryRetry();

            // Set the default content type
            if (defaultContent)
            {
                SetDefaultContentTypeToList(list, contentType);
            }
            return true;
        }

<<<<<<< HEAD


        /// <summary>
        /// Associates field to content type
        /// </summary>
        /// <param name="contentType">Content Type to add the field to</param>
        /// <param name="fieldId">String representation of the id of the field (=Guid)</param>
        /// <param name="required">True if the field is required</param>
        /// <param name="hidden">True if the field is hidden</param>
        public static void AddFieldById(this ContentType contentType, string fieldId, bool required = false, bool hidden = false)
        {
            AddFieldById(contentType, Guid.Parse(fieldId), required, hidden);
        }

        /// <summary>
        /// Associates field to content type
        /// </summary>
        /// <param name="contentType">Content Type to add the field to</param>
        /// <param name="fieldId">The Id of the field</param>
        /// <param name="required">True if the field is required</param>
        /// <param name="hidden">True if the field is hidden</param>
        public static void AddFieldById(this ContentType contentType, Guid fieldId, bool required = false, bool hidden = false)
        {
            var ctx = contentType.Context as ClientContext;
            var field = ctx.Web.Fields.GetById(fieldId);
            ctx.Load(field);
            ctx.ExecuteQueryRetry();
            AddFieldToContentType(ctx.Web, contentType, field, required, hidden);
        }

        /// <summary>
        /// Associates field to content type
        /// </summary>
        /// <param name="contentType">Content Type to add the field to</param>
        /// <param name="fieldName">The title or internal name of the field</param>
        /// <param name="required">True if the field is required</param>
        /// <param name="hidden">True if the field is hidden</param>
        public static void AddFieldByName(this ContentType contentType, string fieldName, bool required = false, bool hidden = false)
        {
            var ctx = contentType.Context as ClientContext;
            var field = ctx.Web.Fields.GetByInternalNameOrTitle(fieldName);
            ctx.Load(field);
            ctx.ExecuteQueryRetry();

            AddFieldToContentType(ctx.Web, contentType, field, required, hidden);
        }

=======
>>>>>>> 6a455f2f
        /// <summary>
        /// Associates field to content type
        /// </summary>
        /// <param name="web">Site to be processed - can be root web or sub site</param>
        /// <param name="contentTypeID">String representation of the id of the content type to add the field to</param>
        /// <param name="fieldId">String representation of the field ID (=guid)</param>
        /// <param name="required">True if the field is required</param>
        /// <param name="hidden">True if the field is hidden</param>
        public static void AddFieldToContentTypeById(this Web web, string contentTypeID, string fieldId, bool required = false, bool hidden = false)
        {
            // Get content type
            var ct = web.GetContentTypeById(contentTypeID);
            web.Context.Load(ct);
            web.Context.Load(ct.FieldLinks);
            web.Context.ExecuteQueryRetry();

            // Get field
            var fld = web.Fields.GetById(new Guid(fieldId));

            // Add field association to content type
            AddFieldToContentType(web, ct, fld, required, hidden);
        }

        /// <summary>
        /// Associates field to content type
        /// </summary>
        /// <param name="web">Site to be processed - can be root web or sub site</param>
        /// <param name="contentTypeName">Name of the content type</param>
        /// <param name="fieldID">Guid representation of the field ID</param>
        /// <param name="required">True if the field is required</param>
        /// <param name="hidden">True if the field is hidden</param>
        public static void AddFieldToContentTypeByName(this Web web, string contentTypeName, Guid fieldID, bool required = false, bool hidden = false)
        {
            // Get content type
            var ct = web.GetContentTypeByName(contentTypeName);
            web.Context.Load(ct);
            web.Context.Load(ct.FieldLinks);
            web.Context.ExecuteQueryRetry();

            // Get field
            var fld = web.Fields.GetById(fieldID);

            // Add field association to content type
            AddFieldToContentType(web, ct, fld, required, hidden);
        }

        /// <summary>
        /// Associates field to content type
        /// </summary>
        /// <param name="web">Site to be processed - can be root web or sub site</param>
        /// <param name="contentType">Content type to associate field to</param>
        /// <param name="field">Field to associate to the content type</param>
        /// <param name="required">Optionally make this a required field</param>
        /// <param name="hidden">Optionally make this a hidden field</param>
        public static void AddFieldToContentType(this Web web, ContentType contentType, Field field, bool required = false, bool hidden = false)
        {
            //// Forcibly include Ids of FieldLinks
            //web.Context.Load(contentType, c => c.FieldLinks.Include(fl => fl.Id, fl => fl.Required, fl => fl.Hidden));
            //web.Context.ExecuteQueryRetry();

            // Ensure other content-type properties
            contentType.EnsureProperties(c => c.Id, c => c.SchemaXml, c => c.FieldLinks.Include(fl => fl.Id, fl => fl.Required, fl => fl.Hidden));
<<<<<<< HEAD
            field.EnsureProperties(f => f.Id, f => f.SchemaXmlWithResourceTokens);
=======
            field.EnsureProperties(f => f.Id, f => f.SchemaXml);
>>>>>>> 6a455f2f

            Log.Info(Constants.LOGGING_SOURCE, CoreResources.FieldAndContentTypeExtensions_AddField0ToContentType1, field.Id, contentType.Id);

            // Get the field if already exists in content type, else add field to content type
            // This will help to customize (required or hidden) any pre-existing field, also to handle existing field of Parent Content type
            var flink = contentType.FieldLinks.FirstOrDefault(fld => fld.Id == field.Id);
            if (flink == null)
            {
<<<<<<< HEAD
                XElement fieldElement = XElement.Parse(field.SchemaXmlWithResourceTokens);
=======
                XElement fieldElement = XElement.Parse(field.SchemaXml);
>>>>>>> 6a455f2f
                fieldElement.SetAttributeValue("AllowDeletion", "TRUE"); // Default behavior when adding a field to a CT from the UI.
                field.SchemaXml = fieldElement.ToString();
                var fldInfo = new FieldLinkCreationInformation();
                fldInfo.Field = field;
                contentType.FieldLinks.Add(fldInfo);
                contentType.Update(true);
                web.Context.ExecuteQueryRetry();

                flink = contentType.FieldLinks.GetById(field.Id);
            }

            //update field link required and hidden properties
            flink.EnsureProperties(f => f.Required, f => f.Hidden);

            if ((required != flink.Required) || (hidden != flink.Hidden))
            {
                // Update FieldLink
                flink.Required = required;
                flink.Hidden = hidden;
                contentType.Update(true);
                web.Context.ExecuteQueryRetry();
            }
        }

        /// <summary>
        /// Searches the list content types and returns the content type identifier (ID) that is the 
        /// nearest match to the specified content type ID.
        /// </summary>
        /// <param name="list">The list to check for content types</param>
        /// <param name="baseContentTypeId">A string with the base content type ID to match.</param>
        /// <returns>The value of the Id property for the content type with the closest match to the value 
        /// of the specified content type ID. </returns>
        /// <remarks>
        /// <para>
        /// If the search finds multiple matches, the shorter ID is returned. For example, if 0x0101 is the 
        /// argument, and the collection contains both 0x010109 and 0x01010901, the method returns 0x010109.
        /// </para>
        /// </remarks>
        public static ContentTypeId BestMatchContentTypeId(this List list, string baseContentTypeId)
        {
            if (baseContentTypeId == null)
            {
                throw new ArgumentNullException("contentTypeId");
            }

            if (string.IsNullOrWhiteSpace(baseContentTypeId))
            {
                throw new ArgumentException("Content type must be provided and cannot be empty.", "contentTypeId");
            }

            return BestMatchContentTypeIdImplementation(list, baseContentTypeId);
        }

        [System.Diagnostics.CodeAnalysis.SuppressMessage("Microsoft.Globalization", "CA1303:Do not pass literals as localized parameters", MessageId = "OfficeDevPnP.Core.Diagnostics.Log.Debug(System.String,System.String,System.Object[])")]
        private static ContentTypeId BestMatchContentTypeIdImplementation(this List list, string baseContentTypeId)
        {
            var contentTypes = list.ContentTypes;
            list.Context.Load(contentTypes);
            list.Context.ExecuteQueryRetry();

            Log.Debug(Constants.LOGGING_SOURCE, "Checking {0} content types in list for best match", contentTypes.Count);

            var shortestMatchLength = int.MaxValue;
            ContentTypeId bestMatchId = null;

            foreach (var contentType in contentTypes)
            {
                if (contentType.StringId.StartsWith(baseContentTypeId, StringComparison.InvariantCultureIgnoreCase))
                {
                    Log.Debug(Constants.LOGGING_SOURCE, "Found match {0}", contentType.StringId);
                    if (contentType.StringId.Length < shortestMatchLength)
                    {
                        bestMatchId = contentType.Id;
                        shortestMatchLength = contentType.StringId.Length;
                        Log.Debug(Constants.LOGGING_SOURCE, " - Is best match. Best match length now {0}", shortestMatchLength);
                    }
                }
            }

            return bestMatchId;
        }

        /// <summary>
        /// Does content type exists in the web
        /// </summary>
        /// <param name="web">Web to be processed</param>
        /// <param name="contentTypeId">Complete ID for the content type</param>
        /// <param name="searchInSiteHierarchy">Searches accross all content types in the site up to the root site</param>
        /// <returns>True if the content type exists, false otherwise</returns>
        public static bool ContentTypeExistsById(this Web web, string contentTypeId, bool searchInSiteHierarchy = false)
        {
            if (string.IsNullOrEmpty(contentTypeId))
            {
                throw new ArgumentNullException("contentTypeId");
            }

            ContentTypeCollection ctCol;
            if (searchInSiteHierarchy)
            {
                ctCol = web.AvailableContentTypes;
            }
            else
            {
                ctCol = web.ContentTypes;
            }

            web.Context.Load(ctCol);
            web.Context.ExecuteQueryRetry();
            foreach (var item in ctCol)
            {
                if (item.Id.StringValue.StartsWith(contentTypeId, StringComparison.OrdinalIgnoreCase))
                {
                    return true;
                }
            }

            return false;
        }

        /// <summary>
        /// Does content type exists in the web
        /// </summary>
        /// <param name="web">Web to be processed</param>
        /// <param name="contentTypeName">Name of the content type</param>
        /// <param name="searchInSiteHierarchy">Searches accross all content types in the site up to the root site</param>
        /// <returns>True if the content type exists, false otherwise</returns>
        public static bool ContentTypeExistsByName(this Web web, string contentTypeName, bool searchInSiteHierarchy = false)
        {
            if (string.IsNullOrEmpty(contentTypeName))
            {
                throw new ArgumentNullException("contentTypeName");
            }

            var ctCol = searchInSiteHierarchy ? web.AvailableContentTypes : web.ContentTypes;

            var results = web.Context.LoadQuery(ctCol.Where(item => item.Name == contentTypeName));
            web.Context.ExecuteQueryRetry();

            var ct = results.FirstOrDefault();
            return ct != null;
        }

        /// <summary>
        /// Does content type exist in web
        /// </summary>
        /// <param name="web">Web to be processed</param>
        /// <param name="listTitle">Title of the list to be updated</param>
        /// <param name="contentTypeId">Complete ID for the content type</param>
        /// <returns>True if the content type exists, false otherwise</returns>
        public static bool ContentTypeExistsById(this Web web, string listTitle, string contentTypeId)
        {
            if (string.IsNullOrEmpty(listTitle))
            {
                throw new ArgumentNullException("listTitle");
            }

            if (string.IsNullOrEmpty(contentTypeId))
            {
                throw new ArgumentNullException("contentTypeId");
            }

            var list = web.GetListByTitle(listTitle);
            return ContentTypeExistsById(list, contentTypeId);
        }

        /// <summary>
        /// Does content type exist in list
        /// </summary>
        /// <param name="list">List to update</param>
        /// <param name="contentTypeId">Complete ID for the content type</param>
        /// <returns>True if the content type exists, false otherwise</returns>
        public static bool ContentTypeExistsById(this List list, string contentTypeId)
        {
            if (string.IsNullOrEmpty(contentTypeId))
            {
                throw new ArgumentNullException("contentTypeId");
            }

            list.EnsureProperty(l => l.ContentTypesEnabled);

            if (!list.ContentTypesEnabled)
            {
                return false;
            }

            var ctCol = list.ContentTypes;
            list.Context.Load(ctCol);
            list.Context.ExecuteQueryRetry();

            return Enumerable.Any(ctCol, item => item.Id.StringValue.StartsWith(contentTypeId, StringComparison.OrdinalIgnoreCase));
        }

        /// <summary>
        /// Does content type exist in web
        /// </summary>
        /// <param name="web">Web to be processed</param>
        /// <param name="listTitle">Title of the list to be updated</param>
        /// <param name="contentTypeName">Name of the content type</param>
        /// <returns>True if the content type exists, false otherwise</returns>
        public static bool ContentTypeExistsByName(this Web web, string listTitle, string contentTypeName)
        {
            if (string.IsNullOrEmpty(listTitle))
            {
                throw new ArgumentNullException("listTitle");
            }

            if (string.IsNullOrEmpty(contentTypeName))
            {
                throw new ArgumentNullException("contentTypeName");
            }

            var list = web.GetListByTitle(listTitle);
            return ContentTypeExistsByName(list, contentTypeName);
        }

        /// <summary>
        /// Does content type exist in list
        /// </summary>
        /// <param name="list">List to update</param>
        /// <param name="contentTypeName">Name of the content type</param>
        /// <returns>True if the content type exists, false otherwise</returns>
        public static bool ContentTypeExistsByName(this List list, string contentTypeName)
        {
            if (string.IsNullOrEmpty(contentTypeName))
            {
                throw new ArgumentNullException("contentTypeName");
            }

            var ctCol = list.ContentTypes;
            var results = list.Context.LoadQuery(ctCol.Where(item => item.Name == contentTypeName));
            list.Context.ExecuteQueryRetry();

            return results.Any();
        }

        /// <summary>
        /// Create a content type based on the classic feature framework structure.
        /// </summary>
        /// <param name="web">Web to operate against</param>
        /// <param name="absolutePathToFile">Absolute path to the xml location</param>
        public static ContentType CreateContentTypeFromXMLFile(this Web web, string absolutePathToFile)
        {
            var xd = XDocument.Load(absolutePathToFile);
            return CreateContentTypeFromXML(web, xd);
        }

        /// <summary>
        /// Create a content type based on the classic feature framework structure.
        /// </summary>
        /// <param name="web">Web to operate against</param>
        /// <param name="xmlStructure">XML structure in string format</param>
        public static ContentType CreateContentTypeFromXMLString(this Web web, string xmlStructure)
        {
            var xd = XDocument.Parse(xmlStructure);
            return CreateContentTypeFromXML(web, xd);
        }

        /// <summary>
        /// Create a content type based on the classic feature framework structure.
        /// </summary>
        /// <param name="web">Web to operate against</param>
        /// <param name="xDocument">Actual XML document</param>
        public static ContentType CreateContentTypeFromXML(this Web web, XDocument xDocument)
        {
            ContentType returnCT = null;
            var ns = xDocument.Root.Name.Namespace;

            var contentTypes = from cType in xDocument.Descendants(ns + "ContentType") select cType;

            foreach (var ct in contentTypes)
            {
                string ctid = ct.Attribute("ID").Value;
                string name = ct.Attribute("Name").Value;

                if (web.ContentTypeExistsByName(name))
                {
                    // Skip
                    Log.Warning(Constants.LOGGING_SOURCE, CoreResources.FieldAndContentTypeExtensions_ContentType01AlreadyExists, name, ctid);
                }
                else
                {
                    var description = ct.Attribute("Description") != null ? ct.Attribute("Description").Value : string.Empty;
                    var group = ct.Attribute("Group") != null ? ct.Attribute("Group").Value : string.Empty;

                    // Create CT
<<<<<<< HEAD
                    var newct = web.CreateContentType(name, description, ctid, group);
=======
                    web.CreateContentType(name, description, ctid, group);
>>>>>>> 6a455f2f

                    // Add fields to content type 
                    var fieldRefs = from fr in ct.Descendants(ns + "FieldRefs").Elements(ns + "FieldRef") select fr;
                    foreach (var fieldRef in fieldRefs)
                    {
                        var frid = fieldRef.Attribute("ID").Value;
                        var required = fieldRef.Attribute("Required") != null ? bool.Parse(fieldRef.Attribute("Required").Value) : false;
                        var hidden = fieldRef.Attribute("Hidden") != null ? bool.Parse(fieldRef.Attribute("Hidden").Value) : false;
                        web.AddFieldToContentTypeById(ctid, frid, required, hidden);
                    }

<<<<<<< HEAD
                    // Add AllowedContentTypes/SharedFields/WelcomePageFields
                    // Only for Document Sets of course
                    if (ctid.StartsWith(BuiltInContentTypeId.DocumentSet)) //DocumentSetTemplate.DocumentSetTemplate.IsChildOfDocumentSetContentType() appears not to be working
                    {
                        // Load Docset Template
                        var template = DocumentSetTemplate.GetDocumentSetTemplate(web.Context, newct);
                        web.Context.Load(template, t => t.AllowedContentTypes, t => t.SharedFields, t => t.WelcomePageFields);
                        web.Context.ExecuteQuery();

                        // Add allowed content types
                        var allowedContentTypes = from ac in ct.Descendants(ns + "AllowedContentTypes").Elements(ns + "AllowedContentType") select ac;
                        foreach (var allowedContentType in allowedContentTypes)
                        {
                            var id = allowedContentType.Attribute("ID").Value;
                            var act = web.GetContentTypeById(id);
                            if (act != null &&
                                !template.AllowedContentTypes.Any(a => a.StringValue == id))
                            {
                                template.AllowedContentTypes.Add(act.Id);
                                template.Update(true);
                            }
                        }

                        // Add shared fields
                        var sharedFields = from sf in ct.Descendants(ns + "SharedFields").Elements(ns + "SharedField") select sf;
                        foreach (var sharedField in sharedFields)
                        {
                            var id = sharedField.Attribute("ID").Value;
                            var field = web.GetFieldById<Field>(new Guid(id));
                            if (field != null &&
                                !template.SharedFields.Any(a => a.Id == field.Id))
                            {
                                template.SharedFields.Add(field);
                                template.Update(true);
                            }
                        }

                        // Add WelcomePageFields fields
                        var welcomePageFields = from wpf in ct.Descendants(ns + "WelcomePageFields").Elements(ns + "WelcomePageField") select wpf;
                        foreach (var welcomePageField in welcomePageFields)
                        {
                            var id = welcomePageField.Attribute("ID").Value;
                            var field = web.GetFieldById<Field>(new Guid(id));
                            if (field != null &&
                                !template.WelcomePageFields.Any(a => a.Id == field.Id))
                            {
                                template.WelcomePageFields.Add(field);
                                template.Update(true);
                            }
                        }
                        
                        web.Context.ExecuteQueryRetry();
                    }

=======
>>>>>>> 6a455f2f
                    returnCT = web.GetContentTypeById(ctid);
                }
            }

            return returnCT;
        }

        /// <summary>
        /// Create new content type to web
        /// </summary>
        /// <param name="web">Site to be processed - can be root web or sub site</param>
        /// <param name="name">Name of the content type</param>
        /// <param name="id">Complete ID for the content type</param>
        /// <param name="group">Group for the content type</param>
        /// <returns></returns>
        public static ContentType CreateContentType(this Web web, string name, string id, string group)
        {
            // Load the current collection of content types
            return CreateContentType(web, name, string.Empty, id, group);
        }

        /// <summary>
        /// Create new content type to web
        /// </summary>
        /// <param name="web">Site to be processed - can be root web or sub site</param>
        /// <param name="name">Name of the content type</param>
        /// <param name="description">Description for the content type</param>
        /// <param name="id">Complete ID for the content type</param>
        /// <param name="group">Group for the content type</param>
        /// <param name="parentContentType">Parent Content Type</param>
        /// <returns>The created content type</returns>
        public static ContentType CreateContentType(this Web web, string name, string description, string id, string group, ContentType parentContentType = null)
        {
            Log.Info(Constants.LOGGING_SOURCE, CoreResources.FieldAndContentTypeExtensions_CreateContentType01, name, id);

            var contentTypes = web.ContentTypes;

            var newCt = new ContentTypeCreationInformation();


            // Set the properties for the content type
            newCt.Name = name;
            newCt.Id = id;
            newCt.Description = description;
            newCt.Group = group;
            newCt.ParentContentType = parentContentType;
            var myContentType = contentTypes.Add(newCt);
            web.Context.ExecuteQueryRetry();

            // Return the content type object
            return myContentType;
        }

        /// <summary>
        /// Return content type by name
        /// </summary>
        /// <param name="web">Web to be processed</param>
        /// <param name="contentTypeName">Name of the content type</param>
        /// <param name="searchInSiteHierarchy">Searches accross all content types in the site up to the root site</param>
        /// <returns>Content type object or null if was not found</returns>
        public static ContentType GetContentTypeByName(this Web web, string contentTypeName, bool searchInSiteHierarchy = false)
        {
            if (string.IsNullOrEmpty(contentTypeName))
            {
                throw new ArgumentNullException("contentTypeName");
            }

            var ctCol = searchInSiteHierarchy ? web.AvailableContentTypes : web.ContentTypes;

            var results = web.Context.LoadQuery(ctCol.Where(item => item.Name == contentTypeName));
            web.Context.ExecuteQueryRetry();
            return results.FirstOrDefault();
        }

        /// <summary>
        /// Return content type by Id
        /// </summary>
        /// <param name="web">Web to be processed</param>
        /// <param name="contentTypeId">Complete ID for the content type</param>
        /// <param name="searchInSiteHierarchy">Searches accross all content types in the site up to the root site</param>
        /// <returns>Content type object or null if was not found</returns>
        public static ContentType GetContentTypeById(this Web web, string contentTypeId, bool searchInSiteHierarchy = false)
        {
            if (string.IsNullOrEmpty(contentTypeId))
            {
                throw new ArgumentNullException("contentTypeId");
            }

            var ctCol = searchInSiteHierarchy ? web.AvailableContentTypes : web.ContentTypes;

            web.Context.Load(ctCol);
            web.Context.ExecuteQueryRetry();
            foreach (var item in ctCol)
            {
                if (item.Id.StringValue.Equals(contentTypeId, StringComparison.OrdinalIgnoreCase))
                {
                    return item;
                }
            }

            return null;
        }

        /// <summary>
        /// Return content type by name
        /// </summary>
        /// <param name="list">List to update</param>
        /// <param name="contentTypeName">Name of the content type</param>
        /// <returns>Content type object or null if was not found</returns>
        public static ContentType GetContentTypeByName(this List list, string contentTypeName)
        {
            if (string.IsNullOrEmpty(contentTypeName))
            {
                throw new ArgumentNullException("contentTypeName");
            }

            var ctCol = list.ContentTypes;
            var results = list.Context.LoadQuery(ctCol.Where(item => item.Name == contentTypeName));
            list.Context.ExecuteQueryRetry();

            return results.FirstOrDefault();
        }

        /// <summary>
        /// Return content type by Id
        /// </summary>
        /// <param name="list">List to update</param>
        /// <param name="contentTypeId">Complete ID for the content type</param>
        /// <returns>Content type object or null if was not found</returns>
        public static ContentType GetContentTypeById(this List list, string contentTypeId)
        {
            if (string.IsNullOrEmpty(contentTypeId))
            {
                throw new ArgumentNullException("contentTypeId");
            }

            var ctCol = list.ContentTypes;
            list.Context.Load(ctCol);
            list.Context.ExecuteQueryRetry();

            foreach (var item in ctCol)
            {
                if (item.Id.StringValue.Equals(contentTypeId, StringComparison.OrdinalIgnoreCase))
                {
                    return item;
                }
            }

            return null;
        }

        /// <summary>
        /// Searches for the content type with the closest match to the value of the specified content type ID. 
        /// If the search finds two matches, the shorter ID is returned. 
        /// </summary>
        /// <param name="contentTypes">Content type collection to search</param>
        /// <param name="contentTypeId">Complete ID for the content type to search</param>
        /// <returns>Content type Id object or null if was not found</returns>
        public static ContentTypeId BestMatch(this ContentTypeCollection contentTypes, string contentTypeId)
        {
            if (string.IsNullOrEmpty(contentTypeId))
            {
                throw new ArgumentNullException("contentTypeId");
            }
            var ctx = contentTypes.Context;
            contentTypes.EnsureProperties(c => c.Include(ct => ct.Id));

            var res = contentTypes.Where(c => c.Id.StringValue.StartsWith(contentTypeId)).OrderBy(c => c.Id.StringValue.Length).FirstOrDefault();
            if (res != null)
            {
                return res.Id;
            }
            return null;
        }

        /// <summary>
        /// Removes content type from list
        /// </summary>
        /// <param name="web">Site to be processed - can be root web or sub site</param>
        /// <param name="listTitle">Title of the list</param>
        /// <param name="contentTypeName">The name of the content type</param>
        public static void RemoveContentTypeFromListByName(this Web web, string listTitle, string contentTypeName)
        {

            // Get list instances
            var list = web.GetListByTitle(listTitle);
            // Get content type instance
            var contentType = GetContentTypeByName(web, contentTypeName);
            // Remove content type from list
            RemoveContentTypeFromList(web, list, contentType);

        }

        /// <summary>
        /// Removes content type from list
        /// </summary>
        /// <param name="web">Site to be processed - can be root web or sub site</param>
        /// <param name="list">The List</param>
        /// <param name="contentTypeName">The name of the content type</param>
        public static void RemoveContentTypeFromListByName(this Web web, List list, string contentTypeName)
        {
            if (string.IsNullOrEmpty(contentTypeName))
                throw new ArgumentNullException("contentTypeName");
            // Get content type instance
            var contentType = GetContentTypeByName(web, contentTypeName);
            // Remove content type from list
            RemoveContentTypeFromList(web, list, contentType);

        }

        /// <summary>
        /// Removes content type from a list
        /// </summary>
        /// <param name="web">Site to be processed - can be root web or sub site</param>
        /// <param name="listTitle">Title of the list</param>
        /// <param name="contentTypeId">Complete ID for the content type</param>
        public static void RemoveContentTypeFromListById(this Web web, string listTitle, string contentTypeId)
        {
            // Get list instances
            var list = web.GetListByTitle(listTitle);
            var contentType = GetContentTypeById(web, contentTypeId);
            // Remove content type from list
            RemoveContentTypeFromList(web, list, contentType);
        }

        /// <summary>
        /// Removes content type from a list
        /// </summary>
        /// <param name="web">Site to be processed - can be root web or sub site</param>
        /// <param name="list">The List</param>
        /// <param name="contentTypeId">Complete ID for the content type</param>
        public static void RemoveContentTypeFromListById(this Web web, List list, string contentTypeId)
        {
            if (string.IsNullOrEmpty(contentTypeId))
                throw new ArgumentNullException("contentTypeId");
            var contentType = GetContentTypeById(web, contentTypeId);
            // Remove content type from list
            RemoveContentTypeFromList(web, list, contentType);
        }

        /// <summary>
        /// Removes content type from a list
        /// </summary>
        /// <param name="web">Site to be processed - can be root web or sub site</param>
        /// <param name="list">The List</param>
        /// <param name="contentType">The Content Type</param>
        public static void RemoveContentTypeFromList(this Web web, List list, ContentType contentType)
        {
            if (contentType == null)
                throw new ArgumentNullException("contentType");

            if (!list.ContentTypeExistsByName(contentType.Name))
                return;
            list.RemoveContentTypeByName(contentType.Name);
            list.Context.ExecuteQueryRetry();
        }

        /// <summary>
        /// Set default content type to list
        /// </summary>
        /// <param name="web">Site to be processed - can be root web or sub site</param>
        /// <param name="list">List to update</param>
        /// <param name="contentTypeId">Complete ID for the content type</param>
        public static void SetDefaultContentTypeToList(this Web web, List list, string contentTypeId)
        {
            SetDefaultContentTypeToList(list, contentTypeId);
        }

        /// <summary>
        /// Set default content type to list
        /// </summary>
        /// <param name="web">Site to be processed - can be root web or sub site</param>
        /// <param name="list">List to update</param>
        /// <param name="contentType">Content type to make default</param>
        public static void SetDefaultContentTypeToList(this Web web, List list, ContentType contentType)
        {
            SetDefaultContentTypeToList(list, contentType.Id.ToString());
        }

        /// <summary>
        /// Set default content type to list
        /// </summary>
        /// <param name="web">Site to be processed - can be root web or sub site</param>
        /// <param name="listTitle">Title of the list to be updated</param>
        /// <param name="contentTypeId">Complete ID for the content type</param>
        public static void SetDefaultContentTypeToList(this Web web, string listTitle, string contentTypeId)
        {
            // Get list instances
            var list = web.GetListByTitle(listTitle);
            web.Context.Load(list);
            web.Context.ExecuteQueryRetry();

            // Add content type to list
            SetDefaultContentTypeToList(list, contentTypeId);
        }

        /// <summary>
        /// Set's default content type list. 
        /// </summary>
        /// <remarks>Notice. Currently removes other content types from the list. Known issue</remarks>
        /// <param name="web">Site to be processed - can be root web or sub site</param>
        /// <param name="listTitle">Title of the list to be updated</param>
        /// <param name="contentType">Content type to make default</param>
        public static void SetDefaultContentTypeToList(this Web web, string listTitle, ContentType contentType)
        {
            SetDefaultContentTypeToList(web, listTitle, contentType.Id.ToString());
        }

        /// <summary>
        /// Set's default content type list. 
        /// </summary>
        /// <remarks>Notice. Currently removes other content types from the list. Known issue</remarks>
        /// <param name="list">List to update</param>
        /// <param name="contentTypeId">Complete ID for the content type</param>
        public static void SetDefaultContentTypeToList(this List list, string contentTypeId)
        {
            var ctCol = list.ContentTypes;
            list.Context.Load(ctCol);
            list.Context.ExecuteQueryRetry();

            var ctIds = ctCol.AsEnumerable().Select(ct => ct.Id).ToList();

            // remove the folder content type
            var newOrder = ctIds.Except(ctIds.Where(id => id.StringValue.StartsWith("0x012000")))
                                 .OrderBy(x => !x.StringValue.StartsWith(contentTypeId, StringComparison.OrdinalIgnoreCase))
                                 .ToArray();
            list.RootFolder.UniqueContentTypeOrder = newOrder;

            list.RootFolder.Update();
            list.Update();
            list.Context.ExecuteQueryRetry();
        }

        /// <summary>
        /// Set default content type to list
        /// </summary>
        /// <param name="list">List to update</param>
        /// <param name="contentType">Content type to make default</param>
        public static void SetDefaultContentTypeToList(this List list, ContentType contentType)
        {
            SetDefaultContentTypeToList(list, contentType.Id.ToString());
        }

        /// <summary>
        /// Reorders content types on the list. The first one in the list is the default item.
        /// Any items left out from the list will still be on the content type, but will not be visible on the new button.
        /// </summary>
        /// <param name="list">Target list containing the content types</param>
        /// <param name="contentTypeNamesOrIds">Content type names or ids to sort.</param>
        public static void ReorderContentTypes(this List list, IEnumerable<string> contentTypeNamesOrIds)
        {
            var listContentTypes = list.ContentTypes;
            list.Context.Load(listContentTypes);
            list.Context.ExecuteQueryRetry();
            IList<ContentTypeId> newOrder = new List<ContentTypeId>();

            // Casting throws "Specified method is not supported" when using in v15
            // var ctCol = listContentTypes.Cast<ContentType>().ToList();
            List<ContentType> ctCol = new List<ContentType>();
            foreach (ContentType ct in listContentTypes)
            {
                ctCol.Add(ct);
            }

            foreach (var ctypeName in contentTypeNamesOrIds)
            {
                var ctype = ctCol.Find(ct => ctypeName.Equals(ct.Name, StringComparison.OrdinalIgnoreCase) || ct.StringId.StartsWith(ctypeName));
                if (ctype != null)
                    newOrder.Add(ctype.Id);
            }

            list.RootFolder.UniqueContentTypeOrder = newOrder;
            list.RootFolder.Update();
            list.Update();
            list.Context.ExecuteQueryRetry();
        }

        #endregion

#if !CLIENTSDKV15

        #region Localization

        /// <summary>
        /// Set localized labels for content type
        /// </summary>
        /// <param name="web">Web to operate on</param>
        /// <param name="contentTypeName">Name of the content type</param>
        /// <param name="cultureName">Culture for the localization (en-es, nl-be, fi-fi,...)</param>
        /// <param name="nameResource">Localized value for the Name property</param>
        /// <param name="descriptionResource">Localized value for the Description property</param>
        public static void SetLocalizationForContentType(this Web web, string contentTypeName, string cultureName, string nameResource, string descriptionResource)
        {
            var contentType = web.GetContentTypeByName(contentTypeName);
            contentType.SetLocalizationForContentType(cultureName, nameResource, descriptionResource);
        }

        /// <summary>
        /// Set localized labels for content type
        /// </summary>
        /// <param name="list">List to update</param>
        /// <param name="contentTypeId">Complete ID for the content type</param>
        /// <param name="cultureName">Culture for the localization (en-es, nl-be, fi-fi,...)</param>
        /// <param name="nameResource">Localized value for the Name property</param>
        /// <param name="descriptionResource">Localized value for the Description property</param>
        public static void SetLocalizationForContentType(this List list, string contentTypeId, string cultureName, string nameResource, string descriptionResource)
        {
            var contentTypes = list.ContentTypes;
            list.Context.Load(contentTypes);
            list.Context.ExecuteQueryRetry();

            var contentType = contentTypes.GetById(contentTypeId);
            list.Context.ExecuteQueryRetry();

            contentType.SetLocalizationForContentType(cultureName, nameResource, descriptionResource);
        }

        /// <summary>
        /// Set localized labels for content type
        /// </summary>
        /// <param name="contentType">Name of the content type</param>
        /// <param name="cultureName">Culture for the localization (en-es, nl-be, fi-fi,...)</param>
        /// <param name="nameResource">Localized value for the Name property</param>
        /// <param name="descriptionResource">Localized value for the Description property</param>
        public static void SetLocalizationForContentType(this ContentType contentType, string cultureName, string nameResource, string descriptionResource)
        {
            if (!contentType.IsObjectPropertyInstantiated("NameResource"))
            {
                contentType.Context.Load(contentType);
                contentType.Context.ExecuteQueryRetry();
            }
<<<<<<< HEAD

=======
            
>>>>>>> 6a455f2f
            // Set translations for the culture
            contentType.NameResource.SetValueForUICulture(cultureName, nameResource);
            contentType.DescriptionResource.SetValueForUICulture(cultureName, descriptionResource);
            contentType.Update(true);
            contentType.Context.ExecuteQueryRetry();
        }

        /// <summary>
        /// Set localized labels for field
        /// </summary>
        /// <param name="web">Web to operate on</param>
        /// <param name="siteColumnId">Guid with the site column ID</param>
        /// <param name="cultureName">Culture for the localization (en-es, nl-be, fi-fi,...)</param>
        /// <param name="titleResource">Localized value for the Title property</param>
        /// <param name="descriptionResource">Localized value for the Description property</param>
        public static void SetLocalizationForField(this Web web, Guid siteColumnId, string cultureName, string titleResource, string descriptionResource)
        {
            var fields = web.Fields;
            var fld = fields.GetById(siteColumnId);
            SetLocalizationForField(fld, cultureName, titleResource, descriptionResource);
        }

        /// <summary>
        /// Set localized labels for field
        /// </summary>
        /// <param name="web">Web to operate on</param>
        /// <param name="siteColumnName">Name of the site column</param>
        /// <param name="cultureName">Culture for the localization (en-es, nl-be, fi-fi,...)</param>
        /// <param name="titleResource">Localized value for the Title property</param>
        /// <param name="descriptionResource">Localized value for the Description property</param>
        public static void SetLocalizationForField(this Web web, string siteColumnName, string cultureName, string titleResource, string descriptionResource)
        {
            var fields = web.Fields;
            var fld = fields.GetByInternalNameOrTitle(siteColumnName);
            SetLocalizationForField(fld, cultureName, titleResource, descriptionResource);
        }

        /// <summary>
        /// Set localized labels for field
        /// </summary>
        /// <param name="web">Web to operate on</param>
        /// <param name="siteColumn">Site column to localize</param>
        /// <param name="cultureName">Culture for the localization (en-es, nl-be, fi-fi,...)</param>
        /// <param name="titleResource">Localized value for the Title property</param>
        /// <param name="descriptionResource">Localized value for the Description property</param>
        public static void SetLocalizationForField(this Web web, Field siteColumn, string cultureName, string titleResource, string descriptionResource)
        {
            SetLocalizationForField(siteColumn, cultureName, titleResource, descriptionResource);
        }

        /// <summary>
        /// Set localized labels for field
        /// </summary>
        /// <param name="list">List to update</param>
        /// <param name="siteColumnId">Guid of the site column ID</param>
        /// <param name="cultureName">Culture for the localization (en-es, nl-be, fi-fi,...)</param>
        /// <param name="titleResource">Localized value for the Title property</param>
        /// <param name="descriptionResource">Localized value for the Description property</param>
        public static void SetLocalizationForField(this List list, Guid siteColumnId, string cultureName, string titleResource, string descriptionResource)
        {
            var fields = list.Fields;
            var fld = fields.GetById(siteColumnId);
            SetLocalizationForField(fld, cultureName, titleResource, descriptionResource);
        }

        /// <summary>
        /// Set localized labels for field
        /// </summary>
        /// <param name="list">List to update</param>
        /// <param name="siteColumnName">Name of the site column</param>
        /// <param name="cultureName">Culture for the localization (en-es, nl-be, fi-fi,...)</param>
        /// <param name="titleResource">Localized value for the Title property</param>
        /// <param name="descriptionResource">Localized value for the Description property</param>
        public static void SetLocalizationForField(this List list, string siteColumnName, string cultureName, string titleResource, string descriptionResource)
        {
            var fields = list.Fields;
            var fld = fields.GetByInternalNameOrTitle(siteColumnName);
            SetLocalizationForField(fld, cultureName, titleResource, descriptionResource);
        }

        /// <summary>
        /// Set localized labels for field
        /// </summary>
        /// <param name="list">List to update</param>
        /// <param name="siteColumn">Site column to update</param>
        /// <param name="cultureName">Culture for the localization (en-es, nl-be, fi-fi,...)</param>
        /// <param name="titleResource">Localized value for the Title property</param>
        /// <param name="descriptionResource">Localized value for the Description property</param>
        public static void SetLocalizationForField(this List list, Field siteColumn, string cultureName, string titleResource, string descriptionResource)
        {
            SetLocalizationForField(siteColumn, cultureName, titleResource, descriptionResource);
        }

        /// <summary>
        /// Set localized labels for field
        /// </summary>
        /// <param name="field">Field to update</param>
        /// <param name="cultureName">Culture for the localization (en-es, nl-be, fi-fi,...)</param>
        /// <param name="titleResource">Localized value for the Title property</param>
        /// <param name="descriptionResource">Localized value for the Description property</param>
        public static void SetLocalizationForField(this Field field, string cultureName, string titleResource, string descriptionResource)
        {
            if (string.IsNullOrEmpty(cultureName))
            {
                throw new ArgumentNullException("cultureName");
            }

            if (string.IsNullOrEmpty(titleResource))
            {
                throw new ArgumentNullException("titleResource");
            }

            if (field.IsObjectPropertyInstantiated("TitleResource"))
            {
                field.Context.Load(field);
                field.Context.ExecuteQueryRetry();
            }

            // Set translations for the culture
            field.TitleResource.SetValueForUICulture(cultureName, titleResource);
            field.DescriptionResource.SetValueForUICulture(cultureName, descriptionResource);
            field.UpdateAndPushChanges(true);
            field.Context.ExecuteQueryRetry();
        }

        #endregion

#endif
    }
}
<|MERGE_RESOLUTION|>--- conflicted
+++ resolved
@@ -5,10 +5,7 @@
 using System.Collections.Generic;
 using System.Linq;
 using System.Xml.Linq;
-<<<<<<< HEAD
-using Microsoft.SharePoint.Client.DocumentSet;
-=======
->>>>>>> 6a455f2f
+using Microsoft.SharePoint.Client.DocumentSet;
 
 namespace Microsoft.SharePoint.Client
 {
@@ -121,11 +118,7 @@
 
             enumerable.First().DeleteObject();
         }
-<<<<<<< HEAD
-
-=======
         
->>>>>>> 6a455f2f
         /// <summary>
         /// Removes a field by specifying its ID
         /// </summary>
@@ -331,25 +324,22 @@
             ct.Context.ExecuteQueryRetry();
             return results.FirstOrDefault() != null;
         }
-<<<<<<< HEAD
-=======
-        
-        /// <summary>
-        /// Adds jsLink to a field.
-        /// </summary>
-        /// <param name="field">The field to add jsLink to</param>
-        /// <param name="jsLink">JSLink to set to the form. Set to empty string to remove the set JSLink customization.
-        /// Specify multiple values separated by pipe symbol. For e.g.: ~sitecollection/_catalogs/masterpage/jquery-2.1.0.min.js|~sitecollection/_catalogs/masterpage/custom.js
-        /// </param>
-        public static void SetJsLinkCustomizations(this Field field, string jsLink)
-        {
-            field.JSLink = jsLink;
-            field.UpdateAndPushChanges(true);
-            field.Context.ExecuteQueryRetry();
-        }
->>>>>>> 6a455f2f
-
-
+
+        /// <summary>
+        /// Adds jsLink to a field.
+        /// </summary>
+        /// <param name="field">The field to add jsLink to</param>
+        /// <param name="jsLink">JSLink to set to the form. Set to empty string to remove the set JSLink customization.
+        /// Specify multiple values separated by pipe symbol. For e.g.: ~sitecollection/_catalogs/masterpage/jquery-2.1.0.min.js|~sitecollection/_catalogs/masterpage/custom.js
+        /// </param>
+        public static void SetJsLinkCustomizations(this Field field, string jsLink)
+        {
+            field.JSLink = jsLink;
+            field.UpdateAndPushChanges(true);
+            field.Context.ExecuteQueryRetry();
+        }
+
+
         #endregion
 
         #region List Fields
@@ -577,24 +567,21 @@
             list.Context.ExecuteQueryRetry();
             return fields;
         }
-<<<<<<< HEAD
-=======
-        
-        /// <summary>
-        /// Adds jsLink to a list field.
-        /// </summary>
-        /// <param name="list">The list where the field exists.</param>
-        /// <param name="fieldName">The field to add jsLink to.</param>
-        /// <param name="jsLink">JSLink to set to the form. Set to empty string to remove the set JSLink customization.
-        /// Specify multiple values separated by pipe symbol. For e.g.: ~sitecollection/_catalogs/masterpage/jquery-2.1.0.min.js|~sitecollection/_catalogs/masterpage/custom.js
-        /// </param>
-        public static void SetJsLinkCustomizations(this List list, string fieldName, string jsLink)
-        {
-            Field field = list.Fields.GetByInternalNameOrTitle(fieldName);
-            field.SetJsLinkCustomizations(jsLink);
-        }
->>>>>>> 6a455f2f
-
+
+        /// <summary>
+        /// Adds jsLink to a list field.
+        /// </summary>
+        /// <param name="list">The list where the field exists.</param>
+        /// <param name="fieldName">The field to add jsLink to.</param>
+        /// <param name="jsLink">JSLink to set to the form. Set to empty string to remove the set JSLink customization.
+        /// Specify multiple values separated by pipe symbol. For e.g.: ~sitecollection/_catalogs/masterpage/jquery-2.1.0.min.js|~sitecollection/_catalogs/masterpage/custom.js
+        /// </param>
+        public static void SetJsLinkCustomizations(this List list, string fieldName, string jsLink)
+        {
+            Field field = list.Fields.GetByInternalNameOrTitle(fieldName);
+            field.SetJsLinkCustomizations(jsLink);
+        }
+
         #endregion
 
         #region Helper methods
@@ -745,59 +732,56 @@
             return true;
         }
 
-<<<<<<< HEAD
-
-
+
+
         /// <summary>
         /// Associates field to content type
         /// </summary>
-        /// <param name="contentType">Content Type to add the field to</param>
-        /// <param name="fieldId">String representation of the id of the field (=Guid)</param>
-        /// <param name="required">True if the field is required</param>
-        /// <param name="hidden">True if the field is hidden</param>
-        public static void AddFieldById(this ContentType contentType, string fieldId, bool required = false, bool hidden = false)
-        {
-            AddFieldById(contentType, Guid.Parse(fieldId), required, hidden);
-        }
-
-        /// <summary>
-        /// Associates field to content type
-        /// </summary>
-        /// <param name="contentType">Content Type to add the field to</param>
-        /// <param name="fieldId">The Id of the field</param>
-        /// <param name="required">True if the field is required</param>
-        /// <param name="hidden">True if the field is hidden</param>
-        public static void AddFieldById(this ContentType contentType, Guid fieldId, bool required = false, bool hidden = false)
-        {
-            var ctx = contentType.Context as ClientContext;
-            var field = ctx.Web.Fields.GetById(fieldId);
-            ctx.Load(field);
-            ctx.ExecuteQueryRetry();
-            AddFieldToContentType(ctx.Web, contentType, field, required, hidden);
-        }
-
-        /// <summary>
-        /// Associates field to content type
-        /// </summary>
-        /// <param name="contentType">Content Type to add the field to</param>
-        /// <param name="fieldName">The title or internal name of the field</param>
-        /// <param name="required">True if the field is required</param>
-        /// <param name="hidden">True if the field is hidden</param>
-        public static void AddFieldByName(this ContentType contentType, string fieldName, bool required = false, bool hidden = false)
-        {
-            var ctx = contentType.Context as ClientContext;
-            var field = ctx.Web.Fields.GetByInternalNameOrTitle(fieldName);
-            ctx.Load(field);
-            ctx.ExecuteQueryRetry();
-
-            AddFieldToContentType(ctx.Web, contentType, field, required, hidden);
-        }
-
-=======
->>>>>>> 6a455f2f
-        /// <summary>
-        /// Associates field to content type
-        /// </summary>
+        /// <param name="contentType">Content Type to add the field to</param>
+        /// <param name="fieldId">String representation of the id of the field (=Guid)</param>
+        /// <param name="required">True if the field is required</param>
+        /// <param name="hidden">True if the field is hidden</param>
+        public static void AddFieldById(this ContentType contentType, string fieldId, bool required = false, bool hidden = false)
+        {
+            AddFieldById(contentType, Guid.Parse(fieldId), required, hidden);
+        }
+
+        /// <summary>
+        /// Associates field to content type
+        /// </summary>
+        /// <param name="contentType">Content Type to add the field to</param>
+        /// <param name="fieldId">The Id of the field</param>
+        /// <param name="required">True if the field is required</param>
+        /// <param name="hidden">True if the field is hidden</param>
+        public static void AddFieldById(this ContentType contentType, Guid fieldId, bool required = false, bool hidden = false)
+        {
+            var ctx = contentType.Context as ClientContext;
+            var field = ctx.Web.Fields.GetById(fieldId);
+            ctx.Load(field);
+            ctx.ExecuteQueryRetry();
+            AddFieldToContentType(ctx.Web, contentType, field, required, hidden);
+        }
+
+        /// <summary>
+        /// Associates field to content type
+        /// </summary>
+        /// <param name="contentType">Content Type to add the field to</param>
+        /// <param name="fieldName">The title or internal name of the field</param>
+        /// <param name="required">True if the field is required</param>
+        /// <param name="hidden">True if the field is hidden</param>
+        public static void AddFieldByName(this ContentType contentType, string fieldName, bool required = false, bool hidden = false)
+        {
+            var ctx = contentType.Context as ClientContext;
+            var field = ctx.Web.Fields.GetByInternalNameOrTitle(fieldName);
+            ctx.Load(field);
+            ctx.ExecuteQueryRetry();
+
+            AddFieldToContentType(ctx.Web, contentType, field, required, hidden);
+        }
+
+        /// <summary>
+        /// Associates field to content type
+        /// </summary>
         /// <param name="web">Site to be processed - can be root web or sub site</param>
         /// <param name="contentTypeID">String representation of the id of the content type to add the field to</param>
         /// <param name="fieldId">String representation of the field ID (=guid)</param>
@@ -857,11 +841,7 @@
 
             // Ensure other content-type properties
             contentType.EnsureProperties(c => c.Id, c => c.SchemaXml, c => c.FieldLinks.Include(fl => fl.Id, fl => fl.Required, fl => fl.Hidden));
-<<<<<<< HEAD
-            field.EnsureProperties(f => f.Id, f => f.SchemaXmlWithResourceTokens);
-=======
-            field.EnsureProperties(f => f.Id, f => f.SchemaXml);
->>>>>>> 6a455f2f
+            field.EnsureProperties(f => f.Id, f => f.SchemaXmlWithResourceTokens);
 
             Log.Info(Constants.LOGGING_SOURCE, CoreResources.FieldAndContentTypeExtensions_AddField0ToContentType1, field.Id, contentType.Id);
 
@@ -870,11 +850,7 @@
             var flink = contentType.FieldLinks.FirstOrDefault(fld => fld.Id == field.Id);
             if (flink == null)
             {
-<<<<<<< HEAD
-                XElement fieldElement = XElement.Parse(field.SchemaXmlWithResourceTokens);
-=======
-                XElement fieldElement = XElement.Parse(field.SchemaXml);
->>>>>>> 6a455f2f
+                XElement fieldElement = XElement.Parse(field.SchemaXmlWithResourceTokens);
                 fieldElement.SetAttributeValue("AllowDeletion", "TRUE"); // Default behavior when adding a field to a CT from the UI.
                 field.SchemaXml = fieldElement.ToString();
                 var fldInfo = new FieldLinkCreationInformation();
@@ -1160,11 +1136,7 @@
                     var group = ct.Attribute("Group") != null ? ct.Attribute("Group").Value : string.Empty;
 
                     // Create CT
-<<<<<<< HEAD
-                    var newct = web.CreateContentType(name, description, ctid, group);
-=======
-                    web.CreateContentType(name, description, ctid, group);
->>>>>>> 6a455f2f
+                    var newct = web.CreateContentType(name, description, ctid, group);
 
                     // Add fields to content type 
                     var fieldRefs = from fr in ct.Descendants(ns + "FieldRefs").Elements(ns + "FieldRef") select fr;
@@ -1176,63 +1148,60 @@
                         web.AddFieldToContentTypeById(ctid, frid, required, hidden);
                     }
 
-<<<<<<< HEAD
-                    // Add AllowedContentTypes/SharedFields/WelcomePageFields
-                    // Only for Document Sets of course
-                    if (ctid.StartsWith(BuiltInContentTypeId.DocumentSet)) //DocumentSetTemplate.DocumentSetTemplate.IsChildOfDocumentSetContentType() appears not to be working
-                    {
-                        // Load Docset Template
-                        var template = DocumentSetTemplate.GetDocumentSetTemplate(web.Context, newct);
-                        web.Context.Load(template, t => t.AllowedContentTypes, t => t.SharedFields, t => t.WelcomePageFields);
-                        web.Context.ExecuteQuery();
-
-                        // Add allowed content types
-                        var allowedContentTypes = from ac in ct.Descendants(ns + "AllowedContentTypes").Elements(ns + "AllowedContentType") select ac;
-                        foreach (var allowedContentType in allowedContentTypes)
-                        {
-                            var id = allowedContentType.Attribute("ID").Value;
-                            var act = web.GetContentTypeById(id);
-                            if (act != null &&
-                                !template.AllowedContentTypes.Any(a => a.StringValue == id))
-                            {
-                                template.AllowedContentTypes.Add(act.Id);
-                                template.Update(true);
-                            }
-                        }
-
-                        // Add shared fields
-                        var sharedFields = from sf in ct.Descendants(ns + "SharedFields").Elements(ns + "SharedField") select sf;
-                        foreach (var sharedField in sharedFields)
-                        {
-                            var id = sharedField.Attribute("ID").Value;
-                            var field = web.GetFieldById<Field>(new Guid(id));
-                            if (field != null &&
-                                !template.SharedFields.Any(a => a.Id == field.Id))
-                            {
-                                template.SharedFields.Add(field);
-                                template.Update(true);
-                            }
-                        }
-
-                        // Add WelcomePageFields fields
-                        var welcomePageFields = from wpf in ct.Descendants(ns + "WelcomePageFields").Elements(ns + "WelcomePageField") select wpf;
-                        foreach (var welcomePageField in welcomePageFields)
-                        {
-                            var id = welcomePageField.Attribute("ID").Value;
-                            var field = web.GetFieldById<Field>(new Guid(id));
-                            if (field != null &&
-                                !template.WelcomePageFields.Any(a => a.Id == field.Id))
-                            {
-                                template.WelcomePageFields.Add(field);
-                                template.Update(true);
-                            }
-                        }
-                        
-                        web.Context.ExecuteQueryRetry();
-                    }
-
-=======
->>>>>>> 6a455f2f
+                    // Add AllowedContentTypes/SharedFields/WelcomePageFields
+                    // Only for Document Sets of course
+                    if (ctid.StartsWith(BuiltInContentTypeId.DocumentSet)) //DocumentSetTemplate.DocumentSetTemplate.IsChildOfDocumentSetContentType() appears not to be working
+                    {
+                        // Load Docset Template
+                        var template = DocumentSetTemplate.GetDocumentSetTemplate(web.Context, newct);
+                        web.Context.Load(template, t => t.AllowedContentTypes, t => t.SharedFields, t => t.WelcomePageFields);
+                        web.Context.ExecuteQuery();
+
+                        // Add allowed content types
+                        var allowedContentTypes = from ac in ct.Descendants(ns + "AllowedContentTypes").Elements(ns + "AllowedContentType") select ac;
+                        foreach (var allowedContentType in allowedContentTypes)
+                        {
+                            var id = allowedContentType.Attribute("ID").Value;
+                            var act = web.GetContentTypeById(id);
+                            if (act != null &&
+                                !template.AllowedContentTypes.Any(a => a.StringValue == id))
+                            {
+                                template.AllowedContentTypes.Add(act.Id);
+                                template.Update(true);
+                            }
+                        }
+
+                        // Add shared fields
+                        var sharedFields = from sf in ct.Descendants(ns + "SharedFields").Elements(ns + "SharedField") select sf;
+                        foreach (var sharedField in sharedFields)
+                        {
+                            var id = sharedField.Attribute("ID").Value;
+                            var field = web.GetFieldById<Field>(new Guid(id));
+                            if (field != null &&
+                                !template.SharedFields.Any(a => a.Id == field.Id))
+                            {
+                                template.SharedFields.Add(field);
+                                template.Update(true);
+                            }
+                        }
+
+                        // Add WelcomePageFields fields
+                        var welcomePageFields = from wpf in ct.Descendants(ns + "WelcomePageFields").Elements(ns + "WelcomePageField") select wpf;
+                        foreach (var welcomePageField in welcomePageFields)
+                        {
+                            var id = welcomePageField.Attribute("ID").Value;
+                            var field = web.GetFieldById<Field>(new Guid(id));
+                            if (field != null &&
+                                !template.WelcomePageFields.Any(a => a.Id == field.Id))
+                            {
+                                template.WelcomePageFields.Add(field);
+                                template.Update(true);
+                            }
+                        }
+                        
+                        web.Context.ExecuteQueryRetry();
+                    }
+
                     returnCT = web.GetContentTypeById(ctid);
                 }
             }
@@ -1382,8 +1351,8 @@
             }
 
             return null;
-        }
-
+        }
+
         /// <summary>
         /// Searches for the content type with the closest match to the value of the specified content type ID. 
         /// If the search finds two matches, the shorter ID is returned. 
@@ -1401,9 +1370,9 @@
             contentTypes.EnsureProperties(c => c.Include(ct => ct.Id));
 
             var res = contentTypes.Where(c => c.Id.StringValue.StartsWith(contentTypeId)).OrderBy(c => c.Id.StringValue.Length).FirstOrDefault();
-            if (res != null)
-            {
-                return res.Id;
+            if (res != null)
+            {
+                return res.Id;
             }
             return null;
         }
@@ -1664,11 +1633,7 @@
                 contentType.Context.Load(contentType);
                 contentType.Context.ExecuteQueryRetry();
             }
-<<<<<<< HEAD
-
-=======
             
->>>>>>> 6a455f2f
             // Set translations for the culture
             contentType.NameResource.SetValueForUICulture(cultureName, nameResource);
             contentType.DescriptionResource.SetValueForUICulture(cultureName, descriptionResource);
@@ -1798,4 +1763,4 @@
 
 #endif
     }
-}
+}