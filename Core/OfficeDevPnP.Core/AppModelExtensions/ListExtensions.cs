--- conflicted
+++ resolved
@@ -1,4 +1,3 @@
-<<<<<<< HEAD
 ﻿using System;
 using System.Collections.Generic;
 using System.IO;
@@ -21,6 +20,46 @@
     /// </summary>
     public static partial class ListExtensions
     {
+        /// <summary>
+        /// The common URL delimiters
+        /// </summary>
+        private static readonly char[] UrlDelimiters = { '\\', '/' };
+
+        /// <summary>
+        /// Gets the web relative URL.
+        /// Allow users to get the web relative URL of a list.  
+        /// This is useful when exporting lists as it can then be used as a parameter to Web.GetListByUrl().
+        /// </summary>
+        /// <param name="list">The list to export the URL of.</param>
+        /// <returns>The web relative URL of the list.</returns>
+        public static string GetWebRelativeUrl(this List list)
+        {
+            list.EnsureProperties(l => l.RootFolder, l => l.ParentWebUrl);
+            return GetWebRelativeUrl(list.RootFolder.ServerRelativeUrl, list.ParentWebUrl);
+        }
+
+        /// <summary>
+        /// Gets the web relative URL.
+        /// </summary>
+        /// <param name="listRootFolderServerRelativeUrl">The list root folder server relative URL.</param>
+        /// <param name="parentWebServerRelativeUrl">The parent web server relative URL.</param>
+        /// <returns>The web relative URL.</returns>
+        /// <exception cref="Exception">Cannot establish web relative URL from the list root folder URI and the parent web URI.</exception>
+        private static string GetWebRelativeUrl(string listRootFolderServerRelativeUrl, string parentWebServerRelativeUrl)
+        {
+            var sanitisedListRootFolderServerRelativeUrl = listRootFolderServerRelativeUrl.Trim(UrlDelimiters);
+            var sanitisedParentWebServerRelativeUrl = parentWebServerRelativeUrl.Trim(UrlDelimiters);
+
+            if (!sanitisedListRootFolderServerRelativeUrl.StartsWith(sanitisedParentWebServerRelativeUrl, StringComparison.OrdinalIgnoreCase))
+            {
+                throw new Exception($"Cannot establish web relative URL from the {listRootFolderServerRelativeUrl} list root folder URI and the {parentWebServerRelativeUrl} parent web URI.");
+            }
+
+            var listWebRelativeUrl = sanitisedListRootFolderServerRelativeUrl.Substring(sanitisedParentWebServerRelativeUrl.Length);
+
+            return listWebRelativeUrl.Trim(UrlDelimiters);
+        }
+
         #region Event Receivers
 
         /// <summary>
@@ -1332,1362 +1371,4 @@
             list.SetPropertyBagValue(reIndexKey, searchversion + 1);
         }
     }
-}
-=======
-﻿using System;
-using System.Collections.Generic;
-using System.IO;
-using System.Linq;
-using System.Text;
-using System.Xml;
-using System.Xml.Linq;
-using Microsoft.SharePoint.Client.Taxonomy;
-using OfficeDevPnP.Core;
-using OfficeDevPnP.Core.Entities;
-using OfficeDevPnP.Core.Enums;
-using Microsoft.SharePoint.Client.WebParts;
-using OfficeDevPnP.Core.Diagnostics;
-using OfficeDevPnP.Core.Utilities;
-
-namespace Microsoft.SharePoint.Client
-{
-    /// <summary>
-    /// Class that provides generic list creation and manipulation methods
-    /// </summary>
-    public static partial class ListExtensions
-    {
-        /// <summary>
-        /// The common URL delimiters
-        /// </summary>
-        private static readonly char[] UrlDelimiters = { '\\', '/' };
-
-        /// <summary>
-        /// Gets the web relative URL.
-        /// Allow users to get the web relative URL of a list.  
-        /// This is useful when exporting lists as it can then be used as a parameter to Web.GetListByUrl().
-        /// </summary>
-        /// <param name="list">The list to export the URL of.</param>
-        /// <returns>The web relative URL of the list.</returns>
-        public static string GetWebRelativeUrl(this List list)
-        {
-            list.EnsureProperties(l => l.RootFolder, l => l.ParentWebUrl);
-            return GetWebRelativeUrl(list.RootFolder.ServerRelativeUrl, list.ParentWebUrl);
-        }
-
-        /// <summary>
-        /// Gets the web relative URL.
-        /// </summary>
-        /// <param name="listRootFolderServerRelativeUrl">The list root folder server relative URL.</param>
-        /// <param name="parentWebServerRelativeUrl">The parent web server relative URL.</param>
-        /// <returns>The web relative URL.</returns>
-        /// <exception cref="Exception">Cannot establish web relative URL from the list root folder URI and the parent web URI.</exception>
-        private static string GetWebRelativeUrl(string listRootFolderServerRelativeUrl, string parentWebServerRelativeUrl)
-        {
-            var sanitisedListRootFolderServerRelativeUrl = listRootFolderServerRelativeUrl.Trim(UrlDelimiters);
-            var sanitisedParentWebServerRelativeUrl = parentWebServerRelativeUrl.Trim(UrlDelimiters);
-
-            if (!sanitisedListRootFolderServerRelativeUrl.StartsWith(sanitisedParentWebServerRelativeUrl, StringComparison.OrdinalIgnoreCase))
-            {
-                throw new Exception($"Cannot establish web relative URL from the {listRootFolderServerRelativeUrl} list root folder URI and the {parentWebServerRelativeUrl} parent web URI.");
-            }
-
-            var listWebRelativeUrl = sanitisedListRootFolderServerRelativeUrl.Substring(sanitisedParentWebServerRelativeUrl.Length);
-
-            return listWebRelativeUrl.Trim(UrlDelimiters);
-        }
-
-        #region Event Receivers
-
-        /// <summary>
-        /// Registers a remote event receiver
-        /// </summary>
-        /// <param name="list">The list to process</param>
-        /// <param name="name">The name of the event receiver (needs to be unique among the event receivers registered on this list)</param>
-        /// <param name="url">The URL of the remote WCF service that handles the event</param>
-        /// <param name="eventReceiverType"></param>
-        /// <param name="synchronization"></param>
-        /// <param name="force">If True any event already registered with the same name will be removed first.</param>
-        /// <returns>Returns an EventReceiverDefinition if succeeded. Returns null if failed.</returns>
-        public static EventReceiverDefinition AddRemoteEventReceiver(this List list, string name, string url, EventReceiverType eventReceiverType, EventReceiverSynchronization synchronization, bool force)
-        {
-            return list.AddRemoteEventReceiver(name, url, eventReceiverType, synchronization, 1000, force);
-        }
-
-        /// <summary>
-        /// Registers a remote event receiver
-        /// </summary>
-        /// <param name="list">The list to process</param>
-        /// <param name="name">The name of the event receiver (needs to be unique among the event receivers registered on this list)</param>
-        /// <param name="url">The URL of the remote WCF service that handles the event</param>
-        /// <param name="eventReceiverType"></param>
-        /// <param name="synchronization"></param>
-        /// <param name="sequenceNumber"></param>
-        /// <param name="force">If True any event already registered with the same name will be removed first.</param>
-        /// <returns>Returns an EventReceiverDefinition if succeeded. Returns null if failed.</returns>
-        public static EventReceiverDefinition AddRemoteEventReceiver(this List list, string name, string url, EventReceiverType eventReceiverType, EventReceiverSynchronization synchronization, int sequenceNumber, bool force)
-        {
-            var query = from receiver
-                     in list.EventReceivers
-                        where receiver.ReceiverName == name
-                        select receiver;
-            var receivers = list.Context.LoadQuery(query);
-            list.Context.ExecuteQueryRetry();
-
-            var receiverExists = receivers.Any();
-            if (receiverExists && force)
-            {
-                var receiver = receivers.FirstOrDefault();
-                receiver.DeleteObject();
-                list.Context.ExecuteQueryRetry();
-                receiverExists = false;
-            }
-            EventReceiverDefinition def = null;
-
-            if (!receiverExists)
-            {
-                EventReceiverDefinitionCreationInformation receiver = new EventReceiverDefinitionCreationInformation();
-                receiver.EventType = eventReceiverType;
-                receiver.ReceiverUrl = url;
-                receiver.ReceiverName = name;
-                receiver.SequenceNumber = sequenceNumber;
-                receiver.Synchronization = synchronization;
-                def = list.EventReceivers.Add(receiver);
-                list.Context.Load(def);
-                list.Context.ExecuteQueryRetry();
-            }
-            return def;
-        }
-
-        /// <summary>
-        /// Returns an event receiver definition
-        /// </summary>
-        /// <param name="list"></param>
-        /// <param name="id"></param>
-        /// <returns></returns>
-        public static EventReceiverDefinition GetEventReceiverById(this List list, Guid id)
-        {
-            IEnumerable<EventReceiverDefinition> receivers = null;
-            var query = from receiver
-                        in list.EventReceivers
-                        where receiver.ReceiverId == id
-                        select receiver;
-
-            receivers = list.Context.LoadQuery(query);
-            list.Context.ExecuteQueryRetry();
-            if (receivers.Any())
-            {
-                return receivers.FirstOrDefault();
-            }
-            else
-            {
-                return null;
-            }
-        }
-
-        /// <summary>
-        /// Returns an event receiver definition
-        /// </summary>
-        /// <param name="list">The list to process</param>
-        /// <param name="name"></param>
-        /// <returns></returns>
-        public static EventReceiverDefinition GetEventReceiverByName(this List list, string name)
-        {
-            IEnumerable<EventReceiverDefinition> receivers = null;
-            var query = from receiver
-                        in list.EventReceivers
-                        where receiver.ReceiverName == name
-                        select receiver;
-
-            receivers = list.Context.LoadQuery(query);
-            list.Context.ExecuteQueryRetry();
-            if (receivers.Any())
-            {
-                return receivers.FirstOrDefault();
-            }
-            else
-            {
-                return null;
-            }
-        }
-
-        #endregion
-
-        #region List Properties
-        /// <summary>
-        /// Sets a key/value pair in the web property bag
-        /// </summary>
-        /// <param name="list">The list to process</param>
-        /// <param name="key">Key for the property bag entry</param>
-        /// <param name="value">Integer value for the property bag entry</param>
-        public static void SetPropertyBagValue(this List list, string key, int value)
-        {
-            SetPropertyBagValueInternal(list, key, value);
-        }
-
-
-        /// <summary>
-        /// Sets a key/value pair in the list property bag
-        /// </summary>
-        /// <param name="list">List that will hold the property bag entry</param>
-        /// <param name="key">Key for the property bag entry</param>
-        /// <param name="value">String value for the property bag entry</param>
-        public static void SetPropertyBagValue(this List list, string key, string value)
-        {
-            SetPropertyBagValueInternal(list, key, value);
-        }
-
-
-        /// <summary>
-        /// Sets a key/value pair in the list property bag
-        /// </summary>
-        /// <param name="list">List that will hold the property bag entry</param>
-        /// <param name="key">Key for the property bag entry</param>
-        /// <param name="value">Value for the property bag entry</param>
-        private static void SetPropertyBagValueInternal(List list, string key, object value)
-        {
-            var props = list.RootFolder.Properties;
-            list.Context.Load(props);
-            list.Context.ExecuteQueryRetry();
-
-            props[key] = value;
-            list.RootFolder.Update();
-            list.Update();
-            list.Context.ExecuteQueryRetry();
-        }
-
-        /// <summary>
-        /// Get int typed property bag value. If does not contain, returns default value.
-        /// </summary>
-        /// <param name="list">List to read the property bag value from</param>
-        /// <param name="key">Key of the property bag entry to return</param>
-        /// <param name="defaultValue"></param>
-        /// <returns>Value of the property bag entry as integer</returns>
-        public static int? GetPropertyBagValueInt(this List list, string key, int defaultValue)
-        {
-            object value = GetPropertyBagValueInternal(list, key);
-            if (value != null)
-            {
-                return (int)value;
-            }
-            else
-            {
-                return defaultValue;
-            }
-        }
-
-        /// <summary>
-        /// Get string typed property bag value. If does not contain, returns given default value.
-        /// </summary>
-        /// <param name="list">List to read the property bag value from</param>
-        /// <param name="key">Key of the property bag entry to return</param>
-        /// <param name="defaultValue"></param>
-        /// <returns>Value of the property bag entry as string</returns>
-        public static string GetPropertyBagValueString(this List list, string key, string defaultValue)
-        {
-            object value = GetPropertyBagValueInternal(list, key);
-            if (value != null)
-            {
-                return (string)value;
-            }
-            else
-            {
-                return defaultValue;
-            }
-        }
-
-        /// <summary>
-        /// Type independent implementation of the property gettter.
-        /// </summary>
-        /// <param name="list">List to read the property bag value from</param>
-        /// <param name="key">Key of the property bag entry to return</param>
-        /// <returns>Value of the property bag entry</returns>
-        private static object GetPropertyBagValueInternal(List list, string key)
-        {
-            var props = list.RootFolder.Properties;
-            list.Context.Load(props);
-            list.Context.ExecuteQueryRetry();
-            if (props.FieldValues.ContainsKey(key))
-            {
-                return props.FieldValues[key];
-            }
-            else
-            {
-                return null;
-            }
-        }
-
-        /// <summary>
-        /// Checks if the given property bag entry exists
-        /// </summary>
-        /// <param name="list">List to be processed</param>
-        /// <param name="key">Key of the property bag entry to check</param>
-        /// <returns>True if the entry exists, false otherwise</returns>
-        public static bool PropertyBagContainsKey(this List list, string key)
-        {
-            var props = list.RootFolder.Properties;
-            list.Context.Load(props);
-            list.Context.ExecuteQueryRetry();
-            if (props.FieldValues.ContainsKey(key))
-            {
-                return true;
-            }
-            else
-            {
-                return false;
-            }
-        }
-
-        #endregion
-
-        /// <summary>
-        /// Removes a content type from a list/library by name
-        /// </summary>
-        /// <param name="list">The list</param>
-        /// <param name="contentTypeName">The content type name to remove from the list</param>
-        /// <exception cref="System.ArgumentException">Thrown when contentTypeName is a zero-length string or contains only white space</exception>
-        /// <exception cref="System.ArgumentNullException">contentTypeName is null</exception>
-        public static void RemoveContentTypeByName(this List list, string contentTypeName)
-        {
-            if (string.IsNullOrEmpty(contentTypeName))
-            {
-                throw (contentTypeName == null)
-                  ? new ArgumentNullException("contentTypeName")
-                  : new ArgumentException(CoreResources.Exception_Message_EmptyString_Arg, "contentTypeName");
-            }
-
-            ContentTypeCollection _cts = list.ContentTypes;
-            list.Context.Load(_cts);
-
-            IEnumerable<ContentType> _results = list.Context.LoadQuery<ContentType>(_cts.Where(item => item.Name == contentTypeName));
-            list.Context.ExecuteQueryRetry();
-
-            ContentType _ct = _results.FirstOrDefault();
-            if (_ct != null)
-            {
-                _ct.DeleteObject();
-                list.Update();
-                list.Context.ExecuteQueryRetry();
-            }
-        }
-
-        /// <summary>
-        /// Adds a document library to a web. Execute Query is called during this implementation
-        /// </summary>
-        /// <param name="web">Site to be processed - can be root web or sub site</param>
-        /// <param name="listName">Name of the library</param>
-        /// <param name="enableVersioning">Enable versioning on the list</param>
-        /// <param name="urlPath"></param>
-        /// <exception cref="System.ArgumentException">Thrown when listName is a zero-length string or contains only white space</exception>
-        /// <exception cref="System.ArgumentNullException">listName is null</exception>
-        public static List CreateDocumentLibrary(this Web web, string listName, bool enableVersioning = false, string urlPath = "")
-        {
-            if (string.IsNullOrEmpty(listName))
-            {
-                throw (listName == null)
-                  ? new ArgumentNullException("listName")
-                  : new ArgumentException(CoreResources.Exception_Message_EmptyString_Arg, "listName");
-            }
-            // Call actual implementation
-            return CreateListInternal(web, null, (int)ListTemplateType.DocumentLibrary, listName, enableVersioning, urlPath: urlPath);
-        }
-
-        /// <summary>
-        /// Checks if list exists on the particular site based on the list Title property.
-        /// </summary>
-        /// <param name="web">Site to be processed - can be root web or sub site</param>
-        /// <param name="listTitle">Title of the list to be checked.</param>
-        /// <exception cref="System.ArgumentException">Thrown when listTitle is a zero-length string or contains only white space</exception>
-        /// <exception cref="System.ArgumentNullException">listTitle is null</exception>
-        /// <returns>True if the list exists</returns>
-        public static bool ListExists(this Web web, string listTitle)
-        {
-            if (string.IsNullOrEmpty(listTitle))
-            {
-                throw (listTitle == null)
-                  ? new ArgumentNullException("listTitle")
-                  : new ArgumentException(CoreResources.Exception_Message_EmptyString_Arg, "listTitle");
-            }
-
-            ListCollection lists = web.Lists;
-            IEnumerable<List> results = web.Context.LoadQuery<List>(lists.Where(list => list.Title == listTitle));
-            web.Context.ExecuteQueryRetry();
-            List existingList = results.FirstOrDefault();
-
-            if (existingList != null)
-            {
-                return true;
-            }
-
-            return false;
-        }
-
-        /// <summary>
-        /// Checks if list exists on the particular site based on the list id property.
-        /// </summary>
-        /// <param name="web">Site to be processed - can be root web or sub site</param>
-        /// <param name="id">The id of the list to be checked.</param>
-        /// <exception cref="System.ArgumentException">Thrown when listTitle is a zero-length string or contains only white space</exception>
-        /// <exception cref="System.ArgumentNullException">listTitle is null</exception>
-        /// <returns>True if the list exists</returns>
-        public static bool ListExists(this Web web, Guid id)
-        {
-            if (id == Guid.Empty)
-            {
-                throw new ArgumentException("id");
-            }
-
-            ListCollection lists = web.Lists;
-            IEnumerable<List> results = web.Context.LoadQuery<List>(lists.Where(list => list.Id == id));
-            web.Context.ExecuteQueryRetry();
-            List existingList = results.FirstOrDefault();
-
-            if (existingList != null)
-            {
-                return true;
-            }
-
-            return false;
-        }
-
-        /// <summary>
-        /// Adds a default list to a site
-        /// </summary>
-        /// <param name="web">Site to be processed - can be root web or sub site</param>
-        /// <param name="listType">Built in list template type</param>
-        /// <param name="listName">Name of the list</param>
-        /// <param name="enableVersioning">Enable versioning on the list</param>
-        /// <param name="updateAndExecuteQuery">(Optional) Perform list update and executequery, defaults to true</param>
-        /// <param name="urlPath">(Optional) URL to use for the list</param>
-        /// <param name="enableContentTypes">(Optional) Enable content type management</param>
-        /// <returns>The newly created list</returns>
-        public static List CreateList(this Web web, ListTemplateType listType, string listName, bool enableVersioning, bool updateAndExecuteQuery = true, string urlPath = "", bool enableContentTypes = false)
-        {
-            return CreateListInternal(web, null, (int)listType, listName, enableVersioning, updateAndExecuteQuery, urlPath, enableContentTypes);
-        }
-
-        /// <summary>
-        /// Adds a custom list to a site
-        /// </summary>
-        /// <param name="web">Site to be processed - can be root web or sub site</param>
-        /// <param name="featureId">Feature that contains the list template</param>
-        /// <param name="listType">Type ID of the list, within the feature</param>
-        /// <param name="listName">Name of the list</param>
-        /// <param name="enableVersioning">Enable versioning on the list</param>
-        /// <param name="updateAndExecuteQuery">(Optional) Perform list update and executequery, defaults to true</param>
-        /// <param name="urlPath">(Optional) URL to use for the list</param>
-        /// <param name="enableContentTypes">(Optional) Enable content type management</param>
-        /// <returns>The newly created list</returns>
-        public static List CreateList(this Web web, Guid featureId, int listType, string listName, bool enableVersioning, bool updateAndExecuteQuery = true, string urlPath = "", bool enableContentTypes = false)
-        {
-            return CreateListInternal(web, featureId, listType, listName, enableVersioning, updateAndExecuteQuery, urlPath, enableContentTypes);
-        }
-
-        private static List CreateListInternal(this Web web, Guid? templateFeatureId, int templateType, string listName, bool enableVersioning, bool updateAndExecuteQuery = true, string urlPath = "", bool enableContentTypes = false)
-        {
-            Log.Info(Constants.LOGGING_SOURCE, CoreResources.ListExtensions_CreateList0Template12, listName, templateType, templateFeatureId.HasValue ? " (feature " + templateFeatureId.Value.ToString() + ")" : "");
-
-            ListCollection listCol = web.Lists;
-            ListCreationInformation lci = new ListCreationInformation();
-            lci.Title = listName;
-            lci.TemplateType = templateType;
-            if (templateFeatureId.HasValue)
-            {
-                lci.TemplateFeatureId = templateFeatureId.Value;
-            }
-            if (!string.IsNullOrEmpty(urlPath))
-            {
-                lci.Url = urlPath;
-            }
-
-            List newList = listCol.Add(lci);
-
-            if (enableVersioning)
-            {
-                newList.EnableVersioning = true;
-                if (templateType == (int)ListTemplateType.DocumentLibrary)
-                {
-                    newList.EnableMinorVersions = true;
-                }
-            }
-            if (enableContentTypes)
-            {
-                newList.ContentTypesEnabled = true;
-            }
-            if (updateAndExecuteQuery)
-            {
-                newList.Update();
-                web.Context.Load(listCol);
-                web.Context.ExecuteQueryRetry();
-            }
-
-            return newList;
-        }
-
-        /// <summary>
-        /// Enable/disable versioning on a list
-        /// </summary>
-        /// <param name="web">Site to be processed - can be root web or sub site</param>
-        /// <param name="listName">List to operate on</param>
-        /// <param name="enableVersioning">True to enable versioning, false to disable</param>
-        /// <param name="enableMinorVersioning">Enable/Disable minor versioning</param>
-        /// <param name="updateAndExecuteQuery">Perform list update and executequery, defaults to true</param>
-        /// <exception cref="System.ArgumentException">Thrown when listName is a zero-length string or contains only white space</exception>
-        /// <exception cref="System.ArgumentNullException">listName is null</exception>
-        public static void UpdateListVersioning(this Web web, string listName, bool enableVersioning, bool enableMinorVersioning = true, bool updateAndExecuteQuery = true)
-        {
-            if (string.IsNullOrEmpty(listName))
-            {
-                throw (listName == null)
-                  ? new ArgumentNullException("listName")
-                  : new ArgumentException(CoreResources.Exception_Message_EmptyString_Arg, "listName");
-            }
-
-            List listToUpdate = web.Lists.GetByTitle(listName);
-            listToUpdate.EnableVersioning = enableVersioning;
-            listToUpdate.EnableMinorVersions = enableMinorVersioning;
-
-            if (updateAndExecuteQuery)
-            {
-                listToUpdate.Update();
-                web.Context.ExecuteQueryRetry();
-            }
-        }
-
-        /// <summary>
-        /// Enable/disable versioning on a list
-        /// </summary>
-        /// <param name="list">List to be processed</param>
-        /// <param name="enableVersioning">True to enable versioning, false to disable</param>
-        /// <param name="enableMinorVersioning">Enable/Disable minor versioning</param>
-        /// <param name="updateAndExecuteQuery">Perform list update and executequery, defaults to true</param>
-        public static void UpdateListVersioning(this List list, bool enableVersioning, bool enableMinorVersioning = true, bool updateAndExecuteQuery = true)
-        {
-            list.EnableVersioning = enableVersioning;
-            list.EnableMinorVersions = enableMinorVersioning;
-
-            if (updateAndExecuteQuery)
-            {
-                list.Update();
-                list.Context.ExecuteQueryRetry();
-            }
-        }
-
-        /// <summary>
-        /// Sets the default value for a managed metadata column in the specified list. This operation will not change existing items in the list
-        /// </summary>
-        /// <param name="web">Extension web</param>
-        /// <param name="termName">Name of a specific term</param>
-        /// <param name="listName">Name of list</param>
-        /// <param name="fieldInternalName">Internal name of field</param>
-        /// <param name="groupGuid">TermGroup Guid</param>
-        /// <param name="termSetGuid">TermSet Guid</param>
-        public static void UpdateTaxonomyFieldDefaultValue(this Web web, string termName, string listName, string fieldInternalName, Guid groupGuid, Guid termSetGuid)
-        {
-            TaxonomySession taxonomySession = TaxonomySession.GetTaxonomySession(web.Context);
-            TermStore termStore = taxonomySession.GetDefaultSiteCollectionTermStore();
-            var termGroup = termStore.GetGroup(groupGuid);
-            var termSet = termGroup.TermSets.GetById(termSetGuid);
-            var terms = termSet.Terms;
-            var term = web.Context.LoadQuery(termSet.Terms.Where(t => t.Name == termName));
-
-            web.Context.ExecuteQueryRetry();
-
-            var foundTerm = term.First();
-
-            var list = web.GetListByTitle(listName);
-
-            var fields = web.Context.LoadQuery(list.Fields.Where(f => f.InternalName == fieldInternalName));
-            web.Context.ExecuteQueryRetry();
-
-            var taxField = web.Context.CastTo<TaxonomyField>(fields.First());
-
-            //The default value requires that the item is present in the TaxonomyHiddenList (which gives it it's WssId)
-            //To solve this, we create a folder that we assign the value, which creates the listitem in the hidden list
-            var item = list.AddItem(new ListItemCreationInformation()
-            {
-                UnderlyingObjectType = FileSystemObjectType.Folder,
-                LeafName = string.Concat("Temporary_Folder_For_WssId_Creation_", DateTime.Now.ToFileTime().ToString())
-            });
-
-            item.SetTaxonomyFieldValue(taxField.Id, foundTerm.Name, foundTerm.Id);
-
-            web.Context.Load(item);
-            web.Context.ExecuteQueryRetry();
-
-            dynamic val = item[fieldInternalName];
-
-            //The folder has now served it's purpose and can safely be removed
-            item.DeleteObject();
-
-            taxField.DefaultValue = string.Format("{0};#{1}|{2}", val.WssId, val.Label, val.TermGuid);
-            taxField.Update();
-
-            web.Context.ExecuteQueryRetry();
-        }
-
-        /// <summary>
-        /// Sets JS link customization for a list form
-        /// </summary>
-        /// <param name="list">SharePoint list</param>
-        /// <param name="pageType">Type of form</param>
-        /// <param name="jslink">JSLink to set to the form. Set to empty string to remove the set JSLink customization.
-        /// Specify multiple values separated by pipe symbol. For e.g.: ~sitecollection/_catalogs/masterpage/jquery-2.1.0.min.js|~sitecollection/_catalogs/masterpage/custom.js
-        /// </param>
-        public static void SetJSLinkCustomizations(this List list, PageType pageType, string jslink)
-        {
-            // Get the list form to apply the JS link
-            Form listForm = list.Forms.GetByPageType(pageType);
-            list.Context.Load(listForm, nf => nf.ServerRelativeUrl);
-            list.Context.ExecuteQueryRetry();
-
-            Microsoft.SharePoint.Client.File file = list.ParentWeb.GetFileByServerRelativeUrl(listForm.ServerRelativeUrl);
-            LimitedWebPartManager wpm = file.GetLimitedWebPartManager(PersonalizationScope.Shared);
-            list.Context.Load(wpm.WebParts, wps => wps.Include(wp => wp.WebPart.Title));
-            list.Context.ExecuteQueryRetry();
-
-            // Set the JS link for all web parts
-            foreach (WebPartDefinition wpd in wpm.WebParts)
-            {
-                WebPart wp = wpd.WebPart;
-                wp.Properties["JSLink"] = jslink;
-                wpd.SaveWebPartChanges();
-
-                list.Context.ExecuteQueryRetry();
-            }
-        }
-
-
-
-#if !ONPREMISES
-        /// <summary>
-        /// Can be used to set translations for different cultures. 
-        /// <see href="http://blogs.msdn.com/b/vesku/archive/2014/03/20/office365-multilingual-content-types-site-columns-and-site-other-elements.aspx"/>
-        /// </summary>
-        /// <param name="web">Site to be processed - can be root web or sub site</param>
-        /// <param name="listTitle">Title of the list</param>
-        /// <param name="cultureName">Culture name like en-us or fi-fi</param>
-        /// <param name="titleResource">Localized Title string</param>
-        /// <param name="descriptionResource">Localized Description string</param>
-        /// <exception cref="System.ArgumentException">Thrown when listTitle, cultureName, titleResource, descriptionResource is a zero-length string or contains only white space</exception>
-        /// <exception cref="System.ArgumentNullException">listTitle, cultureName, titleResource, descriptionResource is null</exception>
-        public static void SetLocalizationLabelsForList(this Web web, string listTitle, string cultureName, string titleResource, string descriptionResource)
-        {
-            if (string.IsNullOrEmpty(listTitle))
-            {
-                throw (listTitle == null)
-                  ? new ArgumentNullException("listTitle")
-                  : new ArgumentException(CoreResources.Exception_Message_EmptyString_Arg, "listTitle");
-            }
-            if (string.IsNullOrEmpty(cultureName))
-            {
-                throw (cultureName == null)
-                  ? new ArgumentNullException("cultureName")
-                  : new ArgumentException(CoreResources.Exception_Message_EmptyString_Arg, "cultureName");
-            }
-            if (string.IsNullOrEmpty(titleResource))
-            {
-                throw (titleResource == null)
-                  ? new ArgumentNullException("titleResource")
-                  : new ArgumentException(CoreResources.Exception_Message_EmptyString_Arg, "titleResource");
-            }
-            if (string.IsNullOrEmpty(descriptionResource))
-            {
-                throw (descriptionResource == null)
-                  ? new ArgumentNullException("descriptionResource")
-                  : new ArgumentException(CoreResources.Exception_Message_EmptyString_Arg, "descriptionResource");
-            }
-
-            List list = web.GetList(listTitle);
-            SetLocalizationLabelsForList(list, cultureName, titleResource, descriptionResource);
-        }
-#endif
-
-#if !ONPREMISES
-        /// <summary>
-        /// Can be used to set translations for different cultures. 
-        /// </summary>
-        /// <example>
-        ///     list.SetLocalizationForSiteLabels("fi-fi", "Name of the site in Finnish", "Description in Finnish");
-        /// </example>
-        /// <see href="http://blogs.msdn.com/b/vesku/archive/2014/03/20/office365-multilingual-content-types-site-columns-and-site-other-elements.aspx"/>
-        /// <param name="list">List to be processed </param>
-        /// <param name="cultureName">Culture name like en-us or fi-fi</param>
-        /// <param name="titleResource">Localized Title string</param>
-        /// <param name="descriptionResource">Localized Description string</param>
-        public static void SetLocalizationLabelsForList(this List list, string cultureName, string titleResource, string descriptionResource)
-        {
-            list.TitleResource.SetValueForUICulture(cultureName, titleResource);
-            list.DescriptionResource.SetValueForUICulture(cultureName, descriptionResource);
-            list.Update();
-            list.Context.ExecuteQueryRetry();
-        }
-#endif
-
-        /// <summary>
-        /// Returns the GUID id of a list
-        /// </summary>
-        /// <param name="web">Site to be processed - can be root web or sub site</param>
-        /// <param name="listName">List to operate on</param>
-        /// <exception cref="System.ArgumentException">Thrown when listName is a zero-length string or contains only white space</exception>
-        /// <exception cref="System.ArgumentNullException">listName is null</exception>
-        public static Guid GetListID(this Web web, string listName)
-        {
-            if (string.IsNullOrEmpty(listName))
-            {
-                throw (listName == null)
-                  ? new ArgumentNullException("listName")
-                  : new ArgumentException(CoreResources.Exception_Message_EmptyString_Arg, "listName");
-            }
-
-            List listToQuery = web.Lists.GetByTitle(listName);
-            web.Context.Load(listToQuery, l => l.Id);
-            web.Context.ExecuteQueryRetry();
-
-            return listToQuery.Id;
-        }
-
-        /// <summary>
-        /// Get list by using Title
-        /// </summary>
-        /// <param name="web">Site to be processed - can be root web or sub site</param>
-        /// <param name="listTitle">Title of the list to return</param>
-        /// <returns>Loaded list instance matching to title or null</returns>
-        /// <exception cref="System.ArgumentException">Thrown when listTitle is a zero-length string or contains only white space</exception>
-        /// <exception cref="System.ArgumentNullException">listTitle is null</exception>
-        public static List GetListByTitle(this Web web, string listTitle)
-        {
-            if (string.IsNullOrEmpty(listTitle))
-            {
-                throw (listTitle == null)
-                  ? new ArgumentNullException("listTitle")
-                  : new ArgumentException(CoreResources.Exception_Message_EmptyString_Arg, "listTitle");
-            }
-
-            var lists = web.Context.LoadQuery(web.Lists).Where(l => l.Title.Equals(listTitle, StringComparison.InvariantCultureIgnoreCase));
-            web.Context.ExecuteQueryRetry();
-            return lists.FirstOrDefault();
-        }
-
-        /// <summary>
-        /// Get list by using Url
-        /// </summary>
-        /// <param name="web">Web (site) to be processed</param>
-        /// <param name="webRelativeUrl">Url of list relative to the web (site), e.g. lists/testlist</param>
-        /// <returns></returns>
-        public static List GetListByUrl(this Web web, string webRelativeUrl)
-        {
-            if (string.IsNullOrEmpty(webRelativeUrl))
-                throw new ArgumentNullException("webRelativeUrl");
-
-            if (!web.IsObjectPropertyInstantiated("ServerRelativeUrl"))
-            {
-                web.Context.Load(web, w => w.ServerRelativeUrl);
-                web.Context.ExecuteQueryRetry();
-            }
-            var listServerRelativeUrl = UrlUtility.Combine(web.ServerRelativeUrl, webRelativeUrl);
-
-            var foundList = web.GetList(listServerRelativeUrl);
-            web.Context.Load(foundList, l => l.DefaultViewUrl, l => l.Id, l => l.BaseTemplate, l => l.OnQuickLaunch, l => l.DefaultViewUrl, l => l.Title, l => l.Hidden, l => l.RootFolder);
-            try
-            {
-                web.Context.ExecuteQueryRetry();
-            }
-            catch (ServerException se)
-            {
-                if (se.ServerErrorTypeName == "System.IO.FileNotFoundException")
-                {
-                    foundList = null;
-                }
-                else
-                {
-                    throw;
-                }
-            }
-
-            return foundList;
-        }
-
-        /// <summary>
-        /// Gets the publishing pages library of the web based on site language
-        /// </summary>
-        /// <param name="web">The web.</param>
-        /// <returns>The publishing pages library. Returns null if library was not found.</returns>
-        /// <exception cref="System.InvalidOperationException">
-        /// Could not load pages library URL name from 'cmscore' resources file.
-        /// </exception>
-        public static List GetPagesLibrary(this Web web)
-        {
-            if (web == null) throw new ArgumentNullException("web");
-
-            var context = web.Context;
-            int language = (int)web.EnsureProperty(w => w.Language);
-
-            var result = Microsoft.SharePoint.Client.Utilities.Utility.GetLocalizedString(context, "$Resources:List_Pages_UrlName", "cmscore", language);
-            context.ExecuteQueryRetry();
-            string pagesLibraryName = result.Value;
-
-            if (string.IsNullOrEmpty(pagesLibraryName))
-            {
-                throw new InvalidOperationException("Could not load pages library URL name from 'cmscore' resources file.");
-            }
-
-            return web.GetListByUrl(pagesLibraryName) ?? web.GetListByTitle(pagesLibraryName);
-        }
-
-        #region List Permissions
-
-        /// <summary>
-        /// Set custom permission to the list
-        /// </summary>
-        /// <param name="list">List on which permission to be set</param>
-        /// <param name="user">Built in user</param>
-        /// <param name="roleType">Role type</param>
-        public static void SetListPermission(this List list, BuiltInIdentity user, RoleType roleType)
-        {
-            Principal permissionEntity = null;
-
-            // Get the web for list
-            Web web = list.ParentWeb;
-            list.Context.Load(web);
-            list.Context.ExecuteQueryRetry();
-
-            switch (user)
-            {
-                case BuiltInIdentity.Everyone:
-                    {
-                        permissionEntity = web.EnsureUser("c:0(.s|true");
-                        break;
-                    }
-                case BuiltInIdentity.EveryoneButExternalUsers:
-                    {
-                        string userIdentity = string.Format("c:0-.f|rolemanager|spo-grid-all-users/{0}", web.GetAuthenticationRealm());
-                        permissionEntity = web.EnsureUser(userIdentity);
-                        break;
-                    }
-            }
-
-            list.SetListPermission(permissionEntity, roleType);
-        }
-
-        /// <summary>
-        /// Set custom permission to the list
-        /// </summary>
-        /// <param name="list">List on which permission to be set</param>
-        /// <param name="principal">SharePoint Group or User</param>
-        /// <param name="roleType">Role type</param>
-        public static void SetListPermission(this List list, Principal principal, RoleType roleType)
-        {
-            // Get the web for list
-            Web web = list.ParentWeb;
-            list.Context.Load(web);
-            list.Context.ExecuteQueryRetry();
-
-            // Stop inheriting permissions
-            list.BreakRoleInheritance(true, false);
-
-            // Get role type
-            RoleDefinition roleDefinition = web.RoleDefinitions.GetByType(roleType);
-            RoleDefinitionBindingCollection rdbColl = new RoleDefinitionBindingCollection(web.Context);
-            rdbColl.Add(roleDefinition);
-
-            // Set custom permission to the list
-            list.RoleAssignments.Add(principal, rdbColl);
-            list.Context.ExecuteQueryRetry();
-        }
-
-        #endregion
-
-        #region List view
-
-        /// <summary>
-        /// Creates list views based on specific xml structure from file
-        /// </summary>
-        /// <param name="web"></param>
-        /// <param name="listUrl"></param>
-        /// <param name="filePath"></param>
-        public static void CreateViewsFromXMLFile(this Web web, string listUrl, string filePath)
-        {
-            if (string.IsNullOrEmpty(listUrl))
-                throw new ArgumentNullException("listUrl");
-
-            if (string.IsNullOrEmpty(filePath))
-                throw new ArgumentNullException("filePath");
-
-            XmlDocument xd = new XmlDocument();
-            xd.Load(filePath);
-            CreateViewsFromXML(web, listUrl, xd);
-        }
-
-        /// <summary>
-        /// Creates views based on specific xml structure from string
-        /// </summary>
-        /// <param name="web"></param>
-        /// <param name="listUrl"></param>
-        /// <param name="xmlString"></param>
-        public static void CreateViewsFromXMLString(this Web web, string listUrl, string xmlString)
-        {
-            if (string.IsNullOrEmpty(listUrl))
-                throw new ArgumentNullException("listUrl");
-
-            if (string.IsNullOrEmpty(xmlString))
-                throw new ArgumentNullException("xmlString");
-
-            XmlDocument xd = new XmlDocument();
-            xd.LoadXml(xmlString);
-            CreateViewsFromXML(web, listUrl, xd);
-        }
-
-        /// <summary>
-        /// Create list views based on xml structure loaded to memory
-        /// </summary>
-        /// <param name="web"></param>
-        /// <param name="listUrl"></param>
-        /// <param name="xmlDoc"></param>
-        public static void CreateViewsFromXML(this Web web, string listUrl, XmlDocument xmlDoc)
-        {
-            if (string.IsNullOrEmpty(listUrl))
-                throw new ArgumentNullException("listUrl");
-
-            if (xmlDoc == null)
-                throw new ArgumentNullException("xmlDoc");
-
-            // Get instances to the list
-            List list = web.GetList(listUrl);
-            web.Context.Load(list);
-            web.Context.ExecuteQueryRetry();
-
-            // Execute the actual xml based creation
-            list.CreateViewsFromXML(xmlDoc);
-        }
-
-        /// <summary>
-        /// Create list views based on specific xml structure in external file
-        /// </summary>
-        /// <param name="list"></param>
-        /// <param name="filePath"></param>
-        public static void CreateViewsFromXMLFile(this List list, string filePath)
-        {
-            if (string.IsNullOrEmpty(filePath))
-                throw new ArgumentNullException("filePath");
-
-            if (!System.IO.File.Exists(filePath))
-                throw new FileNotFoundException(filePath);
-
-            XmlDocument xd = new XmlDocument();
-            xd.Load(filePath);
-            list.CreateViewsFromXML(xd);
-        }
-
-        /// <summary>
-        /// Create list views based on specific xml structure in string 
-        /// </summary>
-        /// <param name="list"></param>
-        /// <param name="xmlString"></param>
-        public static void CreateViewsFromXMLString(this List list, string xmlString)
-        {
-            if (string.IsNullOrEmpty(xmlString))
-                throw new ArgumentNullException("xmlString");
-
-            XmlDocument xd = new XmlDocument();
-            xd.LoadXml(xmlString);
-            list.CreateViewsFromXML(xd);
-        }
-
-        /// <summary>
-        /// Actual implementation of the view creation logic based on given xml
-        /// </summary>
-        /// <param name="list"></param>
-        /// <param name="xmlDoc"></param>
-        public static void CreateViewsFromXML(this List list, XmlDocument xmlDoc)
-        {
-            if (xmlDoc == null)
-                throw new ArgumentNullException("xmlDoc");
-
-            // Convert base type to string value used in the xml structure
-            string listType = list.BaseType.ToString();
-            // Get only relevant list views for matching base list type
-            XmlNodeList listViews = xmlDoc.SelectNodes("ListViews/List[@Type='" + listType + "']/View");
-            int count = listViews.Count;
-            foreach (XmlNode view in listViews)
-            {
-                string name = view.Attributes["Name"].Value;
-                ViewType type = (ViewType)Enum.Parse(typeof(ViewType), view.Attributes["ViewTypeKind"].Value);
-                string[] viewFields = view.Attributes["ViewFields"].Value.Split(',');
-                uint rowLimit = uint.Parse(view.Attributes["RowLimit"].Value);
-                bool defaultView = bool.Parse(view.Attributes["DefaultView"].Value);
-                string query = view.SelectSingleNode("./ViewQuery").InnerText;
-
-                //Create View
-                list.CreateView(name, type, viewFields, rowLimit, defaultView, query);
-            }
-        }
-
-        /// <summary>
-        /// Create view to existing list
-        /// </summary>
-        /// <param name="list"></param>
-        /// <param name="viewName"></param>
-        /// <param name="viewType"></param>
-        /// <param name="viewFields"></param>
-        /// <param name="rowLimit"></param>
-        /// <param name="setAsDefault"></param>
-        /// <param name="query"></param>        
-        /// <param name="personal"></param>
-        /// <param name="paged"></param>        
-        public static View CreateView(this List list,
-                                      string viewName,
-                                      ViewType viewType,
-                                      string[] viewFields,
-                                      uint rowLimit,
-                                      bool setAsDefault,
-                                      string query = null,
-                                      bool personal = false,
-                                      bool paged = false)
-        {
-            if (string.IsNullOrEmpty(viewName))
-                throw new ArgumentNullException("viewName");
-
-            ViewCreationInformation viewCreationInformation = new ViewCreationInformation();
-            viewCreationInformation.Title = viewName;
-            viewCreationInformation.ViewTypeKind = viewType;
-            viewCreationInformation.RowLimit = rowLimit;
-            viewCreationInformation.ViewFields = viewFields;
-            viewCreationInformation.PersonalView = personal;
-            viewCreationInformation.SetAsDefaultView = setAsDefault;
-            viewCreationInformation.Paged = paged;
-            if (!string.IsNullOrEmpty(query))
-            {
-                viewCreationInformation.Query = query;
-            }
-
-            View view = list.Views.Add(viewCreationInformation);
-            list.Context.Load(view);
-            list.Context.ExecuteQueryRetry();
-
-            return view;
-        }
-
-        /// <summary>
-        /// Gets a view by Id
-        /// </summary>
-        /// <param name="list"></param>
-        /// <param name="id"></param>
-        /// <returns>returns null if not found</returns>
-        public static View GetViewById(this List list, Guid id)
-        {
-            id.ValidateNotNullOrEmpty("id");
-
-            try
-            {
-                var view = list.Views.GetById(id);
-
-                list.Context.Load(view);
-                list.Context.ExecuteQueryRetry();
-
-                return view;
-            }
-            catch (ServerException)
-            {
-                return null;
-            }
-        }
-
-        /// <summary>
-        /// Gets a view by Name
-        /// </summary>
-        /// <param name="list"></param>
-        /// <param name="name"></param>
-        /// <returns>returns null if not found</returns>
-        public static View GetViewByName(this List list, string name)
-        {
-            name.ValidateNotNullOrEmpty("name");
-
-            try
-            {
-                var view = list.Views.GetByTitle(name);
-
-                list.Context.Load(view);
-                list.Context.ExecuteQueryRetry();
-
-                return view;
-            }
-            catch (ServerException)
-            {
-                return null;
-            }
-
-        }
-
-        #endregion
-
-        private static void SetDefaultColumnValuesImplementation(this List list, IEnumerable<IDefaultColumnValue> columnValues)
-        {
-            using (var clientContext = list.Context as ClientContext)
-            {
-                try
-                {
-                    var values = columnValues.ToList<IDefaultColumnValue>();
-
-                    clientContext.Load(list.RootFolder);
-                    clientContext.Load(list.RootFolder.Folders);
-                    clientContext.ExecuteQueryRetry();
-
-                    var xMetadataDefaults = new XElement("MetadataDefaults");
-
-                    while (values.Any())
-                    {
-                        // Get the first entry 
-                        var defaultColumnValue = values.First();
-                        var path = defaultColumnValue.FolderRelativePath;
-                        if (string.IsNullOrEmpty(path))
-                        {
-                            // Assume root folder
-                            path = "/";
-                        }
-                        if (path.Equals("/"))
-                        {
-                            path = list.RootFolder.ServerRelativeUrl;
-                        }
-                        else
-                        {
-                            path = UrlUtility.Combine(list.RootFolder.ServerRelativeUrl, path);
-                        }
-                        // Find all in the same path:
-                        var defaultColumnValuesInSamePath = columnValues.Where(x => x.FolderRelativePath == defaultColumnValue.FolderRelativePath);
-                        path = Uri.EscapeUriString(path);
-
-                        var xATag = new XElement("a", new XAttribute("href", path));
-
-                        foreach (var defaultColumnValueInSamePath in defaultColumnValuesInSamePath)
-                        {
-                            var fieldName = defaultColumnValueInSamePath.FieldInternalName;
-                            var fieldStringBuilder = new StringBuilder();
-                            if (defaultColumnValueInSamePath.GetType() == typeof(DefaultColumnTermValue))
-                            {
-                                // Term value
-                                foreach (var term in ((DefaultColumnTermValue)defaultColumnValueInSamePath).Terms)
-                                {
-                                    term.EnsureProperties(t => t.Id, t => t.Name);
-
-                                    var wssId = list.ParentWeb.GetWssIdForTerm(term);
-                                    fieldStringBuilder.AppendFormat("{0};#{1}|{2};#", wssId, term.Name, term.Id);
-                                }
-                                var xDefaultValue = new XElement("DefaultValue", new XAttribute("FieldName", fieldName));
-                                var fieldString = fieldStringBuilder.ToString().TrimEnd(new char[] { ';', '#' });
-                                xDefaultValue.SetValue(fieldString);
-                                xATag.Add(xDefaultValue);
-                            }
-                            else
-                            {
-                                // Text value
-                                var fieldString = fieldStringBuilder.Append(((DefaultColumnTextValue)defaultColumnValueInSamePath).Text);
-                                var xDefaultValue = new XElement("DefaultValue", new XAttribute("FieldName", fieldName));
-                                xDefaultValue.SetValue(fieldString);
-                                xATag.Add(xDefaultValue);
-                            }
-                            xMetadataDefaults.Add(xATag);
-                            values.Remove(defaultColumnValueInSamePath);
-                        }
-                    }
-
-                    var formsFolder = list.RootFolder.Folders.FirstOrDefault(x => x.Name == "Forms");
-                    if (formsFolder != null)
-                    {
-                        var xmlSB = new StringBuilder();
-                        XmlWriterSettings xmlSettings = new XmlWriterSettings();
-                        xmlSettings.OmitXmlDeclaration = true;
-                        xmlSettings.NewLineHandling = NewLineHandling.None;
-                        xmlSettings.Indent = false;
-
-                        using (var xmlWriter = XmlWriter.Create(xmlSB, xmlSettings))
-                        {
-                            xMetadataDefaults.Save(xmlWriter);
-                        }
-
-                        var objFileInfo = new FileCreationInformation();
-                        objFileInfo.Url = "client_LocationBasedDefaults.html";
-                        objFileInfo.ContentStream = new MemoryStream(Encoding.UTF8.GetBytes(xmlSB.ToString()));
-
-                        objFileInfo.Overwrite = true;
-                        formsFolder.Files.Add(objFileInfo);
-                        clientContext.ExecuteQueryRetry();
-                    }
-
-                    // Add the event receiver if not already there
-                    if (list.GetEventReceiverByName("LocationBasedMetadataDefaultsReceiver ItemAdded") == null)
-                    {
-                        EventReceiverDefinitionCreationInformation eventCi = new EventReceiverDefinitionCreationInformation();
-                        eventCi.Synchronization = EventReceiverSynchronization.Synchronous;
-                        eventCi.EventType = EventReceiverType.ItemAdded;
-#if !ONPREMISES
-                        eventCi.ReceiverAssembly = "Microsoft.Office.DocumentManagement, Version=16.0.0.0, Culture=neutral, PublicKeyToken=71e9bce111e9429c";
-#else
-                        eventCi.ReceiverAssembly = "Microsoft.Office.DocumentManagement, Version=15.0.0.0, Culture=neutral, PublicKeyToken=71e9bce111e9429c";
-#endif
-                        eventCi.ReceiverClass = "Microsoft.Office.DocumentManagement.LocationBasedMetadataDefaultsReceiver";
-                        eventCi.ReceiverName = "LocationBasedMetadataDefaultsReceiver ItemAdded";
-                        eventCi.SequenceNumber = 1000;
-
-                        list.EventReceivers.Add(eventCi);
-
-                        list.Update();
-
-                        clientContext.ExecuteQueryRetry();
-                    }
-                }
-                catch (Exception ex)
-                {
-                    throw new Exception("Error applying default column values", ex);
-                }
-            }
-        }
-
-        /// <summary>
-        /// <para>Sets default values for column values.</para>
-        /// <para>In order to for instance set the default Enterprise Metadata keyword field to a term, add the enterprise metadata keyword to a library (internal name "TaxKeyword")</para>
-        /// <para> </para>
-        /// <para>Column values are defined by the DefaultColumnValue class that has 3 properties:</para>
-        /// <para>RelativeFolderPath : / to set a default value for the root of the document library, or /foldername to specify a subfolder</para>
-        /// <para>FieldInternalName : The name of the field to set. For instance "TaxKeyword" to set the Enterprise Metadata field</para>
-        /// <para>Terms : A collection of Taxonomy terms to set</para>
-        /// </summary>
-        /// <param name="list"></param>
-        /// <param name="columnValues"></param>
-        public static void SetDefaultColumnValues(this List list, IEnumerable<IDefaultColumnValue> columnValues)
-        {
-
-            using (var clientContext = list.Context as ClientContext)
-            {
-                clientContext.Load(list.RootFolder);
-                clientContext.Load(list.RootFolder.Folders);
-                clientContext.ExecuteQueryRetry();
-                TaxonomySession taxSession = TaxonomySession.GetTaxonomySession(clientContext);
-                // Check if default values file is present
-                var formsFolder = list.RootFolder.Folders.FirstOrDefault(x => x.Name == "Forms");
-                List<IDefaultColumnValue> existingValues = new List<IDefaultColumnValue>();
-
-                if (formsFolder != null)
-                {
-                    var configFile = formsFolder.Files.GetByUrl("client_LocationBasedDefaults.html");
-                    clientContext.Load(configFile, c => c.Exists);
-                    bool fileExists = false;
-                    try
-                    {
-                        clientContext.ExecuteQueryRetry();
-                        fileExists = true;
-                    }
-                    catch { }
-
-                    if (fileExists)
-                    {
-                        var streamResult = configFile.OpenBinaryStream();
-                        clientContext.ExecuteQueryRetry();
-                        XDocument document = XDocument.Load(streamResult.Value);
-                        var values = from a in document.Descendants("a") select a;
-
-                        List<DefaultColumnTermValue> defaultColumnTermValues = new List<DefaultColumnTermValue>();
-
-                        foreach (var value in values)
-                        {
-                            var href = value.Attribute("href").Value;
-                            href = Uri.UnescapeDataString(href);
-                            href = href.Replace(list.RootFolder.ServerRelativeUrl, "/");
-                            var defaultValues = from d in value.Descendants("DefaultValue") select d;
-                            foreach (var defaultValue in defaultValues)
-                            {
-                                var fieldName = defaultValue.Attribute("FieldName").Value;
-
-                                var field = list.Fields.GetByInternalNameOrTitle(fieldName);
-                                clientContext.Load(field);
-                                clientContext.ExecuteQueryRetry();
-                                if (field.FieldTypeKind == FieldType.Text)
-                                {
-                                    var textValue = defaultValue.Value;
-                                    DefaultColumnTextValue defaultColumnTextValue = new DefaultColumnTextValue()
-                                    {
-                                        FieldInternalName = fieldName,
-                                        FolderRelativePath = href,
-                                        Text = textValue
-                                    };
-                                    existingValues.Add(defaultColumnTextValue);
-                                }
-                                else
-                                {
-                                    var termsIdentifier = defaultValue.Value;
-
-                                    var terms = termsIdentifier.Split(new string[] { ";#" }, StringSplitOptions.None);
-
-                                    List<Term> existingTerms = new List<Term>();
-                                    for (int q = 1; q < terms.Length; q++)
-                                    {
-                                        var termIdString = terms[q].Split(new char[] { '|' })[1];
-                                        var term = taxSession.GetTerm(new Guid(termIdString));
-                                        clientContext.Load(term, t => t.Id, t => t.Name);
-                                        clientContext.ExecuteQueryRetry();
-                                        existingTerms.Add(term);
-                                        q++; // Skip one
-                                    }
-
-                                    DefaultColumnTermValue defaultColumnTermValue = new DefaultColumnTermValue()
-                                    {
-                                        FieldInternalName = fieldName,
-                                        FolderRelativePath = href,
-                                    };
-                                    existingTerms.ForEach(t => defaultColumnTermValue.Terms.Add(t));
-
-                                    existingValues.Add(defaultColumnTermValue);
-                                }
-                            }
-
-                        }
-                    }
-                }
-
-                List<IDefaultColumnValue> termsList = columnValues.Union(existingValues, new DefaultColumnTermValueComparer()).ToList();
-
-                list.SetDefaultColumnValuesImplementation(termsList);
-            }
-        }
-
-        private class DefaultColumnTermValueComparer : IEqualityComparer<IDefaultColumnValue>
-        {
-            public bool Equals(IDefaultColumnValue x, IDefaultColumnValue y)
-            {
-                if (ReferenceEquals(x, y)) return true;
-
-                if (ReferenceEquals(x, null) || ReferenceEquals(y, null))
-                    return false;
-
-                return x.FieldInternalName == y.FieldInternalName && x.FolderRelativePath == y.FolderRelativePath;
-            }
-
-            public int GetHashCode(IDefaultColumnValue defaultValue)
-            {
-                if (ReferenceEquals(defaultValue, null)) return 0;
-
-                int hashFolder = defaultValue.FolderRelativePath == null ? 0 : defaultValue.FolderRelativePath.GetHashCode();
-
-                int hashFieldInternalName = defaultValue.FieldInternalName.GetHashCode();
-
-                return hashFolder ^ hashFieldInternalName;
-            }
-        }
-
-        /// <summary>
-        /// Queues a list for a full crawl the next incremental crawl
-        /// </summary>
-        /// <param name="list"></param>
-        public static void ReIndexList(this List list)
-        {
-            const string reIndexKey = "vti_searchversion";
-            var searchversion = 0;
-
-            if (list.PropertyBagContainsKey(reIndexKey))
-            {
-                searchversion = (int)list.GetPropertyBagValueInt(reIndexKey, 0);
-            }
-            list.SetPropertyBagValue(reIndexKey, searchversion + 1);
-        }
-    }
-}
->>>>>>> 85d38096
+}