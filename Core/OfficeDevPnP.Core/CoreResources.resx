--- conflicted
+++ resolved
@@ -1,1062 +1,1060 @@
-﻿<?xml version="1.0" encoding="utf-8"?>
-<root>
-  <!-- 
-    Microsoft ResX Schema 
-    
-    Version 2.0
-    
-    The primary goals of this format is to allow a simple XML format 
-    that is mostly human readable. The generation and parsing of the 
-    various data types are done through the TypeConverter classes 
-    associated with the data types.
-    
-    Example:
-    
-    ... ado.net/XML headers & schema ...
-    <resheader name="resmimetype">text/microsoft-resx</resheader>
-    <resheader name="version">2.0</resheader>
-    <resheader name="reader">System.Resources.ResXResourceReader, System.Windows.Forms, ...</resheader>
-    <resheader name="writer">System.Resources.ResXResourceWriter, System.Windows.Forms, ...</resheader>
-    <data name="Name1"><value>this is my long string</value><comment>this is a comment</comment></data>
-    <data name="Color1" type="System.Drawing.Color, System.Drawing">Blue</data>
-    <data name="Bitmap1" mimetype="application/x-microsoft.net.object.binary.base64">
-        <value>[base64 mime encoded serialized .NET Framework object]</value>
-    </data>
-    <data name="Icon1" type="System.Drawing.Icon, System.Drawing" mimetype="application/x-microsoft.net.object.bytearray.base64">
-        <value>[base64 mime encoded string representing a byte array form of the .NET Framework object]</value>
-        <comment>This is a comment</comment>
-    </data>
-                
-    There are any number of "resheader" rows that contain simple 
-    name/value pairs.
-    
-    Each data row contains a name, and value. The row also contains a 
-    type or mimetype. Type corresponds to a .NET class that support 
-    text/value conversion through the TypeConverter architecture. 
-    Classes that don't support this are serialized and stored with the 
-    mimetype set.
-    
-    The mimetype is used for serialized objects, and tells the 
-    ResXResourceReader how to depersist the object. This is currently not 
-    extensible. For a given mimetype the value must be set accordingly:
-    
-    Note - application/x-microsoft.net.object.binary.base64 is the format 
-    that the ResXResourceWriter will generate, however the reader can 
-    read any of the formats listed below.
-    
-    mimetype: application/x-microsoft.net.object.binary.base64
-    value   : The object must be serialized with 
-            : System.Runtime.Serialization.Formatters.Binary.BinaryFormatter
-            : and then encoded with base64 encoding.
-    
-    mimetype: application/x-microsoft.net.object.soap.base64
-    value   : The object must be serialized with 
-            : System.Runtime.Serialization.Formatters.Soap.SoapFormatter
-            : and then encoded with base64 encoding.
-
-    mimetype: application/x-microsoft.net.object.bytearray.base64
-    value   : The object must be serialized into a byte array 
-            : using a System.ComponentModel.TypeConverter
-            : and then encoded with base64 encoding.
-    -->
-  <xsd:schema id="root" xmlns="" xmlns:xsd="http://www.w3.org/2001/XMLSchema" xmlns:msdata="urn:schemas-microsoft-com:xml-msdata">
-    <xsd:import namespace="http://www.w3.org/XML/1998/namespace" />
-    <xsd:element name="root" msdata:IsDataSet="true">
-      <xsd:complexType>
-        <xsd:choice maxOccurs="unbounded">
-          <xsd:element name="metadata">
-            <xsd:complexType>
-              <xsd:sequence>
-                <xsd:element name="value" type="xsd:string" minOccurs="0" />
-              </xsd:sequence>
-              <xsd:attribute name="name" use="required" type="xsd:string" />
-              <xsd:attribute name="type" type="xsd:string" />
-              <xsd:attribute name="mimetype" type="xsd:string" />
-              <xsd:attribute ref="xml:space" />
-            </xsd:complexType>
-          </xsd:element>
-          <xsd:element name="assembly">
-            <xsd:complexType>
-              <xsd:attribute name="alias" type="xsd:string" />
-              <xsd:attribute name="name" type="xsd:string" />
-            </xsd:complexType>
-          </xsd:element>
-          <xsd:element name="data">
-            <xsd:complexType>
-              <xsd:sequence>
-                <xsd:element name="value" type="xsd:string" minOccurs="0" msdata:Ordinal="1" />
-                <xsd:element name="comment" type="xsd:string" minOccurs="0" msdata:Ordinal="2" />
-              </xsd:sequence>
-              <xsd:attribute name="name" type="xsd:string" use="required" msdata:Ordinal="1" />
-              <xsd:attribute name="type" type="xsd:string" msdata:Ordinal="3" />
-              <xsd:attribute name="mimetype" type="xsd:string" msdata:Ordinal="4" />
-              <xsd:attribute ref="xml:space" />
-            </xsd:complexType>
-          </xsd:element>
-          <xsd:element name="resheader">
-            <xsd:complexType>
-              <xsd:sequence>
-                <xsd:element name="value" type="xsd:string" minOccurs="0" msdata:Ordinal="1" />
-              </xsd:sequence>
-              <xsd:attribute name="name" type="xsd:string" use="required" />
-            </xsd:complexType>
-          </xsd:element>
-        </xsd:choice>
-      </xsd:complexType>
-    </xsd:element>
-  </xsd:schema>
-  <resheader name="resmimetype">
-    <value>text/microsoft-resx</value>
-  </resheader>
-  <resheader name="version">
-    <value>2.0</value>
-  </resheader>
-  <resheader name="reader">
-    <value>System.Resources.ResXResourceReader, System.Windows.Forms, Version=4.0.0.0, Culture=neutral, PublicKeyToken=b77a5c561934e089</value>
-  </resheader>
-  <resheader name="writer">
-    <value>System.Resources.ResXResourceWriter, System.Windows.Forms, Version=4.0.0.0, Culture=neutral, PublicKeyToken=b77a5c561934e089</value>
-  </resheader>
-  <data name="AuthenticationManager_GetContext" xml:space="preserve">
-    <value>Getting authentication context for '{0}'</value>
-  </data>
-  <data name="AuthenticationManager_TenantUser" xml:space="preserve">
-    <value>Tenant user '{0}'</value>
-  </data>
-  <data name="AuthenticationManger_ProblemDeterminingTokenLease" xml:space="preserve">
-    <value>Could not determine lease for appOnlyAccessToken. Error = {0}</value>
-  </data>
-  <data name="BrandingExtension_CreateComposedLook" xml:space="preserve">
-    <value>Creating composed look '{0}' in '{1}'</value>
-  </data>
-  <data name="BrandingExtension_DeployMasterPage" xml:space="preserve">
-    <value>Deploying masterpage '{0}' to '{1}'.</value>
-  </data>
-  <data name="BrandingExtension_DeployPageLayout" xml:space="preserve">
-    <value>Deploying page layout '{0}' to '{1}'.</value>
-  </data>
-  <data name="BrandingExtension_DeployTheme" xml:space="preserve">
-    <value>Deploying theme '{0}' to '{1}'</value>
-  </data>
-  <data name="BrandingExtension_SetCustomMasterUrl" xml:space="preserve">
-    <value>Setting custom master URL '{0}' in '{1}'.</value>
-  </data>
-  <data name="BrandingExtension_SetMasterUrl" xml:space="preserve">
-    <value>Setting master URL '{0}' in '{1}'.</value>
-  </data>
-  <data name="BrandingExtension_ApplyTheme" xml:space="preserve">
-    <value>Applying theme '{0}' in '{1}'</value>
-  </data>
-  <data name="BrandingExtension_ComposedLookMissing" xml:space="preserve">
-    <value>Composed look '{0}' not found.</value>
-  </data>
-  <data name="Exception_Message_EmptyString_Arg" xml:space="preserve">
-    <value>The passed argument is a zero-length string or contains only whitespace.</value>
-  </data>
-  <data name="FeatureExtensions_ActivateSiteCollectionFeature" xml:space="preserve">
-    <value>Activating feature {0} in site collection.</value>
-  </data>
-  <data name="FeatureExtensions_ActivateWebFeature" xml:space="preserve">
-    <value>Activating feature {0} in web.</value>
-  </data>
-  <data name="FeatureExtensions_DeactivateSiteCollectionFeature" xml:space="preserve">
-    <value>Deactivating feature {0} in site collection.</value>
-  </data>
-  <data name="FeatureExtensions_DeactivateWebFeature" xml:space="preserve">
-    <value>Deactivating feature {0} in web.</value>
-  </data>
-  <data name="FeatureExtensions_FeatureActivationProblem" xml:space="preserve">
-    <value>Problem with activation for feature id {0}. Error = {1}</value>
-  </data>
-  <data name="FieldAndContentTypeExtensions_AddField0ToContentType1" xml:space="preserve">
-    <value>Adding field ({0}) to content type ({1}).</value>
-  </data>
-  <data name="FieldAndContentTypeExtensions_ContentType01AlreadyExists" xml:space="preserve">
-    <value>Content type '{0}' ({1}) already exists; no changes made.</value>
-  </data>
-  <data name="FieldAndContentTypeExtensions_CreateContentType01" xml:space="preserve">
-    <value>Creating content type '{0}' ({1}).</value>
-  </data>
-  <data name="FieldAndContentTypeExtensions_CreateDocumentSet" xml:space="preserve">
-    <value>Creating document set '{0}'.</value>
-  </data>
-  <data name="FieldAndContentTypeExtensions_CreateField01" xml:space="preserve">
-    <value>Creating field '{0}' ({1}).</value>
-  </data>
-  <data name="FieldAndContentTypeExtensions_CreateFieldBase" xml:space="preserve">
-    <value>New Field as XML: {0}</value>
-  </data>
-  <data name="FieldAndContentTypeExtensions_Field01AlreadyExists" xml:space="preserve">
-    <value>Field '{0}' ({1}) already exists; no changes made.</value>
-  </data>
-  <data name="FileFolderExtensions_FolderMissing" xml:space="preserve">
-    <value>Target folder does not exist in the web. Web: {0}, Folder: {1}</value>
-  </data>
-  <data name="FileFolderExtensions_LibraryMissing" xml:space="preserve">
-    <value>Target library does not exist in the web. Web: {0}, List: {1}</value>
-  </data>
-  <data name="FileFolderExtensions_UploadFile0ToFolder1" xml:space="preserve">
-    <value>Uploading file '{0}' to folder '{1}'.</value>
-  </data>
-  <data name="LoggingUtility_MessageWithException" xml:space="preserve">
-    <value>{0}; EXCEPTION: {{{1}}}</value>
-  </data>
-  <data name="MailUtility_SendMailCancelled" xml:space="preserve">
-    <value>Mail message was canceled.</value>
-  </data>
-  <data name="MailUtility_SendFailed" xml:space="preserve">
-    <value>Mail message could not be sent. Send completed with error {0}.</value>
-  </data>
-  <data name="MailUtility_SendException" xml:space="preserve">
-    <value>Mail message could not be sent. SMTP exception attempting to send. Error = {0}</value>
-  </data>
-  <data name="MailUtility_SendExceptionRethrow0" xml:space="preserve">
-    <value>Mail message could not be sent. Exception attempting to send email, rethrowing. Exception: {0}</value>
-  </data>
-  <data name="TenantExtensions_ClosedContextWarning" xml:space="preserve">
-    <value>ClientContext gets closed after action is completed. Calling ExecuteQuery again returns an error. Verify that you have an open ClientContext object. Error = {0}</value>
-  </data>
-  <data name="TenantExtensions_UnknownExceptionAccessingSite" xml:space="preserve">
-    <value>Could not determine if site exists in tenant. Error = {0}</value>
-  </data>
-  <data name="WebExtensions_CreateWeb" xml:space="preserve">
-    <value>Creating web '{0}' with template '{1}'.</value>
-  </data>
-  <data name="WebExtensions_DeleteWeb" xml:space="preserve">
-    <value>Deleting web '{0}'.</value>
-  </data>
-  <data name="WebExtensions_InstallSolution" xml:space="preserve">
-    <value>Installing sandbox solution '{0}' to '{1}'.</value>
-  </data>
-  <data name="WebExtensions_RemoveAppInstance" xml:space="preserve">
-    <value>Removing app '{0}' instance {1}.</value>
-  </data>
-  <data name="WebExtensions_SiteSearchUnhandledException" xml:space="preserve">
-    <value>Site search error. Error = {0}</value>
-  </data>
-  <data name="WebExtensions_UninstallSolution" xml:space="preserve">
-    <value>Removing sandbox solution '{0}'.</value>
-  </data>
-  <data name="TaxonomyExtension_CreateTerm01UnderParent2" xml:space="preserve">
-    <value>Creating term '{0}|{1}' under parent '{2}'.</value>
-  </data>
-  <data name="TaxonomyExtension_CreateTermGroup0InStore1" xml:space="preserve">
-    <value>Creating term group '{0}' in term store '{1}'.</value>
-  </data>
-  <data name="TaxonomyExtension_CreateTermSet0InGroup1" xml:space="preserve">
-    <value>Creating term set '{0}' in term group '{1}'.</value>
-  </data>
-  <data name="TaxonomyExtension_ExceptionUpdateDescriptionGroup01" xml:space="preserve">
-    <value>Error setting description for term group '{0}' ({1}). Error = {2}</value>
-  </data>
-  <data name="TaxonomyExtension_ExceptionUpdateDescriptionSet01" xml:space="preserve">
-    <value>Error setting description for term set '{0}' ({1}). Error = {2}</value>
-  </data>
-  <data name="TaxonomyExtension_ImportErrorDeleteId0Line1" xml:space="preserve">
-    <value>Error encountered during import when attempting to delete invalid term with id {0} on line {1}. Error = {2}</value>
-  </data>
-  <data name="TaxonomyExtension_ImportErrorDescription0Line1" xml:space="preserve">
-    <value>Error encountered during import. The description '{0}' on line {1} is not valid.</value>
-  </data>
-  <data name="TaxonomyExtension_ImportErrorName0Line1" xml:space="preserve">
-    <value>Error encountered during import.  The name '{0}' is not valid on line {1}.</value>
-  </data>
-  <data name="TaxonomyExtension_ImportErrorTaggingLine0" xml:space="preserve">
-    <value>Error encountered during import. The available for tagging entry on line {0} is not valid.</value>
-  </data>
-  <data name="TaxonomyExtension_ImportTermSet" xml:space="preserve">
-    <value>Importing term set from file stream.</value>
-  </data>
-  <data name="TaxonomyExtension_TermGroup0Id1DoesNotMatchSpecifiedId2" xml:space="preserve">
-    <value>Term group '{0}' ID ({1}) does not match specified ID ({2}).</value>
-  </data>
-  <data name="TaxonomyExtension_TermSet0Id1DoesNotMatchSpecifiedId2" xml:space="preserve">
-    <value>Term set '{0}' ID ({1}) does not match specified ID ({2}).</value>
-  </data>
-  <data name="TaxonomyExtension_DeleteTerm01" xml:space="preserve">
-    <value>Deleting term '{0}|{1}'.</value>
-  </data>
-  <data name="ListExtensions_CreateList0Template12" xml:space="preserve">
-    <value>Creating list '{0}' from template {1}{2}.</value>
-  </data>
-  <data name="Services_AccessDenied" xml:space="preserve">
-    <value>Service requestor is not registered: access denied</value>
-  </data>
-  <data name="Services_CookieWithCachKeyNotFound" xml:space="preserve">
-    <value>The cookie with the cachekey was not found...nothing can be retrieved from cache, so no clientcontext can be created.</value>
-  </data>
-  <data name="Services_Registered" xml:space="preserve">
-    <value>Service {0} has been registered for endpoint {1} using cachekey {2}.</value>
-  </data>
-  <data name="Services_TokenRefreshed" xml:space="preserve">
-    <value>Token for cachekey {0} and hostweburl {1} has been refreshed.</value>
-  </data>
-  <data name="Service_RegistrationFailed" xml:space="preserve">
-    <value>Service registration for {0} using endpoint {1} and cachekey {2} failed.</value>
-  </data>
-  <data name="FileFolderExtensions_CreateFolder0Under12" xml:space="preserve">
-    <value>Creating folder '{0}' under {1} '{2}'.</value>
-  </data>
-  <data name="ProvisioningExtensions_ErrorProvisioningModule0File1" xml:space="preserve">
-    <value>Error provisioning module '{0}' file '{1}'. Error = {2}</value>
-  </data>
-  <data name="ProvisioningExtensions_ProvisionElementFile0" xml:space="preserve">
-    <value>Provisioning Elements file '{0}'.</value>
-  </data>
-  <data name="FileFolderExtensions_UpdateFile0Properties1" xml:space="preserve">
-    <value>Update file '{0}', change properties: {1}.</value>
-  </data>
-  <data name="BrandingExtension_UpdateComposedLook" xml:space="preserve">
-    <value>Updating composed look '{0}' in '{1}'</value>
-  </data>
-  <data name="TenantExtensions_SetLockState" xml:space="preserve">
-    <value>SetSiteLockState: Current: {0} Target: {1}</value>
-  </data>
-  <data name="TimerJob_AddSite_Done" xml:space="preserve">
-    <value>Site {0} url/wildcard added</value>
-  </data>
-  <data name="TimerJob_AddSite_InvalidUrl" xml:space="preserve">
-    <value>Site url ({0}) contains invalid characters</value>
-  </data>
-  <data name="TimerJob_Authentication_AppOnly" xml:space="preserve">
-    <value>Timer job authentication set to type App-Only with clientId {0}</value>
-  </data>
-  <data name="TimerJob_Authentication_Network" xml:space="preserve">
-    <value>Timer job authentication set to type NetworkCredentials with user {0} in domain {1}</value>
-  </data>
-  <data name="TimerJob_Authentication_O365" xml:space="preserve">
-    <value>Timer job authentication set to type Office 365 with user {0}</value>
-  </data>
-  <data name="TimerJob_Authentication_RetrieveFromCredMan" xml:space="preserve">
-    <value>Retrieving credetials with name {0} from the Windows Credential Manager</value>
-  </data>
-  <data name="TimerJob_Authentication_RetrieveFromCredManFailed" xml:space="preserve">
-    <value>Failed to retrieve credential manager credentials with name {0} or retrieved credentials don't have user or password set</value>
-  </data>
-  <data name="TimerJob_ClearAddedSites" xml:space="preserve">
-    <value>All added sites are cleared</value>
-  </data>
-  <data name="TimerJob_Clone" xml:space="preserve">
-    <value>Timer job {0} settings cloned to timer job {0}</value>
-  </data>
-  <data name="TimerJob_Constructor" xml:space="preserve">
-    <value>Timer job constructed with name {0}, version {1}</value>
-  </data>
-  <data name="TimerJob_DoWork_Done" xml:space="preserve">
-    <value>Work for site {0} done</value>
-  </data>
-  <data name="TimerJob_DoWork_NoEventHandler" xml:space="preserve">
-    <value>No event receiver connected to the TimerJobRun event</value>
-  </data>
-  <data name="TimerJob_DoWork_Start" xml:space="preserve">
-    <value>Doing work for site {0}</value>
-  </data>
-  <data name="TimerJob_Enumeration_Network" xml:space="preserve">
-    <value>Enumeration credentials specified for on-premises enumeration with user {0} and demain {1}</value>
-  </data>
-  <data name="TimerJob_Enumeration_NoDomain" xml:space="preserve">
-    <value>No domain specified that can be used for site enumeration. Use the SetEnumerationNetworkCredentials method to provide credentials as app-only does not work with search</value>
-  </data>
-  <data name="TimerJob_Enumeration_NoPassword" xml:space="preserve">
-    <value>No password specified that can be used for site enumeration. Use the SetEnumeration... method to provide credentials as app-only does not work with search</value>
-  </data>
-  <data name="TimerJob_Enumeration_NoUser" xml:space="preserve">
-    <value>No user specified that can be used for site enumeration. Use the SetEnumeration... method to provide credentials as app-only does not work with search</value>
-  </data>
-  <data name="TimerJob_Enumeration_O365" xml:space="preserve">
-    <value>Enumeration credentials specified for Office 365 enumeration with user {0}</value>
-  </data>
-  <data name="TimerJob_ExpandSite_EatException" xml:space="preserve">
-    <value>Eating exception {0} for site {1}</value>
-  </data>
-  <data name="TimerJob_ExpandSubSites" xml:space="preserve">
-    <value>ExpandSubSites set to {0}</value>
-  </data>
-  <data name="TimerJob_ManageState" xml:space="preserve">
-    <value>Manage state set to {0}</value>
-  </data>
-  <data name="TimerJob_MaxThread1" xml:space="preserve">
-    <value>If you only want 1 thread then set the UseThreading property to false</value>
-  </data>
-  <data name="TimerJob_MaxThread100" xml:space="preserve">
-    <value>You cannot use more than 100 threads</value>
-  </data>
-  <data name="TimerJob_MaxThreadLessThan1" xml:space="preserve">
-    <value>Number of threads must be between 2 and 100</value>
-  </data>
-  <data name="TimerJob_MaxThreadSet" xml:space="preserve">
-    <value>MaximumThreads set to {0}</value>
-  </data>
-  <data name="TimerJob_OnTimerJobRun_CallEventHandler" xml:space="preserve">
-    <value>Calling the eventhandler for site {0}</value>
-  </data>
-  <data name="TimerJob_OnTimerJobRun_CallEventHandlerDone" xml:space="preserve">
-    <value>Eventhandler called for site {0}</value>
-  </data>
-  <data name="TimerJob_OnTimerJobRun_Error" xml:space="preserve">
-    <value>Error during timerjob execution of site {0}. Exception message = {1}</value>
-  </data>
-  <data name="TimerJob_OnTimerJobRun_PrevRunRead" xml:space="preserve">
-    <value>Timerjob for site {1}, PreviousRun = {0}</value>
-  </data>
-  <data name="TimerJob_OnTimerJobRun_PrevRunSet" xml:space="preserve">
-    <value>Set Timerjob for site {1}, PreviousRun to {0}</value>
-  </data>
-  <data name="TimerJob_OnTimerJobRun_PrevRunSuccessRead" xml:space="preserve">
-    <value>Timerjob for site {1}, PreviousRunSuccessful = {0}</value>
-  </data>
-  <data name="TimerJob_OnTimerJobRun_PrevRunSuccessSet" xml:space="preserve">
-    <value>Set Timerjob for site {1}, PreviousRunSuccessful to {0}</value>
-  </data>
-  <data name="TimerJob_OnTimerJobRun_PrevRunVersionRead" xml:space="preserve">
-    <value>Timerjob for site {1}, PreviousRunVersion = {0}</value>
-  </data>
-  <data name="TimerJob_OnTimerJobRun_PrevRunVersionSet" xml:space="preserve">
-    <value>Set Timerjob for site {1}, PreviousRunVersion to {0}</value>
-  </data>
-  <data name="TimerJob_OnTimerJobRun_PropertiesRead" xml:space="preserve">
-    <value>Timerjob properties read using key {0} for site {1}</value>
-  </data>
-  <data name="TimerJob_OnTimerJobRun_PropertiesSet" xml:space="preserve">
-    <value>Timerjob properties written using key {0} for site {1}</value>
-  </data>
-  <data name="TimerJob_ResolveSites_Done" xml:space="preserve">
-    <value>Resolving sites done, sub sites have been expanded</value>
-  </data>
-  <data name="TimerJob_ResolveSites_DoneNoExpansionNeeded" xml:space="preserve">
-    <value>Resolving sites done, no expansion needed</value>
-  </data>
-  <data name="TimerJob_ResolveSites_LaunchThreadPerBatch" xml:space="preserve">
-    <value>Expand subsites by launching a thread for each of the {0} work batches</value>
-  </data>
-  <data name="TimerJob_ResolveSites_ResolveSite" xml:space="preserve">
-    <value>Resolving wildcard site {0}</value>
-  </data>
-  <data name="TimerJob_ResolveSites_ResolveSiteDone" xml:space="preserve">
-    <value>Done resolving wildcard site {0}</value>
-  </data>
-  <data name="TimerJob_ResolveSites_SequentialExpandDone" xml:space="preserve">
-    <value>Done sequentially expanding all sites</value>
-  </data>
-  <data name="TimerJob_ResolveSites_Started" xml:space="preserve">
-    <value>Resolving sites started</value>
-  </data>
-  <data name="TimerJob_ResolveSites_StartSequentialExpand" xml:space="preserve">
-    <value>Start sequentially expanding all sites</value>
-  </data>
-  <data name="TimerJob_ResolveSites_ThreadLaunched" xml:space="preserve">
-    <value>Thread started to expand a batch of {0} sites</value>
-  </data>
-  <data name="TimerJob_ResolveSites_ThreadsAreDone" xml:space="preserve">
-    <value>Done waiting for all site expanding threads</value>
-  </data>
-  <data name="TimerJob_Run_AfterResolveAddedSites" xml:space="preserve">
-    <value>After calling the virtual ResolveAddedSites method. Current count of site url's = {0}</value>
-  </data>
-  <data name="TimerJob_Run_AfterUpdateAddedSites" xml:space="preserve">
-    <value>After calling the virtual UpdateAddedSites method. Current count of site url's = {0}</value>
-  </data>
-  <data name="TimerJob_Run_BeforeResolveAddedSites" xml:space="preserve">
-    <value>Before calling the virtual ResolveAddedSites method. Current count of site url's = {0}</value>
-  </data>
-  <data name="TimerJob_Run_BeforeStartWorkBatches" xml:space="preserve">
-    <value>Ready to start a thread for each of the {0} work batches</value>
-  </data>
-  <data name="TimerJob_Run_BeforeUpdateAddedSites" xml:space="preserve">
-    <value>Before calling the virtual UpdateAddedSites method. Current count of site url's = {0}</value>
-  </data>
-  <data name="TimerJob_Run_Done" xml:space="preserve">
-    <value>Run of timer job has ended</value>
-  </data>
-  <data name="TimerJob_Run_DoneProcessingWorkBatches" xml:space="preserve">
-    <value>Done processing the {0} work batches</value>
-  </data>
-  <data name="TimerJob_Run_NoSites" xml:space="preserve">
-    <value>Job does not have sites to process, bailing out</value>
-  </data>
-  <data name="TimerJob_Run_ProcessSequentially" xml:space="preserve">
-    <value>Ready to process each of the {0} sites in a sequential manner</value>
-  </data>
-  <data name="TimerJob_Run_ProcessSequentiallyDone" xml:space="preserve">
-    <value>Done with sequentially processing each of the {0} sites</value>
-  </data>
-  <data name="TimerJob_Run_Started" xml:space="preserve">
-    <value>Run of timer job has started</value>
-  </data>
-  <data name="TimerJob_Run_ThreadLaunched" xml:space="preserve">
-    <value>Thread launched for processing {0} sites</value>
-  </data>
-  <data name="TimerJob_SharePointVersion" xml:space="preserve">
-    <value>SharePointVersion set to {0}</value>
-  </data>
-  <data name="TimerJob_SharePointVersion_Versions" xml:space="preserve">
-    <value>SharePoint version must be 15 or 16</value>
-  </data>
-  <data name="TimerJob_UseThreading" xml:space="preserve">
-    <value>UseThreading set to {0}</value>
-  </data>
-  <data name="TimerJob_Realm" xml:space="preserve">
-    <value>Realm set to {0}</value>
-  </data>
-  <data name="Provisioning_Connectors_Azure_FailedToInitialize" xml:space="preserve">
-    <value>Could not initialize AzureStorageConnector. Error = {0}</value>
-  </data>
-  <data name="Provisioning_Connectors_Azure_FileNotFound" xml:space="preserve">
-    <value>File {0} not found in Azure storage container {1}. Exception = {2}</value>
-  </data>
-  <data name="Provisioning_Connectors_Azure_FileRetrieved" xml:space="preserve">
-    <value>File {0} retrieved from Azure storage container {1}</value>
-  </data>
-  <data name="Provisioning_Connectors_FileSystem_FileNotFound" xml:space="preserve">
-    <value>File {0} not found in directory {1}. Exception = {2}</value>
-  </data>
-  <data name="Provisioning_Connectors_FileSystem_FileRetrieved" xml:space="preserve">
-    <value>File {0} retrieved from folder {1}</value>
-  </data>
-  <data name="Provisioning_Extensibility_Pipeline_Missing_AssemblyName" xml:space="preserve">
-    <value>Provider.Assembly missing value. Unable to Invoke Extensibility Pipeline.</value>
-  </data>
-  <data name="Provisioning_Extensibility_Pipeline_Missing_TypeName" xml:space="preserve">
-    <value>Provider.Type missing value. Unable to Invoke Extensibility Pipeline.</value>
-  </data>
-  <data name="Provisioning_Extensibility_Pipeline_BeforeInvocation" xml:space="preserve">
-    <value>Provisioning extensibility pipeline preparing to invoke, Assembly: {0}. Type {1}</value>
-  </data>
-  <data name="Provisioning_Extensibility_Pipeline_Exception" xml:space="preserve">
-    <value>There was an exception invoking the custom extensibility provider. Assembly: {0}, Type: {1}. Exception {2}</value>
-  </data>
-  <data name="Provisioning_Extensibility_Pipeline_Success" xml:space="preserve">
-    <value>Provisioning extensibility pipline invocation successful, Assembly {0}, Type {1}</value>
-  </data>
-  <data name="Provisioning_Extensibility_Pipeline_ClientCtxNull" xml:space="preserve">
-    <value>ClientContext is NULL. Unable to Invoke Extensibility Pipeline.</value>
-  </data>
-  <data name="Provisioning_Connectors_SharePoint_FileNotFound" xml:space="preserve">
-    <value>File {0} not found in site {1}, library  {2}. Exception = {3}</value>
-  </data>
-  <data name="Provisioning_Connectors_SharePoint_FileRetrieved" xml:space="preserve">
-    <value>File {0}  found in site {1}, library  {2}</value>
-  </data>
-  <data name="Provisioning_Connectors_Azure_FileDeleted" xml:space="preserve">
-    <value>File {0} was deleted from Azure storage container {1}</value>
-  </data>
-  <data name="Provisioning_Connectors_Azure_FileDeleteFailed" xml:space="preserve">
-    <value>File {0} was not deleted from Azure storage container {1}. Error = {2}</value>
-  </data>
-  <data name="Provisioning_Connectors_Azure_FileDeleteNotFound" xml:space="preserve">
-    <value>File {0} was not deleted from Azure storage container {1} because it was not available</value>
-  </data>
-  <data name="Provisioning_Connectors_Azure_FileSaved" xml:space="preserve">
-    <value>File {0} saved to Azure storage container {1}</value>
-  </data>
-  <data name="Provisioning_Connectors_Azure_FileSaveFailed" xml:space="preserve">
-    <value>File {0} was not saved to Azure storage container {1}. Error = {2}</value>
-  </data>
-  <data name="Provisioning_Connectors_FileSystem_FileDeleted" xml:space="preserve">
-    <value>File {0} deleted from folder {1}</value>
-  </data>
-  <data name="Provisioning_Connectors_FileSystem_FileDeleteFailed" xml:space="preserve">
-    <value>File {0} was not deleted from folder {1}. Error = {2}</value>
-  </data>
-  <data name="Provisioning_Connectors_FileSystem_FileDeleteNotFound" xml:space="preserve">
-    <value>File {0} was not deleted from folder {1} because it was not available</value>
-  </data>
-  <data name="Provisioning_Connectors_FileSystem_FileSaved" xml:space="preserve">
-    <value>File {0} saved to folder {1}</value>
-  </data>
-  <data name="Provisioning_Connectors_FileSystem_FileSaveFailed" xml:space="preserve">
-    <value>File {0} was not saved to folder {1}. Error = {2}</value>
-  </data>
-  <data name="Provisioning_Connectors_SharePoint_FileDeleted" xml:space="preserve">
-    <value>File {0} deleted from site {1}, library {2}</value>
-  </data>
-  <data name="Provisioning_Connectors_SharePoint_FileDeleteFailed" xml:space="preserve">
-    <value>File {0} was not deleted from site {1}, library {2}. Error = {3}</value>
-  </data>
-  <data name="Provisioning_Connectors_SharePoint_FileDeleteNotFound" xml:space="preserve">
-    <value>File {0} was not deleted from site {1}, library {2} because it was not available</value>
-  </data>
-  <data name="Provisioning_Connectors_SharePoint_FileSaved" xml:space="preserve">
-    <value>File {0} saved to site {1}, library {2}</value>
-  </data>
-  <data name="Provisioning_Connectors_SharePoint_FileSaveFailed" xml:space="preserve">
-    <value>File {0} was not saved to site {1}, library {2}. Error = {3}</value>
-  </data>
-  <data name="BrandingExtensions_UploadThemeFile_Source_file_path_is_required_" xml:space="preserve">
-    <value>Source file path is required.</value>
-  </data>
-  <data name="BrandingExtensions_UploadThemeFile_Destination_file_name_is_required_" xml:space="preserve">
-    <value>Destination file name is required.</value>
-  </data>
-  <data name="BrandingExtensions_UploadThemeFile_The_argument_must_be_a_single_file_name_and_cannot_contain_path_characters_" xml:space="preserve">
-    <value>The argument must be a single file name and cannot contain path characters.</value>
-  </data>
-  <data name="ClientContextExtensions_Clone_Url_of_the_site_is_required_" xml:space="preserve">
-    <value>Url of the site is required.</value>
-  </data>
-  <data name="FileFolderExtensions_CreateDocumentSet_The_argument_must_be_a_single_document_set_name_and_cannot_contain_path_characters_" xml:space="preserve">
-    <value>The argument must be a single document set name and cannot contain path characters.</value>
-  </data>
-  <data name="FileFolderExtensions_CreateFolder_The_argument_must_be_a_single_folder_name_and_cannot_contain_path_characters_" xml:space="preserve">
-    <value>The argument must be a single folder name and cannot contain path characters.</value>
-  </data>
-  <data name="FileFolderExtensions_EnsureFolderPath_Folder_URL_is_required_" xml:space="preserve">
-    <value>Folder URL is required.</value>
-  </data>
-  <data name="FileFolderExtensions_UploadFile_Destination_file_name_is_required_" xml:space="preserve">
-    <value>Destination file name is required.</value>
-  </data>
-  <data name="FileFolderExtensions_UploadFile_The_argument_must_be_a_single_file_name_and_cannot_contain_path_characters_" xml:space="preserve">
-    <value>The argument must be a single file name and cannot contain path characters.</value>
-  </data>
-  <data name="FileFolderExtensions_UploadFileWebDav_The_argument_must_be_a_single_file_name_and_cannot_contain_path_characters_" xml:space="preserve">
-    <value>The argument must be a single file name and cannot contain path characters.</value>
-  </data>
-  <data name="ProvisioningExtensions_ProvisionElementFile_Path_to_the_element_file_is_required" xml:space="preserve">
-    <value>Path to the element file is required</value>
-  </data>
-  <data name="ProvisioningExtensions_ProvisionElementXml_Expected_element__Elements__" xml:space="preserve">
-    <value>Expected element 'Elements'.</value>
-  </data>
-  <data name="ProvisioningExtensions_ProvisionModuleInternal_Expected_element__Module__" xml:space="preserve">
-    <value>Expected element 'Module'.</value>
-  </data>
-  <data name="ProvisioningExtensions_ProvisionFileInternal_Expected_element__File__" xml:space="preserve">
-    <value>Expected element 'File'.</value>
-  </data>
-  <data name="TaxonomyExtensions_ImportTermSet_File_path_is_required_" xml:space="preserve">
-    <value>File path is required.</value>
-  </data>
-  <data name="TaxonomyExtensions_ImportTermSetImplementation_Invalid_CSV_format__was_expecting_a_comma_in_the_first__header__line_" xml:space="preserve">
-    <value>Invalid CSV format; was expecting a comma in the first (header) line.</value>
-  </data>
-  <data name="Provisioning_ObjectHandlers_FinishExtraction" xml:space="preserve">
-    <value>FINISH - Template Extraction</value>
-  </data>
-  <data name="Provisioning_ObjectHandlers_FinishProvisioning" xml:space="preserve">
-    <value>FINISH - Provisioning</value>
-  </data>
-  <data name="Provisioning_ObjectHandlers_Extraction" xml:space="preserve">
-    <value>Extraction</value>
-  </data>
-  <data name="Provisioning_ObjectHandlers_Provisioning" xml:space="preserve">
-    <value>Provisioning</value>
-  </data>
-  <data name="Provisioning_Providers_XML_InvalidFileFormat" xml:space="preserve">
-    <value>Cannot process XML file {0}.</value>
-  </data>
-  <data name="Provisioning_ObjectHandlers_ListInstancesDataRows" xml:space="preserve">
-    <value>Data Rows</value>
-  </data>
-  <data name="TimerJob_Authentication_TenantAdmin" xml:space="preserve">
-    <value>Tenant admin site set to {0}.</value>
-  </data>
-  <data name="Provisioning_ObjectHandlers_ComposedLooks_ExtractObjects_Retrieving_current_composed_look" xml:space="preserve">
-    <value>Retrieving current composed look</value>
-  </data>
-  <data name="Provisioning_ObjectHandlers_ComposedLooks_ExtractObjects_Creating_SharePointConnector" xml:space="preserve">
-    <value>Creating SharePointConnector</value>
-  </data>
-  <data name="Provisioning_ObjectHandlers_ComposedLooks_DownLoadFile_Downloading_asset___0_" xml:space="preserve">
-    <value>Downloading asset: {0}</value>
-  </data>
-  <data name="Provisioning_ObjectHandlers_ContentTypes_Creating_new_Content_Type___0_____1_" xml:space="preserve">
-    <value>Creating new Content Type: {0} - {1}</value>
-  </data>
-  <data name="Provisioning_ObjectHandlers_ContentTypes_Recreating_existing_Content_Type___0_____1_" xml:space="preserve">
-    <value>Recreating existing Content Type: {0} - {1}</value>
-  </data>
-  <data name="Provisioning_ObjectHandlers_ContentTypes_Updating_existing_Content_Type___0_____1_" xml:space="preserve">
-    <value>Updating existing Content Type: {0} - {1}</value>
-  </data>
-  <data name="Provisioning_ObjectHandlers_ContentTypes_Adding_content_type_to_template___0_____1_" xml:space="preserve">
-    <value>Adding content type to template: {0} - {1}</value>
-  </data>
-  <data name="Provisioning_ObjectHandlers_ContentTypes_Adding_field__0__to_content_type" xml:space="preserve">
-    <value>Adding field {0} to content type</value>
-  </data>
-  <data name="Provisioning_ObjectHandlers_ContentTypes_Field__0__exists_in_content_type" xml:space="preserve">
-    <value>Field {0} exists in content type</value>
-  </data>
-  <data name="PnPMonitoredScopeExtensions_LogPropertyUpdate_Updating_property__0_" xml:space="preserve">
-    <value>Updating property {0}</value>
-  </data>
-  <data name="Provisioning_ObjectHandlers_CustomActions_Adding_custom_action___0___to_scope_Site" xml:space="preserve">
-    <value>Adding custom action '{0}' to scope Site</value>
-  </data>
-  <data name="Provisioning_ObjectHandlers_CustomActions_Adding_custom_action___0___to_scope_Web" xml:space="preserve">
-    <value>Adding custom action '{0}' to scope Web</value>
-  </data>
-  <data name="Provisioning_ObjectHandlers_CustomActions_Adding_site_scoped_custom_action___0___to_template" xml:space="preserve">
-    <value>Adding site scoped custom action '{0}' to template</value>
-  </data>
-  <data name="Provisioning_ObjectHandlers_CustomActions_Adding_web_scoped_custom_action___0___to_template" xml:space="preserve">
-    <value>Adding web scoped custom action '{0}' to template</value>
-  </data>
-  <data name="Provisioning_ObjectHandlers_CustomActions_Removing_site_scoped_custom_action___0___from_template_because_already_available_in_base_template" xml:space="preserve">
-    <value>Removing site scoped custom action '{0}' from template because already available in base template</value>
-  </data>
-  <data name="Provisioning_ObjectHandlers_CustomActions_Removing_web_scoped_custom_action___0___from_template_because_already_available_in_base_template" xml:space="preserve">
-    <value>Removing web scoped custom action '{0}' from template because already available in base template</value>
-  </data>
-  <data name="Provisioning_ObjectHandlers_ExtensibilityProviders_Calling_extensibility_callout__0_" xml:space="preserve">
-    <value>Calling extensibility callout {0}</value>
-  </data>
-  <data name="Provisioning_ObjectHandlers_ExtensibilityProviders_callout_failed___0_____1_" xml:space="preserve">
-    <value>Extensibility callout failed: {0} : {1}</value>
-  </data>
-  <data name="Provisioning_ObjectHandlers_Features_Activating__0__scoped_feature__1_" xml:space="preserve">
-    <value>Activating {0} scoped feature {1}</value>
-  </data>
-  <data name="Provisioning_ObjectHandlers_Features_Deactivating__0__scoped_feature__1_" xml:space="preserve">
-    <value>Deactivating {0} scoped feature {1}</value>
-  </data>
-  <data name="Provisioning_ObjectHandlers_Fields_Context_web_is_subweb__skipping_site_columns" xml:space="preserve">
-    <value>Context web is subweb, skipping site columns</value>
-  </data>
-  <data name="Provisioning_ObjectHandlers_Fields_Field__0____1___exists_but_is_of_different_type__Skipping_field_" xml:space="preserve">
-    <value>Field {0} ({1}) exists but is of different type. Skipping field.</value>
-  </data>
-  <data name="Provisioning_ObjectHandlers_ContentTypes_Context_web_is_subweb__Skipping_content_types_" xml:space="preserve">
-    <value>Context web is subweb. Skipping content types.</value>
-  </data>
-  <data name="Provisioning_ObjectHandlers_Fields_Adding_field__0__to_site" xml:space="preserve">
-    <value>Adding field {0} to site</value>
-  </data>
-  <data name="Provisioning_ObjectHandlers_Fields_Adding_field__0__failed___1_____2_" xml:space="preserve">
-    <value>Adding field {0} failed: {1} : {2}</value>
-  </data>
-  <data name="Provisioning_ObjectHandlers_Fields_Updating_field__0__in_site" xml:space="preserve">
-    <value>Updating field {0} in site</value>
-  </data>
-  <data name="Provisioning_ObjectHandlers_Fields_Updating_field__0__failed___1_____2_" xml:space="preserve">
-    <value>Updating field {0} failed: {1} : {2}</value>
-  </data>
-  <data name="Provisioning_ObjectHandlers_Files_Uploading_and_overwriting_existing_file__0_" xml:space="preserve">
-    <value>Uploading and overwriting existing file {0}</value>
-  </data>
-  <data name="Provisioning_ObjectHandlers_Files_Uploading_file__0_" xml:space="preserve">
-    <value>Uploading file {0}</value>
-  </data>
-  <data name="Provisioning_ObjectHandlers_Files_Adding_webpart___0___to_page" xml:space="preserve">
-    <value>Adding webpart '{0}' to page</value>
-  </data>
-  <data name="Provisioning_ObjectHandlers_ListInstances_Creating_list__0_" xml:space="preserve">
-    <value>Creating list {0}</value>
-  </data>
-  <data name="Provisioning_ObjectHandlers_ListInstances_Creating_list__0__failed___1_____2_" xml:space="preserve">
-    <value>Creating list {0} failed: {1} : {2}</value>
-  </data>
-  <data name="Provisioning_ObjectHandlers_ListInstances_Updating_list__0_" xml:space="preserve">
-    <value>Updating list {0}</value>
-  </data>
-  <data name="Provisioning_ObjectHandlers_ListInstances_Updating_list__0__failed___1_____2_" xml:space="preserve">
-    <value>Updating list {0} failed: {1} : {2}</value>
-  </data>
-  <data name="Provisioning_ObjectHandlers_ListInstances_Field_schema_has_no_ID_attribute___0_" xml:space="preserve">
-    <value>Field schema has no ID attribute: {0}</value>
-  </data>
-  <data name="Provisioning_ObjectHandlers_ListInstances_ID_for_field_is_not_a_valid_Guid___0_" xml:space="preserve">
-    <value>ID for field is not a valid Guid: {0}</value>
-  </data>
-  <data name="Provisioning_ObjectHandlers_ListInstances_Creating_field__0_" xml:space="preserve">
-    <value>Creating field {0}</value>
-  </data>
-  <data name="Provisioning_ObjectHandlers_ListInstances_Creating_field__0__failed___1_____2_" xml:space="preserve">
-    <value>Creating field {0} failed: {1} : {2}</value>
-  </data>
-  <data name="Provisioning_ObjectHandlers_ListInstances_Updating_field__0_" xml:space="preserve">
-    <value>Updating field {0}</value>
-  </data>
-  <data name="Provisioning_ObjectHandlers_ListInstances_Updating_field__0__failed___1_____2_" xml:space="preserve">
-    <value>Updating field {0} failed: {1} : {2}</value>
-  </data>
-  <data name="Provisioning_ObjectHandlers_ListInstancesDataRows_Processing_data_rows_for__0_" xml:space="preserve">
-    <value>Processing data rows for {0}</value>
-  </data>
-  <data name="Provisioning_ObjectHandlers_LookupFields_Processing_lookup_fields_failed___0_____1_" xml:space="preserve">
-    <value>Processing lookup fields failed: {0} : {1}</value>
-  </data>
-  <data name="Provisioning_ObjectHandlers_Pages_Overwriting_existing_page__0_" xml:space="preserve">
-    <value>Overwriting existing page {0}</value>
-  </data>
-  <data name="Provisioning_ObjectHandlers_Pages_Overwriting_existing_page__0__failed___1_____2_" xml:space="preserve">
-    <value>Overwriting existing page {0} failed: {1} : {2}</value>
-  </data>
-  <data name="Provisioning_ObjectHandlers_Pages_Creating_new_page__0_" xml:space="preserve">
-    <value>Creating new page {0}</value>
-  </data>
-  <data name="Provisioning_ObjectHandlers_Pages_Creating_new_page__0__failed___1_____2_" xml:space="preserve">
-    <value>Creating new page {0} failed: {1} : {2}</value>
-  </data>
-  <data name="Provisioning_ObjectHandlers_PersistTemplateInformation" xml:space="preserve">
-    <value>Persist Template Information</value>
-  </data>
-  <data name="Provisioning_ObjectHandlers_PropertyBagEntries_Overwriting_existing_propertybag_entry__0__with_value__1_" xml:space="preserve">
-    <value>Overwriting existing propertybag entry {0} with value {1}</value>
-  </data>
-  <data name="Provisioning_ObjectHandlers_PropertyBagEntries_Creating_new_propertybag_entry__0__with_value__1__2_" xml:space="preserve">
-    <value>Creating new propertybag entry {0} with value {1}{2}</value>
-  </data>
-  <data name="Provisioning_ObjectHandlers_RetrieveTemplateInfo" xml:space="preserve">
-    <value>Retrieve Template Info</value>
-  </data>
-  <data name="Provisioning_ObjectHandlers_SiteSecurity_Context_web_is_subweb__skipping_site_security_provisioning" xml:space="preserve">
-    <value>Context web is subweb, skipping site security provisioning</value>
-  </data>
-  <data name="Provisioning_ObjectHandlers_ListInstances_Creating_view__0_" xml:space="preserve">
-    <value>Creating view {0}</value>
-  </data>
-  <data name="Provisioning_ObjectHandlers_ListInstances_Creating_view_failed___0_____1_" xml:space="preserve">
-    <value>Creating view failed: {0} : {1}</value>
-  </data>
-  <data name="Provisioning_ObjectHandlers_ListInstances_Field__0____1___exists_in_list__2____3___but_is_of_different_type__Skipping_field_" xml:space="preserve">
-    <value>Field {0} ({1}) exists in list {2} ({3}) but is of different type. Skipping field.</value>
-  </data>
-  <data name="Provisioning_ObjectHandlers_ListInstances_List__0____1____2___exists_but_is_of_a_different_type__Skipping_list_" xml:space="preserve">
-    <value>List {0} ({1}, {2}) exists but is of a different type. Skipping list.</value>
-  </data>
-  <data name="Provisioning_ObjectHandlers_ListInstances_DraftVersionVisibility_not_applied_because_EnableModeration_is_not_set_to_true" xml:space="preserve">
-    <value>DraftVersionVisibility not applied because EnableModeration is not set to true</value>
-  </data>
-  <data name="Provisioning_ObjectHandlers_ListInstances_Adding_list___0_____1_" xml:space="preserve">
-    <value>Adding list: {0} - {1}</value>
-  </data>
-  <data name="Provisioning_ObjectHandlers_ListInstancesDataRows_Creating_list_item__0_" xml:space="preserve">
-    <value>Creating list item {0}</value>
-  </data>
-  <data name="Provisioning_ObjectHandlers_ListInstancesDataRows_Creating_listitem_failed___0_____1_" xml:space="preserve">
-    <value>Creating listitem failed: {0} : {1}</value>
-  </data>
-  <data name="Provisioning_ObjectHandlers_SiteSecurity_Add_users_failed_for_group___0_____1_____2_" xml:space="preserve">
-    <value>Add users failed for group '{0}': {1} : {2}</value>
-  </data>
-  <data name="Provisioning_ObjectHandlers_TermGroups_Skipping_label__0___label_is_to_set_to_default_for_language__1__while_the_default_termstore_language_is_also__1_" xml:space="preserve">
-    <value>Skipping label {0}, label is to set to default for language {1} while the default termstore language is also {1}</value>
-  </data>
-  <data name="SiteToTemplateConversion_Base_template_available___0_" xml:space="preserve">
-    <value>Base template available: {0}</value>
-  </data>
-  <data name="SiteToTemplateConversion_ProgressDelegate_registered" xml:space="preserve">
-    <value>ProgressDelegate registered</value>
-  </data>
-  <data name="SiteToTemplateConversion_MessagesDelegate_registered" xml:space="preserve">
-    <value>MessagesDelegate registered</value>
-  </data>
-  <data name="SiteToTemplateConversion_IncludeAllTermGroups_is_set_to_true" xml:space="preserve">
-    <value>IncludeAllTermGroups is set to true</value>
-  </data>
-  <data name="SiteToTemplateConversion_IncludeSiteCollectionTermGroup_is_set_to_true" xml:space="preserve">
-    <value>IncludeSiteCollectionTermGroup is set to true</value>
-  </data>
-  <data name="SiteToTemplateConversion_PersistComposedLookFiles_is_set_to_true" xml:space="preserve">
-    <value>PersistComposedLookFiles is set to true</value>
-  </data>
-  <data name="SiteToTemplateConversion_ApplyRemoteTemplate_OverwriteSystemPropertyBagValues_is_to_true" xml:space="preserve">
-    <value>OverwriteSystemPropertyBagValues is to true</value>
-  </data>
-  <data name="PnPMonitoredScope_Code_execution_started" xml:space="preserve">
-    <value>Code execution scope started</value>
-  </data>
-  <data name="PnPMonitoredScope_Code_execution_ended" xml:space="preserve">
-    <value>Code execution scope ended</value>
-  </data>
-  <data name="TimerJob_Authentication_AzureADAppOnly" xml:space="preserve">
-    <value>Timer job authentication set to type Azure AD App-Only with clientId {0} and certificate {1}</value>
-  </data>
-  <data name="Provisioning_ObjectHandlers_ContentTypes_InvalidDocumentSet_Update_Request" xml:space="preserve">
-    <value>Content Type {0} with ID {1} cannot be transformed into a DocumentSet</value>
-  </data>
-  <data name="Provisioning_ObjectHandlers_ContentTypes_DocumentSet_DeltaHandling_OnHold" xml:space="preserve">
-    <value>Content Type {0} with ID {1} cannot be updated because delta handling for DocumentSets is on hold.</value>
-  </data>
-  <data name="Provisioning_ObjectHandlers_SitePolicy_PolicyAdded" xml:space="preserve">
-    <value>Site policy '{0}' applied to site</value>
-  </data>
-  <data name="Provisioning_ObjectHandlers_SitePolicy_PolicyNotFound" xml:space="preserve">
-    <value>Site policy '{0}' not found</value>
-  </data>
-  <data name="Provisioning_Formatter_Invalid_Template_URI" xml:space="preserve">
-    <value>The Provisioning Template URI {0} is not valid.</value>
-  </data>
-  <data name="Provisioning_ObjectHandlers_ComposedLooks_ExtractObjects_ComposedLookInfoFailedToDeserialize" xml:space="preserve">
-    <value>Composed Look Information in Property Bag failed to deserialize. Falling back to detection of current composed look</value>
-  </data>
-  <data name="Provisioning_ObjectHandlers_ComposedLooks_ExtractObjects_Using_ComposedLookInfoFromPropertyBag" xml:space="preserve">
-    <value>Using Composed Look Information from Property Bag</value>
-  </data>
-  <data name="Provisioning_ObjectHandlers_LookupFields_LookupTargetListLookupFailed__0" xml:space="preserve">
-    <value>Unable to find lookup list with Id: {0}</value>
-  </data>
-  <data name="Provisioning_ObjectHandlers_ExtensibilityProviders_Calling_tokenprovider_extensibility_callout__0_" xml:space="preserve">
-    <value>Calling extensibility tokenprovider callout {0}</value>
-  </data>
-  <data name="Provisioning_ObjectHandlers_ExtensibilityProviders_tokenprovider_callout_failed___0_____1_" xml:space="preserve">
-    <value>Extensibility tokenprovider callout failed: {0} : {1}</value>
-  </data>
-  <data name="Provisioning_ObjectHandlers_ListInstances_FolderAlreadyExists" xml:space="preserve">
-    <value>Folder '{0}' already exists in parent folder '{1}'.</value>
-  </data>
-  <data name="SecurityExtensions_Error_VisitingSecurableObject" xml:space="preserve">
-    <value>Something wrong happened while visiting securable object: {0}, details: {1}</value>
-  </data>
-  <data name="SecurityExtensions_Info_VisitingSecurableObject" xml:space="preserve">
-    <value>Visiting securable object: {0}</value>
-  </data>
-  <data name="SecurityExtensions_Warning_SkipFurtherVisitingForTooManyChildObjects" xml:space="preserve">
-    <value>Skip visiting the child securable objects for {0}, unique_permission_item_count = {1}, leaf_breadth_limit = {2}</value>
-  </data>
-  <data name="WebExtensions_RequestAccessEmailLimitExceeded" xml:space="preserve">
-    <value>Request access email addresses exceed 255 characters. Skipping: {0}</value>
-  </data>
-  <data name="TaxonomyExtensions_Field_Is_Not_Multivalues" xml:space="preserve">
-    <value>The taxonomy field {0} does not support multiple values.</value>
-  </data>
-  <data name="FieldAndContentTypeExtensions_DeleteContentTypeByName" xml:space="preserve">
-    <value>Could not find content type with name: {0}</value>
-  </data>
-  <data name="FieldAndContentTypeExtensions_DeleteContentTypeById" xml:space="preserve">
-    <value>Could not find content type with id: {0}</value>
-  </data>
-  <data name="ClientContextExtensions_ExecuteQueryRetry" xml:space="preserve">
-    <value>CSOM request frequency exceeded usage limits. Sleeping for {0} milliseconds before retrying.</value>
-  </data>
-  <data name="Provisioning_Connectors_OpenXML_FileDeleted" xml:space="preserve">
-    <value>File {0} deleted from folder {1}</value>
-  </data>
-  <data name="Provisioning_Connectors_OpenXML_FileDeleteFailed" xml:space="preserve">
-    <value>File {0} was not deleted from folder {1}. Error = {2}</value>
-  </data>
-  <data name="Provisioning_Connectors_OpenXML_FileDeleteNotFound" xml:space="preserve">
-    <value>File {0} was not deleted from folder {1} because it was not available</value>
-  </data>
-  <data name="Provisioning_Connectors_OpenXML_FileNotFound" xml:space="preserve">
-    <value>File {0} not found in directory {1}. Exception = {2}</value>
-  </data>
-  <data name="Provisioning_Connectors_OpenXML_FileRetrieved" xml:space="preserve">
-    <value>File {0} retrieved from folder {1}</value>
-  </data>
-  <data name="Provisioning_Connectors_OpenXML_FileSaved" xml:space="preserve">
-    <value>File {0} saved to folder {1}</value>
-  </data>
-  <data name="Provisioning_Connectors_OpenXML_FileSaveFailed" xml:space="preserve">
-    <value>File {0} was not saved to folder {1}. Error = {2}</value>
-  </data>
-  <assembly alias="System.Windows.Forms" name="System.Windows.Forms, Version=4.0.0.0, Culture=neutral, PublicKeyToken=b77a5c561934e089" />
-  <data name="SP_Responsive_UI" type="System.Resources.ResXFileRef, System.Windows.Forms">
-    <value>Resources\SP-Responsive-UI.js;System.String, mscorlib, Version=4.0.0.0, Culture=neutral, PublicKeyToken=b77a5c561934e089;Windows-1252</value>
-  </data>
-  <data name="SP_Responsive_UI_CSS" type="System.Resources.ResXFileRef, System.Windows.Forms">
-    <value>Resources\SP-Responsive-UI_CSS.css;System.String, mscorlib, Version=4.0.0.0, Culture=neutral, PublicKeyToken=b77a5c561934e089;Windows-1252</value>
-  </data>
-  <data name="SiteToTemplateConversion_PersistBrandingFiles_is_set_to_true" xml:space="preserve">
-    <value>PersistBrandingFiles is set to true</value>
-  </data>
-  <data name="Provisioning_ObjectHandlers_Navigation_Context_web_is_not_publishing" xml:space="preserve">
-    <value>Context web does not have the publishing features enabled, skipping navigation settings</value>
-  </data>
-  <data name="Provisioning_ObjectHandlers_Navigation_missing_current_managed_navigation" xml:space="preserve">
-    <value>Missing Current Managed Navigation settings in the current template</value>
-  </data>
-  <data name="Provisioning_ObjectHandlers_Navigation_missing_current_structural_navigation" xml:space="preserve">
-    <value>Missing Current Structural Navigation settings in the current template</value>
-  </data>
-  <data name="Provisioning_ObjectHandlers_Navigation_missing_global_managed_navigation" xml:space="preserve">
-    <value>Missing Global Managed Navigation settings in the current template</value>
-  </data>
-  <data name="Provisioning_ObjectHandlers_Navigation_missing_global_structural_navigation" xml:space="preserve">
-    <value>Missing Global Structural Navigation settings in the current template</value>
-  </data>
-  <data name="Provisioning_Asymmetric_Base_Templates" xml:space="preserve">
-    <value>The source site from which the template was generated had a base template ID value of {0}, while the current target site has a base template ID value of {1}. Thus, there could be potential issues while applying the template.</value>
-  </data>
-  <data name="ListExtensions_GetWebRelativeUrl" xml:space="preserve">
-    <value>Cannot establish web relative URL from the {0} list root folder URI and the {1} parent web URI.</value>
-  </data>
-  <data name="Provisioning_ObjectHandlers_ListInstances_InvalidFieldReference" xml:space="preserve">
-    <value>The List {0} references site field {1} ({2}) which could not be found in the site. Use of the site field has been aborted.</value>
-  </data>
-  <data name="FeatureExtensions_ProcessFeatureInternal_FeatureActivationState" xml:space="preserve">
-    <value>Activation state for feature with id {1}  was {0}.</value>
-  </data>
-  <data name="FeatureExtensions_ProcessFeatureInternal_FeatureActive" xml:space="preserve">
-    <value>Feature activation for {0} returned success.</value>
-  </data>
-  <data name="FeatureExtensions_ProcessFeatureInternal_FeatureException" xml:space="preserve">
-    <value>Error caught while waiting for ExecuteQueryRetry to complete. Error = {0}.</value>
-  </data>
-  <data name="ClientContextExtensions_ExecuteQueryRetryException" xml:space="preserve">
-    <value>ExecuteQuery threw following exception: {0}.</value>
-  </data>
-  <data name="Provisioning_ObjectHandlers_Files_SkipFileUpload" xml:space="preserve">
-    <value>Skipping upload of file '{0}' to '{1}'.</value>
-  </data>
-  <data name="Provisioning_ObjectHandlers_ContentTypes_SkipCustomFormUrls" xml:space="preserve">
-    <value>Skipping custom form urls for contenttype '{0}' because we can't upload them on 'noscript' sites.</value>
-  </data>
-  <data name="Provisioning_ObjectHandlers_ContentTypes_SkipDocumentSetDefaultDocuments" xml:space="preserve">
-    <value>Skipping adding default documements to document set '{0}' because this is not supported on 'noscript' sites.</value>
-  </data>
-  <data name="Provisioning_ObjectHandlers_ListInstances_SkipAddingOrUpdatingCustomActions" xml:space="preserve">
-    <value>Skip adding/updating custom actions because the site has "noscript" enabled.</value>
-  </data>
-  <data name="GraphExtensions_SendAsyncRetry" xml:space="preserve">
-    <value>Microsoft Graph API request frequency exceeded usage limits. Sleeping for {0} milliseconds before retrying.</value>
-  </data>
-  <data name="GraphExtensions_SendAsyncRetryException" xml:space="preserve">
-    <value>SendAsync threw following exception: {0}.</value>
-  </data>
-  <data name="Provisioning_ObjectHandlers_CustomActions_SkippingAddUpdateDueToNoScript" xml:space="preserve">
-    <value>Custom action '{0}' was not added/updated because the site was configured for noscript.</value>
-  </data>
-  <data name="Provisioning_ObjectHandlers_Pages_SkipAddingWebParts" xml:space="preserve">
-    <value>Skipped adding web parts to page '{0}' because the site is configured for noscript.</value>
-  </data>
-  <data name="Provisioning_ObjectHandlers_Audit_SkipAuditLogTrimmingRetention" xml:space="preserve">
-    <value>Audit log trimming retention is not set because the site is configured for noscript.</value>
-  </data>
-  <data name="Provisioning_ObjectHandlers_Publishing_SkipProvisioning" xml:space="preserve">
-    <value>Skip provisioning of publishing settings because the site is configured for noscript.</value>
-  </data>
-  <data name="Provisioning_ObjectHandlers_WebSettings_SkipCustomMasterPageUpdate" xml:space="preserve">
-    <value>Skipping custom master page update because the site is configured for noscript.</value>
-  </data>
-  <data name="Provisioning_ObjectHandlers_WebSettings_SkipMasterPageUpdate" xml:space="preserve">
-    <value>Skipping master page update because the site is configured for noscript.</value>
-  </data>
-  <data name="Provisioning_ObjectHandlers_WebSettings_SkipNoCrawlUpdate" xml:space="preserve">
-    <value>Skipping NoCrawl update because the site is configured for noscript.</value>
-  </data>
-  <data name="Provisioning_ObjectHandlers_ComposedLooks_NoSiteCheck" xml:space="preserve">
-    <value>Skipping composed look handling because the site is marked as 'nosite'.</value>
-  </data>
-  <data name="GraphExtensions_GroupLogoFileDoesNotExist" xml:space="preserve">
-    <value>The group logo file does not exist.</value>
-  </data>
-  <data name="Provisioning_ObjectHandlers_ListInstancesDataRows_Creating_listitem_duplicate" xml:space="preserve">
-    <value>This row already exists and will be skipped because the IgnoreDuplicateDataRowErrors flag is set to true.</value>
-  </data>
-  <data name="FileFolderExtensions_SetFileProperties_Error" xml:space="preserve">
-    <value>Content Type {0} does not exist in target list!</value>
-  </data>
-  <data name="Provisioning_Extensions_WebPartLocalization_Skip" xml:space="preserve">
-    <value>Skipping web part localization because we're running under a user context who has a prefered language set in it's profile. This setup will not allow to add the needed localized string versions.</value>
-  </data>
-  <data name="Provisioning_Extensions_ViewLocalization_Skip" xml:space="preserve">
-    <value>Skipping view localization because we're running under a user context who has a prefered language set in it's profile. This setup will not allow to add the needed localized string versions.</value>
-  </data>
-  <data name="ListExtensions_SkipNoCrawlLists" xml:space="preserve">
-    <value>Skipping reindexing of the list because it's marked as a 'no crawl' list.</value>
-  </data>
-<<<<<<< HEAD
-  <data name="BrandingExtension_InvalidPageLayoutName" xml:space="preserve">
-    <value>Cannot find Page Layout with name '{0}'.</value>
-=======
-  <data name="WebExtensions_CreatePublishingImageRendition" xml:space="preserve">
-    <value>Creating Image Rendition '{0}' of width '{1}' and height '{2}'.</value>
-  </data>
-  <data name="WebExtensions_CreatePublishingImageRendition_Error" xml:space="preserve">
-    <value>Unable to create Image Rendition '{0}'.</value>
->>>>>>> afc03e88
-  </data>
+﻿<?xml version="1.0" encoding="utf-8"?>
+<root>
+  <!-- 
+    Microsoft ResX Schema 
+    
+    Version 2.0
+    
+    The primary goals of this format is to allow a simple XML format 
+    that is mostly human readable. The generation and parsing of the 
+    various data types are done through the TypeConverter classes 
+    associated with the data types.
+    
+    Example:
+    
+    ... ado.net/XML headers & schema ...
+    <resheader name="resmimetype">text/microsoft-resx</resheader>
+    <resheader name="version">2.0</resheader>
+    <resheader name="reader">System.Resources.ResXResourceReader, System.Windows.Forms, ...</resheader>
+    <resheader name="writer">System.Resources.ResXResourceWriter, System.Windows.Forms, ...</resheader>
+    <data name="Name1"><value>this is my long string</value><comment>this is a comment</comment></data>
+    <data name="Color1" type="System.Drawing.Color, System.Drawing">Blue</data>
+    <data name="Bitmap1" mimetype="application/x-microsoft.net.object.binary.base64">
+        <value>[base64 mime encoded serialized .NET Framework object]</value>
+    </data>
+    <data name="Icon1" type="System.Drawing.Icon, System.Drawing" mimetype="application/x-microsoft.net.object.bytearray.base64">
+        <value>[base64 mime encoded string representing a byte array form of the .NET Framework object]</value>
+        <comment>This is a comment</comment>
+    </data>
+                
+    There are any number of "resheader" rows that contain simple 
+    name/value pairs.
+    
+    Each data row contains a name, and value. The row also contains a 
+    type or mimetype. Type corresponds to a .NET class that support 
+    text/value conversion through the TypeConverter architecture. 
+    Classes that don't support this are serialized and stored with the 
+    mimetype set.
+    
+    The mimetype is used for serialized objects, and tells the 
+    ResXResourceReader how to depersist the object. This is currently not 
+    extensible. For a given mimetype the value must be set accordingly:
+    
+    Note - application/x-microsoft.net.object.binary.base64 is the format 
+    that the ResXResourceWriter will generate, however the reader can 
+    read any of the formats listed below.
+    
+    mimetype: application/x-microsoft.net.object.binary.base64
+    value   : The object must be serialized with 
+            : System.Runtime.Serialization.Formatters.Binary.BinaryFormatter
+            : and then encoded with base64 encoding.
+    
+    mimetype: application/x-microsoft.net.object.soap.base64
+    value   : The object must be serialized with 
+            : System.Runtime.Serialization.Formatters.Soap.SoapFormatter
+            : and then encoded with base64 encoding.
+
+    mimetype: application/x-microsoft.net.object.bytearray.base64
+    value   : The object must be serialized into a byte array 
+            : using a System.ComponentModel.TypeConverter
+            : and then encoded with base64 encoding.
+    -->
+  <xsd:schema id="root" xmlns="" xmlns:xsd="http://www.w3.org/2001/XMLSchema" xmlns:msdata="urn:schemas-microsoft-com:xml-msdata">
+    <xsd:import namespace="http://www.w3.org/XML/1998/namespace" />
+    <xsd:element name="root" msdata:IsDataSet="true">
+      <xsd:complexType>
+        <xsd:choice maxOccurs="unbounded">
+          <xsd:element name="metadata">
+            <xsd:complexType>
+              <xsd:sequence>
+                <xsd:element name="value" type="xsd:string" minOccurs="0" />
+              </xsd:sequence>
+              <xsd:attribute name="name" use="required" type="xsd:string" />
+              <xsd:attribute name="type" type="xsd:string" />
+              <xsd:attribute name="mimetype" type="xsd:string" />
+              <xsd:attribute ref="xml:space" />
+            </xsd:complexType>
+          </xsd:element>
+          <xsd:element name="assembly">
+            <xsd:complexType>
+              <xsd:attribute name="alias" type="xsd:string" />
+              <xsd:attribute name="name" type="xsd:string" />
+            </xsd:complexType>
+          </xsd:element>
+          <xsd:element name="data">
+            <xsd:complexType>
+              <xsd:sequence>
+                <xsd:element name="value" type="xsd:string" minOccurs="0" msdata:Ordinal="1" />
+                <xsd:element name="comment" type="xsd:string" minOccurs="0" msdata:Ordinal="2" />
+              </xsd:sequence>
+              <xsd:attribute name="name" type="xsd:string" use="required" msdata:Ordinal="1" />
+              <xsd:attribute name="type" type="xsd:string" msdata:Ordinal="3" />
+              <xsd:attribute name="mimetype" type="xsd:string" msdata:Ordinal="4" />
+              <xsd:attribute ref="xml:space" />
+            </xsd:complexType>
+          </xsd:element>
+          <xsd:element name="resheader">
+            <xsd:complexType>
+              <xsd:sequence>
+                <xsd:element name="value" type="xsd:string" minOccurs="0" msdata:Ordinal="1" />
+              </xsd:sequence>
+              <xsd:attribute name="name" type="xsd:string" use="required" />
+            </xsd:complexType>
+          </xsd:element>
+        </xsd:choice>
+      </xsd:complexType>
+    </xsd:element>
+  </xsd:schema>
+  <resheader name="resmimetype">
+    <value>text/microsoft-resx</value>
+  </resheader>
+  <resheader name="version">
+    <value>2.0</value>
+  </resheader>
+  <resheader name="reader">
+    <value>System.Resources.ResXResourceReader, System.Windows.Forms, Version=4.0.0.0, Culture=neutral, PublicKeyToken=b77a5c561934e089</value>
+  </resheader>
+  <resheader name="writer">
+    <value>System.Resources.ResXResourceWriter, System.Windows.Forms, Version=4.0.0.0, Culture=neutral, PublicKeyToken=b77a5c561934e089</value>
+  </resheader>
+  <data name="AuthenticationManager_GetContext" xml:space="preserve">
+    <value>Getting authentication context for '{0}'</value>
+  </data>
+  <data name="AuthenticationManager_TenantUser" xml:space="preserve">
+    <value>Tenant user '{0}'</value>
+  </data>
+  <data name="AuthenticationManger_ProblemDeterminingTokenLease" xml:space="preserve">
+    <value>Could not determine lease for appOnlyAccessToken. Error = {0}</value>
+  </data>
+  <data name="BrandingExtension_CreateComposedLook" xml:space="preserve">
+    <value>Creating composed look '{0}' in '{1}'</value>
+  </data>
+  <data name="BrandingExtension_DeployMasterPage" xml:space="preserve">
+    <value>Deploying masterpage '{0}' to '{1}'.</value>
+  </data>
+  <data name="BrandingExtension_DeployPageLayout" xml:space="preserve">
+    <value>Deploying page layout '{0}' to '{1}'.</value>
+  </data>
+  <data name="BrandingExtension_DeployTheme" xml:space="preserve">
+    <value>Deploying theme '{0}' to '{1}'</value>
+  </data>
+  <data name="BrandingExtension_SetCustomMasterUrl" xml:space="preserve">
+    <value>Setting custom master URL '{0}' in '{1}'.</value>
+  </data>
+  <data name="BrandingExtension_SetMasterUrl" xml:space="preserve">
+    <value>Setting master URL '{0}' in '{1}'.</value>
+  </data>
+  <data name="BrandingExtension_ApplyTheme" xml:space="preserve">
+    <value>Applying theme '{0}' in '{1}'</value>
+  </data>
+  <data name="BrandingExtension_ComposedLookMissing" xml:space="preserve">
+    <value>Composed look '{0}' not found.</value>
+  </data>
+  <data name="Exception_Message_EmptyString_Arg" xml:space="preserve">
+    <value>The passed argument is a zero-length string or contains only whitespace.</value>
+  </data>
+  <data name="FeatureExtensions_ActivateSiteCollectionFeature" xml:space="preserve">
+    <value>Activating feature {0} in site collection.</value>
+  </data>
+  <data name="FeatureExtensions_ActivateWebFeature" xml:space="preserve">
+    <value>Activating feature {0} in web.</value>
+  </data>
+  <data name="FeatureExtensions_DeactivateSiteCollectionFeature" xml:space="preserve">
+    <value>Deactivating feature {0} in site collection.</value>
+  </data>
+  <data name="FeatureExtensions_DeactivateWebFeature" xml:space="preserve">
+    <value>Deactivating feature {0} in web.</value>
+  </data>
+  <data name="FeatureExtensions_FeatureActivationProblem" xml:space="preserve">
+    <value>Problem with activation for feature id {0}. Error = {1}</value>
+  </data>
+  <data name="FieldAndContentTypeExtensions_AddField0ToContentType1" xml:space="preserve">
+    <value>Adding field ({0}) to content type ({1}).</value>
+  </data>
+  <data name="FieldAndContentTypeExtensions_ContentType01AlreadyExists" xml:space="preserve">
+    <value>Content type '{0}' ({1}) already exists; no changes made.</value>
+  </data>
+  <data name="FieldAndContentTypeExtensions_CreateContentType01" xml:space="preserve">
+    <value>Creating content type '{0}' ({1}).</value>
+  </data>
+  <data name="FieldAndContentTypeExtensions_CreateDocumentSet" xml:space="preserve">
+    <value>Creating document set '{0}'.</value>
+  </data>
+  <data name="FieldAndContentTypeExtensions_CreateField01" xml:space="preserve">
+    <value>Creating field '{0}' ({1}).</value>
+  </data>
+  <data name="FieldAndContentTypeExtensions_CreateFieldBase" xml:space="preserve">
+    <value>New Field as XML: {0}</value>
+  </data>
+  <data name="FieldAndContentTypeExtensions_Field01AlreadyExists" xml:space="preserve">
+    <value>Field '{0}' ({1}) already exists; no changes made.</value>
+  </data>
+  <data name="FileFolderExtensions_FolderMissing" xml:space="preserve">
+    <value>Target folder does not exist in the web. Web: {0}, Folder: {1}</value>
+  </data>
+  <data name="FileFolderExtensions_LibraryMissing" xml:space="preserve">
+    <value>Target library does not exist in the web. Web: {0}, List: {1}</value>
+  </data>
+  <data name="FileFolderExtensions_UploadFile0ToFolder1" xml:space="preserve">
+    <value>Uploading file '{0}' to folder '{1}'.</value>
+  </data>
+  <data name="LoggingUtility_MessageWithException" xml:space="preserve">
+    <value>{0}; EXCEPTION: {{{1}}}</value>
+  </data>
+  <data name="MailUtility_SendMailCancelled" xml:space="preserve">
+    <value>Mail message was canceled.</value>
+  </data>
+  <data name="MailUtility_SendFailed" xml:space="preserve">
+    <value>Mail message could not be sent. Send completed with error {0}.</value>
+  </data>
+  <data name="MailUtility_SendException" xml:space="preserve">
+    <value>Mail message could not be sent. SMTP exception attempting to send. Error = {0}</value>
+  </data>
+  <data name="MailUtility_SendExceptionRethrow0" xml:space="preserve">
+    <value>Mail message could not be sent. Exception attempting to send email, rethrowing. Exception: {0}</value>
+  </data>
+  <data name="TenantExtensions_ClosedContextWarning" xml:space="preserve">
+    <value>ClientContext gets closed after action is completed. Calling ExecuteQuery again returns an error. Verify that you have an open ClientContext object. Error = {0}</value>
+  </data>
+  <data name="TenantExtensions_UnknownExceptionAccessingSite" xml:space="preserve">
+    <value>Could not determine if site exists in tenant. Error = {0}</value>
+  </data>
+  <data name="WebExtensions_CreateWeb" xml:space="preserve">
+    <value>Creating web '{0}' with template '{1}'.</value>
+  </data>
+  <data name="WebExtensions_DeleteWeb" xml:space="preserve">
+    <value>Deleting web '{0}'.</value>
+  </data>
+  <data name="WebExtensions_InstallSolution" xml:space="preserve">
+    <value>Installing sandbox solution '{0}' to '{1}'.</value>
+  </data>
+  <data name="WebExtensions_RemoveAppInstance" xml:space="preserve">
+    <value>Removing app '{0}' instance {1}.</value>
+  </data>
+  <data name="WebExtensions_SiteSearchUnhandledException" xml:space="preserve">
+    <value>Site search error. Error = {0}</value>
+  </data>
+  <data name="WebExtensions_UninstallSolution" xml:space="preserve">
+    <value>Removing sandbox solution '{0}'.</value>
+  </data>
+  <data name="TaxonomyExtension_CreateTerm01UnderParent2" xml:space="preserve">
+    <value>Creating term '{0}|{1}' under parent '{2}'.</value>
+  </data>
+  <data name="TaxonomyExtension_CreateTermGroup0InStore1" xml:space="preserve">
+    <value>Creating term group '{0}' in term store '{1}'.</value>
+  </data>
+  <data name="TaxonomyExtension_CreateTermSet0InGroup1" xml:space="preserve">
+    <value>Creating term set '{0}' in term group '{1}'.</value>
+  </data>
+  <data name="TaxonomyExtension_ExceptionUpdateDescriptionGroup01" xml:space="preserve">
+    <value>Error setting description for term group '{0}' ({1}). Error = {2}</value>
+  </data>
+  <data name="TaxonomyExtension_ExceptionUpdateDescriptionSet01" xml:space="preserve">
+    <value>Error setting description for term set '{0}' ({1}). Error = {2}</value>
+  </data>
+  <data name="TaxonomyExtension_ImportErrorDeleteId0Line1" xml:space="preserve">
+    <value>Error encountered during import when attempting to delete invalid term with id {0} on line {1}. Error = {2}</value>
+  </data>
+  <data name="TaxonomyExtension_ImportErrorDescription0Line1" xml:space="preserve">
+    <value>Error encountered during import. The description '{0}' on line {1} is not valid.</value>
+  </data>
+  <data name="TaxonomyExtension_ImportErrorName0Line1" xml:space="preserve">
+    <value>Error encountered during import.  The name '{0}' is not valid on line {1}.</value>
+  </data>
+  <data name="TaxonomyExtension_ImportErrorTaggingLine0" xml:space="preserve">
+    <value>Error encountered during import. The available for tagging entry on line {0} is not valid.</value>
+  </data>
+  <data name="TaxonomyExtension_ImportTermSet" xml:space="preserve">
+    <value>Importing term set from file stream.</value>
+  </data>
+  <data name="TaxonomyExtension_TermGroup0Id1DoesNotMatchSpecifiedId2" xml:space="preserve">
+    <value>Term group '{0}' ID ({1}) does not match specified ID ({2}).</value>
+  </data>
+  <data name="TaxonomyExtension_TermSet0Id1DoesNotMatchSpecifiedId2" xml:space="preserve">
+    <value>Term set '{0}' ID ({1}) does not match specified ID ({2}).</value>
+  </data>
+  <data name="TaxonomyExtension_DeleteTerm01" xml:space="preserve">
+    <value>Deleting term '{0}|{1}'.</value>
+  </data>
+  <data name="ListExtensions_CreateList0Template12" xml:space="preserve">
+    <value>Creating list '{0}' from template {1}{2}.</value>
+  </data>
+  <data name="Services_AccessDenied" xml:space="preserve">
+    <value>Service requestor is not registered: access denied</value>
+  </data>
+  <data name="Services_CookieWithCachKeyNotFound" xml:space="preserve">
+    <value>The cookie with the cachekey was not found...nothing can be retrieved from cache, so no clientcontext can be created.</value>
+  </data>
+  <data name="Services_Registered" xml:space="preserve">
+    <value>Service {0} has been registered for endpoint {1} using cachekey {2}.</value>
+  </data>
+  <data name="Services_TokenRefreshed" xml:space="preserve">
+    <value>Token for cachekey {0} and hostweburl {1} has been refreshed.</value>
+  </data>
+  <data name="Service_RegistrationFailed" xml:space="preserve">
+    <value>Service registration for {0} using endpoint {1} and cachekey {2} failed.</value>
+  </data>
+  <data name="FileFolderExtensions_CreateFolder0Under12" xml:space="preserve">
+    <value>Creating folder '{0}' under {1} '{2}'.</value>
+  </data>
+  <data name="ProvisioningExtensions_ErrorProvisioningModule0File1" xml:space="preserve">
+    <value>Error provisioning module '{0}' file '{1}'. Error = {2}</value>
+  </data>
+  <data name="ProvisioningExtensions_ProvisionElementFile0" xml:space="preserve">
+    <value>Provisioning Elements file '{0}'.</value>
+  </data>
+  <data name="FileFolderExtensions_UpdateFile0Properties1" xml:space="preserve">
+    <value>Update file '{0}', change properties: {1}.</value>
+  </data>
+  <data name="BrandingExtension_UpdateComposedLook" xml:space="preserve">
+    <value>Updating composed look '{0}' in '{1}'</value>
+  </data>
+  <data name="TenantExtensions_SetLockState" xml:space="preserve">
+    <value>SetSiteLockState: Current: {0} Target: {1}</value>
+  </data>
+  <data name="TimerJob_AddSite_Done" xml:space="preserve">
+    <value>Site {0} url/wildcard added</value>
+  </data>
+  <data name="TimerJob_AddSite_InvalidUrl" xml:space="preserve">
+    <value>Site url ({0}) contains invalid characters</value>
+  </data>
+  <data name="TimerJob_Authentication_AppOnly" xml:space="preserve">
+    <value>Timer job authentication set to type App-Only with clientId {0}</value>
+  </data>
+  <data name="TimerJob_Authentication_Network" xml:space="preserve">
+    <value>Timer job authentication set to type NetworkCredentials with user {0} in domain {1}</value>
+  </data>
+  <data name="TimerJob_Authentication_O365" xml:space="preserve">
+    <value>Timer job authentication set to type Office 365 with user {0}</value>
+  </data>
+  <data name="TimerJob_Authentication_RetrieveFromCredMan" xml:space="preserve">
+    <value>Retrieving credetials with name {0} from the Windows Credential Manager</value>
+  </data>
+  <data name="TimerJob_Authentication_RetrieveFromCredManFailed" xml:space="preserve">
+    <value>Failed to retrieve credential manager credentials with name {0} or retrieved credentials don't have user or password set</value>
+  </data>
+  <data name="TimerJob_ClearAddedSites" xml:space="preserve">
+    <value>All added sites are cleared</value>
+  </data>
+  <data name="TimerJob_Clone" xml:space="preserve">
+    <value>Timer job {0} settings cloned to timer job {0}</value>
+  </data>
+  <data name="TimerJob_Constructor" xml:space="preserve">
+    <value>Timer job constructed with name {0}, version {1}</value>
+  </data>
+  <data name="TimerJob_DoWork_Done" xml:space="preserve">
+    <value>Work for site {0} done</value>
+  </data>
+  <data name="TimerJob_DoWork_NoEventHandler" xml:space="preserve">
+    <value>No event receiver connected to the TimerJobRun event</value>
+  </data>
+  <data name="TimerJob_DoWork_Start" xml:space="preserve">
+    <value>Doing work for site {0}</value>
+  </data>
+  <data name="TimerJob_Enumeration_Network" xml:space="preserve">
+    <value>Enumeration credentials specified for on-premises enumeration with user {0} and demain {1}</value>
+  </data>
+  <data name="TimerJob_Enumeration_NoDomain" xml:space="preserve">
+    <value>No domain specified that can be used for site enumeration. Use the SetEnumerationNetworkCredentials method to provide credentials as app-only does not work with search</value>
+  </data>
+  <data name="TimerJob_Enumeration_NoPassword" xml:space="preserve">
+    <value>No password specified that can be used for site enumeration. Use the SetEnumeration... method to provide credentials as app-only does not work with search</value>
+  </data>
+  <data name="TimerJob_Enumeration_NoUser" xml:space="preserve">
+    <value>No user specified that can be used for site enumeration. Use the SetEnumeration... method to provide credentials as app-only does not work with search</value>
+  </data>
+  <data name="TimerJob_Enumeration_O365" xml:space="preserve">
+    <value>Enumeration credentials specified for Office 365 enumeration with user {0}</value>
+  </data>
+  <data name="TimerJob_ExpandSite_EatException" xml:space="preserve">
+    <value>Eating exception {0} for site {1}</value>
+  </data>
+  <data name="TimerJob_ExpandSubSites" xml:space="preserve">
+    <value>ExpandSubSites set to {0}</value>
+  </data>
+  <data name="TimerJob_ManageState" xml:space="preserve">
+    <value>Manage state set to {0}</value>
+  </data>
+  <data name="TimerJob_MaxThread1" xml:space="preserve">
+    <value>If you only want 1 thread then set the UseThreading property to false</value>
+  </data>
+  <data name="TimerJob_MaxThread100" xml:space="preserve">
+    <value>You cannot use more than 100 threads</value>
+  </data>
+  <data name="TimerJob_MaxThreadLessThan1" xml:space="preserve">
+    <value>Number of threads must be between 2 and 100</value>
+  </data>
+  <data name="TimerJob_MaxThreadSet" xml:space="preserve">
+    <value>MaximumThreads set to {0}</value>
+  </data>
+  <data name="TimerJob_OnTimerJobRun_CallEventHandler" xml:space="preserve">
+    <value>Calling the eventhandler for site {0}</value>
+  </data>
+  <data name="TimerJob_OnTimerJobRun_CallEventHandlerDone" xml:space="preserve">
+    <value>Eventhandler called for site {0}</value>
+  </data>
+  <data name="TimerJob_OnTimerJobRun_Error" xml:space="preserve">
+    <value>Error during timerjob execution of site {0}. Exception message = {1}</value>
+  </data>
+  <data name="TimerJob_OnTimerJobRun_PrevRunRead" xml:space="preserve">
+    <value>Timerjob for site {1}, PreviousRun = {0}</value>
+  </data>
+  <data name="TimerJob_OnTimerJobRun_PrevRunSet" xml:space="preserve">
+    <value>Set Timerjob for site {1}, PreviousRun to {0}</value>
+  </data>
+  <data name="TimerJob_OnTimerJobRun_PrevRunSuccessRead" xml:space="preserve">
+    <value>Timerjob for site {1}, PreviousRunSuccessful = {0}</value>
+  </data>
+  <data name="TimerJob_OnTimerJobRun_PrevRunSuccessSet" xml:space="preserve">
+    <value>Set Timerjob for site {1}, PreviousRunSuccessful to {0}</value>
+  </data>
+  <data name="TimerJob_OnTimerJobRun_PrevRunVersionRead" xml:space="preserve">
+    <value>Timerjob for site {1}, PreviousRunVersion = {0}</value>
+  </data>
+  <data name="TimerJob_OnTimerJobRun_PrevRunVersionSet" xml:space="preserve">
+    <value>Set Timerjob for site {1}, PreviousRunVersion to {0}</value>
+  </data>
+  <data name="TimerJob_OnTimerJobRun_PropertiesRead" xml:space="preserve">
+    <value>Timerjob properties read using key {0} for site {1}</value>
+  </data>
+  <data name="TimerJob_OnTimerJobRun_PropertiesSet" xml:space="preserve">
+    <value>Timerjob properties written using key {0} for site {1}</value>
+  </data>
+  <data name="TimerJob_ResolveSites_Done" xml:space="preserve">
+    <value>Resolving sites done, sub sites have been expanded</value>
+  </data>
+  <data name="TimerJob_ResolveSites_DoneNoExpansionNeeded" xml:space="preserve">
+    <value>Resolving sites done, no expansion needed</value>
+  </data>
+  <data name="TimerJob_ResolveSites_LaunchThreadPerBatch" xml:space="preserve">
+    <value>Expand subsites by launching a thread for each of the {0} work batches</value>
+  </data>
+  <data name="TimerJob_ResolveSites_ResolveSite" xml:space="preserve">
+    <value>Resolving wildcard site {0}</value>
+  </data>
+  <data name="TimerJob_ResolveSites_ResolveSiteDone" xml:space="preserve">
+    <value>Done resolving wildcard site {0}</value>
+  </data>
+  <data name="TimerJob_ResolveSites_SequentialExpandDone" xml:space="preserve">
+    <value>Done sequentially expanding all sites</value>
+  </data>
+  <data name="TimerJob_ResolveSites_Started" xml:space="preserve">
+    <value>Resolving sites started</value>
+  </data>
+  <data name="TimerJob_ResolveSites_StartSequentialExpand" xml:space="preserve">
+    <value>Start sequentially expanding all sites</value>
+  </data>
+  <data name="TimerJob_ResolveSites_ThreadLaunched" xml:space="preserve">
+    <value>Thread started to expand a batch of {0} sites</value>
+  </data>
+  <data name="TimerJob_ResolveSites_ThreadsAreDone" xml:space="preserve">
+    <value>Done waiting for all site expanding threads</value>
+  </data>
+  <data name="TimerJob_Run_AfterResolveAddedSites" xml:space="preserve">
+    <value>After calling the virtual ResolveAddedSites method. Current count of site url's = {0}</value>
+  </data>
+  <data name="TimerJob_Run_AfterUpdateAddedSites" xml:space="preserve">
+    <value>After calling the virtual UpdateAddedSites method. Current count of site url's = {0}</value>
+  </data>
+  <data name="TimerJob_Run_BeforeResolveAddedSites" xml:space="preserve">
+    <value>Before calling the virtual ResolveAddedSites method. Current count of site url's = {0}</value>
+  </data>
+  <data name="TimerJob_Run_BeforeStartWorkBatches" xml:space="preserve">
+    <value>Ready to start a thread for each of the {0} work batches</value>
+  </data>
+  <data name="TimerJob_Run_BeforeUpdateAddedSites" xml:space="preserve">
+    <value>Before calling the virtual UpdateAddedSites method. Current count of site url's = {0}</value>
+  </data>
+  <data name="TimerJob_Run_Done" xml:space="preserve">
+    <value>Run of timer job has ended</value>
+  </data>
+  <data name="TimerJob_Run_DoneProcessingWorkBatches" xml:space="preserve">
+    <value>Done processing the {0} work batches</value>
+  </data>
+  <data name="TimerJob_Run_NoSites" xml:space="preserve">
+    <value>Job does not have sites to process, bailing out</value>
+  </data>
+  <data name="TimerJob_Run_ProcessSequentially" xml:space="preserve">
+    <value>Ready to process each of the {0} sites in a sequential manner</value>
+  </data>
+  <data name="TimerJob_Run_ProcessSequentiallyDone" xml:space="preserve">
+    <value>Done with sequentially processing each of the {0} sites</value>
+  </data>
+  <data name="TimerJob_Run_Started" xml:space="preserve">
+    <value>Run of timer job has started</value>
+  </data>
+  <data name="TimerJob_Run_ThreadLaunched" xml:space="preserve">
+    <value>Thread launched for processing {0} sites</value>
+  </data>
+  <data name="TimerJob_SharePointVersion" xml:space="preserve">
+    <value>SharePointVersion set to {0}</value>
+  </data>
+  <data name="TimerJob_SharePointVersion_Versions" xml:space="preserve">
+    <value>SharePoint version must be 15 or 16</value>
+  </data>
+  <data name="TimerJob_UseThreading" xml:space="preserve">
+    <value>UseThreading set to {0}</value>
+  </data>
+  <data name="TimerJob_Realm" xml:space="preserve">
+    <value>Realm set to {0}</value>
+  </data>
+  <data name="Provisioning_Connectors_Azure_FailedToInitialize" xml:space="preserve">
+    <value>Could not initialize AzureStorageConnector. Error = {0}</value>
+  </data>
+  <data name="Provisioning_Connectors_Azure_FileNotFound" xml:space="preserve">
+    <value>File {0} not found in Azure storage container {1}. Exception = {2}</value>
+  </data>
+  <data name="Provisioning_Connectors_Azure_FileRetrieved" xml:space="preserve">
+    <value>File {0} retrieved from Azure storage container {1}</value>
+  </data>
+  <data name="Provisioning_Connectors_FileSystem_FileNotFound" xml:space="preserve">
+    <value>File {0} not found in directory {1}. Exception = {2}</value>
+  </data>
+  <data name="Provisioning_Connectors_FileSystem_FileRetrieved" xml:space="preserve">
+    <value>File {0} retrieved from folder {1}</value>
+  </data>
+  <data name="Provisioning_Extensibility_Pipeline_Missing_AssemblyName" xml:space="preserve">
+    <value>Provider.Assembly missing value. Unable to Invoke Extensibility Pipeline.</value>
+  </data>
+  <data name="Provisioning_Extensibility_Pipeline_Missing_TypeName" xml:space="preserve">
+    <value>Provider.Type missing value. Unable to Invoke Extensibility Pipeline.</value>
+  </data>
+  <data name="Provisioning_Extensibility_Pipeline_BeforeInvocation" xml:space="preserve">
+    <value>Provisioning extensibility pipeline preparing to invoke, Assembly: {0}. Type {1}</value>
+  </data>
+  <data name="Provisioning_Extensibility_Pipeline_Exception" xml:space="preserve">
+    <value>There was an exception invoking the custom extensibility provider. Assembly: {0}, Type: {1}. Exception {2}</value>
+  </data>
+  <data name="Provisioning_Extensibility_Pipeline_Success" xml:space="preserve">
+    <value>Provisioning extensibility pipline invocation successful, Assembly {0}, Type {1}</value>
+  </data>
+  <data name="Provisioning_Extensibility_Pipeline_ClientCtxNull" xml:space="preserve">
+    <value>ClientContext is NULL. Unable to Invoke Extensibility Pipeline.</value>
+  </data>
+  <data name="Provisioning_Connectors_SharePoint_FileNotFound" xml:space="preserve">
+    <value>File {0} not found in site {1}, library  {2}. Exception = {3}</value>
+  </data>
+  <data name="Provisioning_Connectors_SharePoint_FileRetrieved" xml:space="preserve">
+    <value>File {0}  found in site {1}, library  {2}</value>
+  </data>
+  <data name="Provisioning_Connectors_Azure_FileDeleted" xml:space="preserve">
+    <value>File {0} was deleted from Azure storage container {1}</value>
+  </data>
+  <data name="Provisioning_Connectors_Azure_FileDeleteFailed" xml:space="preserve">
+    <value>File {0} was not deleted from Azure storage container {1}. Error = {2}</value>
+  </data>
+  <data name="Provisioning_Connectors_Azure_FileDeleteNotFound" xml:space="preserve">
+    <value>File {0} was not deleted from Azure storage container {1} because it was not available</value>
+  </data>
+  <data name="Provisioning_Connectors_Azure_FileSaved" xml:space="preserve">
+    <value>File {0} saved to Azure storage container {1}</value>
+  </data>
+  <data name="Provisioning_Connectors_Azure_FileSaveFailed" xml:space="preserve">
+    <value>File {0} was not saved to Azure storage container {1}. Error = {2}</value>
+  </data>
+  <data name="Provisioning_Connectors_FileSystem_FileDeleted" xml:space="preserve">
+    <value>File {0} deleted from folder {1}</value>
+  </data>
+  <data name="Provisioning_Connectors_FileSystem_FileDeleteFailed" xml:space="preserve">
+    <value>File {0} was not deleted from folder {1}. Error = {2}</value>
+  </data>
+  <data name="Provisioning_Connectors_FileSystem_FileDeleteNotFound" xml:space="preserve">
+    <value>File {0} was not deleted from folder {1} because it was not available</value>
+  </data>
+  <data name="Provisioning_Connectors_FileSystem_FileSaved" xml:space="preserve">
+    <value>File {0} saved to folder {1}</value>
+  </data>
+  <data name="Provisioning_Connectors_FileSystem_FileSaveFailed" xml:space="preserve">
+    <value>File {0} was not saved to folder {1}. Error = {2}</value>
+  </data>
+  <data name="Provisioning_Connectors_SharePoint_FileDeleted" xml:space="preserve">
+    <value>File {0} deleted from site {1}, library {2}</value>
+  </data>
+  <data name="Provisioning_Connectors_SharePoint_FileDeleteFailed" xml:space="preserve">
+    <value>File {0} was not deleted from site {1}, library {2}. Error = {3}</value>
+  </data>
+  <data name="Provisioning_Connectors_SharePoint_FileDeleteNotFound" xml:space="preserve">
+    <value>File {0} was not deleted from site {1}, library {2} because it was not available</value>
+  </data>
+  <data name="Provisioning_Connectors_SharePoint_FileSaved" xml:space="preserve">
+    <value>File {0} saved to site {1}, library {2}</value>
+  </data>
+  <data name="Provisioning_Connectors_SharePoint_FileSaveFailed" xml:space="preserve">
+    <value>File {0} was not saved to site {1}, library {2}. Error = {3}</value>
+  </data>
+  <data name="BrandingExtensions_UploadThemeFile_Source_file_path_is_required_" xml:space="preserve">
+    <value>Source file path is required.</value>
+  </data>
+  <data name="BrandingExtensions_UploadThemeFile_Destination_file_name_is_required_" xml:space="preserve">
+    <value>Destination file name is required.</value>
+  </data>
+  <data name="BrandingExtensions_UploadThemeFile_The_argument_must_be_a_single_file_name_and_cannot_contain_path_characters_" xml:space="preserve">
+    <value>The argument must be a single file name and cannot contain path characters.</value>
+  </data>
+  <data name="ClientContextExtensions_Clone_Url_of_the_site_is_required_" xml:space="preserve">
+    <value>Url of the site is required.</value>
+  </data>
+  <data name="FileFolderExtensions_CreateDocumentSet_The_argument_must_be_a_single_document_set_name_and_cannot_contain_path_characters_" xml:space="preserve">
+    <value>The argument must be a single document set name and cannot contain path characters.</value>
+  </data>
+  <data name="FileFolderExtensions_CreateFolder_The_argument_must_be_a_single_folder_name_and_cannot_contain_path_characters_" xml:space="preserve">
+    <value>The argument must be a single folder name and cannot contain path characters.</value>
+  </data>
+  <data name="FileFolderExtensions_EnsureFolderPath_Folder_URL_is_required_" xml:space="preserve">
+    <value>Folder URL is required.</value>
+  </data>
+  <data name="FileFolderExtensions_UploadFile_Destination_file_name_is_required_" xml:space="preserve">
+    <value>Destination file name is required.</value>
+  </data>
+  <data name="FileFolderExtensions_UploadFile_The_argument_must_be_a_single_file_name_and_cannot_contain_path_characters_" xml:space="preserve">
+    <value>The argument must be a single file name and cannot contain path characters.</value>
+  </data>
+  <data name="FileFolderExtensions_UploadFileWebDav_The_argument_must_be_a_single_file_name_and_cannot_contain_path_characters_" xml:space="preserve">
+    <value>The argument must be a single file name and cannot contain path characters.</value>
+  </data>
+  <data name="ProvisioningExtensions_ProvisionElementFile_Path_to_the_element_file_is_required" xml:space="preserve">
+    <value>Path to the element file is required</value>
+  </data>
+  <data name="ProvisioningExtensions_ProvisionElementXml_Expected_element__Elements__" xml:space="preserve">
+    <value>Expected element 'Elements'.</value>
+  </data>
+  <data name="ProvisioningExtensions_ProvisionModuleInternal_Expected_element__Module__" xml:space="preserve">
+    <value>Expected element 'Module'.</value>
+  </data>
+  <data name="ProvisioningExtensions_ProvisionFileInternal_Expected_element__File__" xml:space="preserve">
+    <value>Expected element 'File'.</value>
+  </data>
+  <data name="TaxonomyExtensions_ImportTermSet_File_path_is_required_" xml:space="preserve">
+    <value>File path is required.</value>
+  </data>
+  <data name="TaxonomyExtensions_ImportTermSetImplementation_Invalid_CSV_format__was_expecting_a_comma_in_the_first__header__line_" xml:space="preserve">
+    <value>Invalid CSV format; was expecting a comma in the first (header) line.</value>
+  </data>
+  <data name="Provisioning_ObjectHandlers_FinishExtraction" xml:space="preserve">
+    <value>FINISH - Template Extraction</value>
+  </data>
+  <data name="Provisioning_ObjectHandlers_FinishProvisioning" xml:space="preserve">
+    <value>FINISH - Provisioning</value>
+  </data>
+  <data name="Provisioning_ObjectHandlers_Extraction" xml:space="preserve">
+    <value>Extraction</value>
+  </data>
+  <data name="Provisioning_ObjectHandlers_Provisioning" xml:space="preserve">
+    <value>Provisioning</value>
+  </data>
+  <data name="Provisioning_Providers_XML_InvalidFileFormat" xml:space="preserve">
+    <value>Cannot process XML file {0}.</value>
+  </data>
+  <data name="Provisioning_ObjectHandlers_ListInstancesDataRows" xml:space="preserve">
+    <value>Data Rows</value>
+  </data>
+  <data name="TimerJob_Authentication_TenantAdmin" xml:space="preserve">
+    <value>Tenant admin site set to {0}.</value>
+  </data>
+  <data name="Provisioning_ObjectHandlers_ComposedLooks_ExtractObjects_Retrieving_current_composed_look" xml:space="preserve">
+    <value>Retrieving current composed look</value>
+  </data>
+  <data name="Provisioning_ObjectHandlers_ComposedLooks_ExtractObjects_Creating_SharePointConnector" xml:space="preserve">
+    <value>Creating SharePointConnector</value>
+  </data>
+  <data name="Provisioning_ObjectHandlers_ComposedLooks_DownLoadFile_Downloading_asset___0_" xml:space="preserve">
+    <value>Downloading asset: {0}</value>
+  </data>
+  <data name="Provisioning_ObjectHandlers_ContentTypes_Creating_new_Content_Type___0_____1_" xml:space="preserve">
+    <value>Creating new Content Type: {0} - {1}</value>
+  </data>
+  <data name="Provisioning_ObjectHandlers_ContentTypes_Recreating_existing_Content_Type___0_____1_" xml:space="preserve">
+    <value>Recreating existing Content Type: {0} - {1}</value>
+  </data>
+  <data name="Provisioning_ObjectHandlers_ContentTypes_Updating_existing_Content_Type___0_____1_" xml:space="preserve">
+    <value>Updating existing Content Type: {0} - {1}</value>
+  </data>
+  <data name="Provisioning_ObjectHandlers_ContentTypes_Adding_content_type_to_template___0_____1_" xml:space="preserve">
+    <value>Adding content type to template: {0} - {1}</value>
+  </data>
+  <data name="Provisioning_ObjectHandlers_ContentTypes_Adding_field__0__to_content_type" xml:space="preserve">
+    <value>Adding field {0} to content type</value>
+  </data>
+  <data name="Provisioning_ObjectHandlers_ContentTypes_Field__0__exists_in_content_type" xml:space="preserve">
+    <value>Field {0} exists in content type</value>
+  </data>
+  <data name="PnPMonitoredScopeExtensions_LogPropertyUpdate_Updating_property__0_" xml:space="preserve">
+    <value>Updating property {0}</value>
+  </data>
+  <data name="Provisioning_ObjectHandlers_CustomActions_Adding_custom_action___0___to_scope_Site" xml:space="preserve">
+    <value>Adding custom action '{0}' to scope Site</value>
+  </data>
+  <data name="Provisioning_ObjectHandlers_CustomActions_Adding_custom_action___0___to_scope_Web" xml:space="preserve">
+    <value>Adding custom action '{0}' to scope Web</value>
+  </data>
+  <data name="Provisioning_ObjectHandlers_CustomActions_Adding_site_scoped_custom_action___0___to_template" xml:space="preserve">
+    <value>Adding site scoped custom action '{0}' to template</value>
+  </data>
+  <data name="Provisioning_ObjectHandlers_CustomActions_Adding_web_scoped_custom_action___0___to_template" xml:space="preserve">
+    <value>Adding web scoped custom action '{0}' to template</value>
+  </data>
+  <data name="Provisioning_ObjectHandlers_CustomActions_Removing_site_scoped_custom_action___0___from_template_because_already_available_in_base_template" xml:space="preserve">
+    <value>Removing site scoped custom action '{0}' from template because already available in base template</value>
+  </data>
+  <data name="Provisioning_ObjectHandlers_CustomActions_Removing_web_scoped_custom_action___0___from_template_because_already_available_in_base_template" xml:space="preserve">
+    <value>Removing web scoped custom action '{0}' from template because already available in base template</value>
+  </data>
+  <data name="Provisioning_ObjectHandlers_ExtensibilityProviders_Calling_extensibility_callout__0_" xml:space="preserve">
+    <value>Calling extensibility callout {0}</value>
+  </data>
+  <data name="Provisioning_ObjectHandlers_ExtensibilityProviders_callout_failed___0_____1_" xml:space="preserve">
+    <value>Extensibility callout failed: {0} : {1}</value>
+  </data>
+  <data name="Provisioning_ObjectHandlers_Features_Activating__0__scoped_feature__1_" xml:space="preserve">
+    <value>Activating {0} scoped feature {1}</value>
+  </data>
+  <data name="Provisioning_ObjectHandlers_Features_Deactivating__0__scoped_feature__1_" xml:space="preserve">
+    <value>Deactivating {0} scoped feature {1}</value>
+  </data>
+  <data name="Provisioning_ObjectHandlers_Fields_Context_web_is_subweb__skipping_site_columns" xml:space="preserve">
+    <value>Context web is subweb, skipping site columns</value>
+  </data>
+  <data name="Provisioning_ObjectHandlers_Fields_Field__0____1___exists_but_is_of_different_type__Skipping_field_" xml:space="preserve">
+    <value>Field {0} ({1}) exists but is of different type. Skipping field.</value>
+  </data>
+  <data name="Provisioning_ObjectHandlers_ContentTypes_Context_web_is_subweb__Skipping_content_types_" xml:space="preserve">
+    <value>Context web is subweb. Skipping content types.</value>
+  </data>
+  <data name="Provisioning_ObjectHandlers_Fields_Adding_field__0__to_site" xml:space="preserve">
+    <value>Adding field {0} to site</value>
+  </data>
+  <data name="Provisioning_ObjectHandlers_Fields_Adding_field__0__failed___1_____2_" xml:space="preserve">
+    <value>Adding field {0} failed: {1} : {2}</value>
+  </data>
+  <data name="Provisioning_ObjectHandlers_Fields_Updating_field__0__in_site" xml:space="preserve">
+    <value>Updating field {0} in site</value>
+  </data>
+  <data name="Provisioning_ObjectHandlers_Fields_Updating_field__0__failed___1_____2_" xml:space="preserve">
+    <value>Updating field {0} failed: {1} : {2}</value>
+  </data>
+  <data name="Provisioning_ObjectHandlers_Files_Uploading_and_overwriting_existing_file__0_" xml:space="preserve">
+    <value>Uploading and overwriting existing file {0}</value>
+  </data>
+  <data name="Provisioning_ObjectHandlers_Files_Uploading_file__0_" xml:space="preserve">
+    <value>Uploading file {0}</value>
+  </data>
+  <data name="Provisioning_ObjectHandlers_Files_Adding_webpart___0___to_page" xml:space="preserve">
+    <value>Adding webpart '{0}' to page</value>
+  </data>
+  <data name="Provisioning_ObjectHandlers_ListInstances_Creating_list__0_" xml:space="preserve">
+    <value>Creating list {0}</value>
+  </data>
+  <data name="Provisioning_ObjectHandlers_ListInstances_Creating_list__0__failed___1_____2_" xml:space="preserve">
+    <value>Creating list {0} failed: {1} : {2}</value>
+  </data>
+  <data name="Provisioning_ObjectHandlers_ListInstances_Updating_list__0_" xml:space="preserve">
+    <value>Updating list {0}</value>
+  </data>
+  <data name="Provisioning_ObjectHandlers_ListInstances_Updating_list__0__failed___1_____2_" xml:space="preserve">
+    <value>Updating list {0} failed: {1} : {2}</value>
+  </data>
+  <data name="Provisioning_ObjectHandlers_ListInstances_Field_schema_has_no_ID_attribute___0_" xml:space="preserve">
+    <value>Field schema has no ID attribute: {0}</value>
+  </data>
+  <data name="Provisioning_ObjectHandlers_ListInstances_ID_for_field_is_not_a_valid_Guid___0_" xml:space="preserve">
+    <value>ID for field is not a valid Guid: {0}</value>
+  </data>
+  <data name="Provisioning_ObjectHandlers_ListInstances_Creating_field__0_" xml:space="preserve">
+    <value>Creating field {0}</value>
+  </data>
+  <data name="Provisioning_ObjectHandlers_ListInstances_Creating_field__0__failed___1_____2_" xml:space="preserve">
+    <value>Creating field {0} failed: {1} : {2}</value>
+  </data>
+  <data name="Provisioning_ObjectHandlers_ListInstances_Updating_field__0_" xml:space="preserve">
+    <value>Updating field {0}</value>
+  </data>
+  <data name="Provisioning_ObjectHandlers_ListInstances_Updating_field__0__failed___1_____2_" xml:space="preserve">
+    <value>Updating field {0} failed: {1} : {2}</value>
+  </data>
+  <data name="Provisioning_ObjectHandlers_ListInstancesDataRows_Processing_data_rows_for__0_" xml:space="preserve">
+    <value>Processing data rows for {0}</value>
+  </data>
+  <data name="Provisioning_ObjectHandlers_LookupFields_Processing_lookup_fields_failed___0_____1_" xml:space="preserve">
+    <value>Processing lookup fields failed: {0} : {1}</value>
+  </data>
+  <data name="Provisioning_ObjectHandlers_Pages_Overwriting_existing_page__0_" xml:space="preserve">
+    <value>Overwriting existing page {0}</value>
+  </data>
+  <data name="Provisioning_ObjectHandlers_Pages_Overwriting_existing_page__0__failed___1_____2_" xml:space="preserve">
+    <value>Overwriting existing page {0} failed: {1} : {2}</value>
+  </data>
+  <data name="Provisioning_ObjectHandlers_Pages_Creating_new_page__0_" xml:space="preserve">
+    <value>Creating new page {0}</value>
+  </data>
+  <data name="Provisioning_ObjectHandlers_Pages_Creating_new_page__0__failed___1_____2_" xml:space="preserve">
+    <value>Creating new page {0} failed: {1} : {2}</value>
+  </data>
+  <data name="Provisioning_ObjectHandlers_PersistTemplateInformation" xml:space="preserve">
+    <value>Persist Template Information</value>
+  </data>
+  <data name="Provisioning_ObjectHandlers_PropertyBagEntries_Overwriting_existing_propertybag_entry__0__with_value__1_" xml:space="preserve">
+    <value>Overwriting existing propertybag entry {0} with value {1}</value>
+  </data>
+  <data name="Provisioning_ObjectHandlers_PropertyBagEntries_Creating_new_propertybag_entry__0__with_value__1__2_" xml:space="preserve">
+    <value>Creating new propertybag entry {0} with value {1}{2}</value>
+  </data>
+  <data name="Provisioning_ObjectHandlers_RetrieveTemplateInfo" xml:space="preserve">
+    <value>Retrieve Template Info</value>
+  </data>
+  <data name="Provisioning_ObjectHandlers_SiteSecurity_Context_web_is_subweb__skipping_site_security_provisioning" xml:space="preserve">
+    <value>Context web is subweb, skipping site security provisioning</value>
+  </data>
+  <data name="Provisioning_ObjectHandlers_ListInstances_Creating_view__0_" xml:space="preserve">
+    <value>Creating view {0}</value>
+  </data>
+  <data name="Provisioning_ObjectHandlers_ListInstances_Creating_view_failed___0_____1_" xml:space="preserve">
+    <value>Creating view failed: {0} : {1}</value>
+  </data>
+  <data name="Provisioning_ObjectHandlers_ListInstances_Field__0____1___exists_in_list__2____3___but_is_of_different_type__Skipping_field_" xml:space="preserve">
+    <value>Field {0} ({1}) exists in list {2} ({3}) but is of different type. Skipping field.</value>
+  </data>
+  <data name="Provisioning_ObjectHandlers_ListInstances_List__0____1____2___exists_but_is_of_a_different_type__Skipping_list_" xml:space="preserve">
+    <value>List {0} ({1}, {2}) exists but is of a different type. Skipping list.</value>
+  </data>
+  <data name="Provisioning_ObjectHandlers_ListInstances_DraftVersionVisibility_not_applied_because_EnableModeration_is_not_set_to_true" xml:space="preserve">
+    <value>DraftVersionVisibility not applied because EnableModeration is not set to true</value>
+  </data>
+  <data name="Provisioning_ObjectHandlers_ListInstances_Adding_list___0_____1_" xml:space="preserve">
+    <value>Adding list: {0} - {1}</value>
+  </data>
+  <data name="Provisioning_ObjectHandlers_ListInstancesDataRows_Creating_list_item__0_" xml:space="preserve">
+    <value>Creating list item {0}</value>
+  </data>
+  <data name="Provisioning_ObjectHandlers_ListInstancesDataRows_Creating_listitem_failed___0_____1_" xml:space="preserve">
+    <value>Creating listitem failed: {0} : {1}</value>
+  </data>
+  <data name="Provisioning_ObjectHandlers_SiteSecurity_Add_users_failed_for_group___0_____1_____2_" xml:space="preserve">
+    <value>Add users failed for group '{0}': {1} : {2}</value>
+  </data>
+  <data name="Provisioning_ObjectHandlers_TermGroups_Skipping_label__0___label_is_to_set_to_default_for_language__1__while_the_default_termstore_language_is_also__1_" xml:space="preserve">
+    <value>Skipping label {0}, label is to set to default for language {1} while the default termstore language is also {1}</value>
+  </data>
+  <data name="SiteToTemplateConversion_Base_template_available___0_" xml:space="preserve">
+    <value>Base template available: {0}</value>
+  </data>
+  <data name="SiteToTemplateConversion_ProgressDelegate_registered" xml:space="preserve">
+    <value>ProgressDelegate registered</value>
+  </data>
+  <data name="SiteToTemplateConversion_MessagesDelegate_registered" xml:space="preserve">
+    <value>MessagesDelegate registered</value>
+  </data>
+  <data name="SiteToTemplateConversion_IncludeAllTermGroups_is_set_to_true" xml:space="preserve">
+    <value>IncludeAllTermGroups is set to true</value>
+  </data>
+  <data name="SiteToTemplateConversion_IncludeSiteCollectionTermGroup_is_set_to_true" xml:space="preserve">
+    <value>IncludeSiteCollectionTermGroup is set to true</value>
+  </data>
+  <data name="SiteToTemplateConversion_PersistComposedLookFiles_is_set_to_true" xml:space="preserve">
+    <value>PersistComposedLookFiles is set to true</value>
+  </data>
+  <data name="SiteToTemplateConversion_ApplyRemoteTemplate_OverwriteSystemPropertyBagValues_is_to_true" xml:space="preserve">
+    <value>OverwriteSystemPropertyBagValues is to true</value>
+  </data>
+  <data name="PnPMonitoredScope_Code_execution_started" xml:space="preserve">
+    <value>Code execution scope started</value>
+  </data>
+  <data name="PnPMonitoredScope_Code_execution_ended" xml:space="preserve">
+    <value>Code execution scope ended</value>
+  </data>
+  <data name="TimerJob_Authentication_AzureADAppOnly" xml:space="preserve">
+    <value>Timer job authentication set to type Azure AD App-Only with clientId {0} and certificate {1}</value>
+  </data>
+  <data name="Provisioning_ObjectHandlers_ContentTypes_InvalidDocumentSet_Update_Request" xml:space="preserve">
+    <value>Content Type {0} with ID {1} cannot be transformed into a DocumentSet</value>
+  </data>
+  <data name="Provisioning_ObjectHandlers_ContentTypes_DocumentSet_DeltaHandling_OnHold" xml:space="preserve">
+    <value>Content Type {0} with ID {1} cannot be updated because delta handling for DocumentSets is on hold.</value>
+  </data>
+  <data name="Provisioning_ObjectHandlers_SitePolicy_PolicyAdded" xml:space="preserve">
+    <value>Site policy '{0}' applied to site</value>
+  </data>
+  <data name="Provisioning_ObjectHandlers_SitePolicy_PolicyNotFound" xml:space="preserve">
+    <value>Site policy '{0}' not found</value>
+  </data>
+  <data name="Provisioning_Formatter_Invalid_Template_URI" xml:space="preserve">
+    <value>The Provisioning Template URI {0} is not valid.</value>
+  </data>
+  <data name="Provisioning_ObjectHandlers_ComposedLooks_ExtractObjects_ComposedLookInfoFailedToDeserialize" xml:space="preserve">
+    <value>Composed Look Information in Property Bag failed to deserialize. Falling back to detection of current composed look</value>
+  </data>
+  <data name="Provisioning_ObjectHandlers_ComposedLooks_ExtractObjects_Using_ComposedLookInfoFromPropertyBag" xml:space="preserve">
+    <value>Using Composed Look Information from Property Bag</value>
+  </data>
+  <data name="Provisioning_ObjectHandlers_LookupFields_LookupTargetListLookupFailed__0" xml:space="preserve">
+    <value>Unable to find lookup list with Id: {0}</value>
+  </data>
+  <data name="Provisioning_ObjectHandlers_ExtensibilityProviders_Calling_tokenprovider_extensibility_callout__0_" xml:space="preserve">
+    <value>Calling extensibility tokenprovider callout {0}</value>
+  </data>
+  <data name="Provisioning_ObjectHandlers_ExtensibilityProviders_tokenprovider_callout_failed___0_____1_" xml:space="preserve">
+    <value>Extensibility tokenprovider callout failed: {0} : {1}</value>
+  </data>
+  <data name="Provisioning_ObjectHandlers_ListInstances_FolderAlreadyExists" xml:space="preserve">
+    <value>Folder '{0}' already exists in parent folder '{1}'.</value>
+  </data>
+  <data name="SecurityExtensions_Error_VisitingSecurableObject" xml:space="preserve">
+    <value>Something wrong happened while visiting securable object: {0}, details: {1}</value>
+  </data>
+  <data name="SecurityExtensions_Info_VisitingSecurableObject" xml:space="preserve">
+    <value>Visiting securable object: {0}</value>
+  </data>
+  <data name="SecurityExtensions_Warning_SkipFurtherVisitingForTooManyChildObjects" xml:space="preserve">
+    <value>Skip visiting the child securable objects for {0}, unique_permission_item_count = {1}, leaf_breadth_limit = {2}</value>
+  </data>
+  <data name="WebExtensions_RequestAccessEmailLimitExceeded" xml:space="preserve">
+    <value>Request access email addresses exceed 255 characters. Skipping: {0}</value>
+  </data>
+  <data name="TaxonomyExtensions_Field_Is_Not_Multivalues" xml:space="preserve">
+    <value>The taxonomy field {0} does not support multiple values.</value>
+  </data>
+  <data name="FieldAndContentTypeExtensions_DeleteContentTypeByName" xml:space="preserve">
+    <value>Could not find content type with name: {0}</value>
+  </data>
+  <data name="FieldAndContentTypeExtensions_DeleteContentTypeById" xml:space="preserve">
+    <value>Could not find content type with id: {0}</value>
+  </data>
+  <data name="ClientContextExtensions_ExecuteQueryRetry" xml:space="preserve">
+    <value>CSOM request frequency exceeded usage limits. Sleeping for {0} milliseconds before retrying.</value>
+  </data>
+  <data name="Provisioning_Connectors_OpenXML_FileDeleted" xml:space="preserve">
+    <value>File {0} deleted from folder {1}</value>
+  </data>
+  <data name="Provisioning_Connectors_OpenXML_FileDeleteFailed" xml:space="preserve">
+    <value>File {0} was not deleted from folder {1}. Error = {2}</value>
+  </data>
+  <data name="Provisioning_Connectors_OpenXML_FileDeleteNotFound" xml:space="preserve">
+    <value>File {0} was not deleted from folder {1} because it was not available</value>
+  </data>
+  <data name="Provisioning_Connectors_OpenXML_FileNotFound" xml:space="preserve">
+    <value>File {0} not found in directory {1}. Exception = {2}</value>
+  </data>
+  <data name="Provisioning_Connectors_OpenXML_FileRetrieved" xml:space="preserve">
+    <value>File {0} retrieved from folder {1}</value>
+  </data>
+  <data name="Provisioning_Connectors_OpenXML_FileSaved" xml:space="preserve">
+    <value>File {0} saved to folder {1}</value>
+  </data>
+  <data name="Provisioning_Connectors_OpenXML_FileSaveFailed" xml:space="preserve">
+    <value>File {0} was not saved to folder {1}. Error = {2}</value>
+  </data>
+  <assembly alias="System.Windows.Forms" name="System.Windows.Forms, Version=4.0.0.0, Culture=neutral, PublicKeyToken=b77a5c561934e089" />
+  <data name="SP_Responsive_UI" type="System.Resources.ResXFileRef, System.Windows.Forms">
+    <value>Resources\SP-Responsive-UI.js;System.String, mscorlib, Version=4.0.0.0, Culture=neutral, PublicKeyToken=b77a5c561934e089;Windows-1252</value>
+  </data>
+  <data name="SP_Responsive_UI_CSS" type="System.Resources.ResXFileRef, System.Windows.Forms">
+    <value>Resources\SP-Responsive-UI_CSS.css;System.String, mscorlib, Version=4.0.0.0, Culture=neutral, PublicKeyToken=b77a5c561934e089;Windows-1252</value>
+  </data>
+  <data name="SiteToTemplateConversion_PersistBrandingFiles_is_set_to_true" xml:space="preserve">
+    <value>PersistBrandingFiles is set to true</value>
+  </data>
+  <data name="Provisioning_ObjectHandlers_Navigation_Context_web_is_not_publishing" xml:space="preserve">
+    <value>Context web does not have the publishing features enabled, skipping navigation settings</value>
+  </data>
+  <data name="Provisioning_ObjectHandlers_Navigation_missing_current_managed_navigation" xml:space="preserve">
+    <value>Missing Current Managed Navigation settings in the current template</value>
+  </data>
+  <data name="Provisioning_ObjectHandlers_Navigation_missing_current_structural_navigation" xml:space="preserve">
+    <value>Missing Current Structural Navigation settings in the current template</value>
+  </data>
+  <data name="Provisioning_ObjectHandlers_Navigation_missing_global_managed_navigation" xml:space="preserve">
+    <value>Missing Global Managed Navigation settings in the current template</value>
+  </data>
+  <data name="Provisioning_ObjectHandlers_Navigation_missing_global_structural_navigation" xml:space="preserve">
+    <value>Missing Global Structural Navigation settings in the current template</value>
+  </data>
+  <data name="Provisioning_Asymmetric_Base_Templates" xml:space="preserve">
+    <value>The source site from which the template was generated had a base template ID value of {0}, while the current target site has a base template ID value of {1}. Thus, there could be potential issues while applying the template.</value>
+  </data>
+  <data name="ListExtensions_GetWebRelativeUrl" xml:space="preserve">
+    <value>Cannot establish web relative URL from the {0} list root folder URI and the {1} parent web URI.</value>
+  </data>
+  <data name="Provisioning_ObjectHandlers_ListInstances_InvalidFieldReference" xml:space="preserve">
+    <value>The List {0} references site field {1} ({2}) which could not be found in the site. Use of the site field has been aborted.</value>
+  </data>
+  <data name="FeatureExtensions_ProcessFeatureInternal_FeatureActivationState" xml:space="preserve">
+    <value>Activation state for feature with id {1}  was {0}.</value>
+  </data>
+  <data name="FeatureExtensions_ProcessFeatureInternal_FeatureActive" xml:space="preserve">
+    <value>Feature activation for {0} returned success.</value>
+  </data>
+  <data name="FeatureExtensions_ProcessFeatureInternal_FeatureException" xml:space="preserve">
+    <value>Error caught while waiting for ExecuteQueryRetry to complete. Error = {0}.</value>
+  </data>
+  <data name="ClientContextExtensions_ExecuteQueryRetryException" xml:space="preserve">
+    <value>ExecuteQuery threw following exception: {0}.</value>
+  </data>
+  <data name="Provisioning_ObjectHandlers_Files_SkipFileUpload" xml:space="preserve">
+    <value>Skipping upload of file '{0}' to '{1}'.</value>
+  </data>
+  <data name="Provisioning_ObjectHandlers_ContentTypes_SkipCustomFormUrls" xml:space="preserve">
+    <value>Skipping custom form urls for contenttype '{0}' because we can't upload them on 'noscript' sites.</value>
+  </data>
+  <data name="Provisioning_ObjectHandlers_ContentTypes_SkipDocumentSetDefaultDocuments" xml:space="preserve">
+    <value>Skipping adding default documements to document set '{0}' because this is not supported on 'noscript' sites.</value>
+  </data>
+  <data name="Provisioning_ObjectHandlers_ListInstances_SkipAddingOrUpdatingCustomActions" xml:space="preserve">
+    <value>Skip adding/updating custom actions because the site has "noscript" enabled.</value>
+  </data>
+  <data name="GraphExtensions_SendAsyncRetry" xml:space="preserve">
+    <value>Microsoft Graph API request frequency exceeded usage limits. Sleeping for {0} milliseconds before retrying.</value>
+  </data>
+  <data name="GraphExtensions_SendAsyncRetryException" xml:space="preserve">
+    <value>SendAsync threw following exception: {0}.</value>
+  </data>
+  <data name="Provisioning_ObjectHandlers_CustomActions_SkippingAddUpdateDueToNoScript" xml:space="preserve">
+    <value>Custom action '{0}' was not added/updated because the site was configured for noscript.</value>
+  </data>
+  <data name="Provisioning_ObjectHandlers_Pages_SkipAddingWebParts" xml:space="preserve">
+    <value>Skipped adding web parts to page '{0}' because the site is configured for noscript.</value>
+  </data>
+  <data name="Provisioning_ObjectHandlers_Audit_SkipAuditLogTrimmingRetention" xml:space="preserve">
+    <value>Audit log trimming retention is not set because the site is configured for noscript.</value>
+  </data>
+  <data name="Provisioning_ObjectHandlers_Publishing_SkipProvisioning" xml:space="preserve">
+    <value>Skip provisioning of publishing settings because the site is configured for noscript.</value>
+  </data>
+  <data name="Provisioning_ObjectHandlers_WebSettings_SkipCustomMasterPageUpdate" xml:space="preserve">
+    <value>Skipping custom master page update because the site is configured for noscript.</value>
+  </data>
+  <data name="Provisioning_ObjectHandlers_WebSettings_SkipMasterPageUpdate" xml:space="preserve">
+    <value>Skipping master page update because the site is configured for noscript.</value>
+  </data>
+  <data name="Provisioning_ObjectHandlers_WebSettings_SkipNoCrawlUpdate" xml:space="preserve">
+    <value>Skipping NoCrawl update because the site is configured for noscript.</value>
+  </data>
+  <data name="Provisioning_ObjectHandlers_ComposedLooks_NoSiteCheck" xml:space="preserve">
+    <value>Skipping composed look handling because the site is marked as 'nosite'.</value>
+  </data>
+  <data name="GraphExtensions_GroupLogoFileDoesNotExist" xml:space="preserve">
+    <value>The group logo file does not exist.</value>
+  </data>
+  <data name="Provisioning_ObjectHandlers_ListInstancesDataRows_Creating_listitem_duplicate" xml:space="preserve">
+    <value>This row already exists and will be skipped because the IgnoreDuplicateDataRowErrors flag is set to true.</value>
+  </data>
+  <data name="FileFolderExtensions_SetFileProperties_Error" xml:space="preserve">
+    <value>Content Type {0} does not exist in target list!</value>
+  </data>
+  <data name="Provisioning_Extensions_WebPartLocalization_Skip" xml:space="preserve">
+    <value>Skipping web part localization because we're running under a user context who has a prefered language set in it's profile. This setup will not allow to add the needed localized string versions.</value>
+  </data>
+  <data name="Provisioning_Extensions_ViewLocalization_Skip" xml:space="preserve">
+    <value>Skipping view localization because we're running under a user context who has a prefered language set in it's profile. This setup will not allow to add the needed localized string versions.</value>
+  </data>
+  <data name="ListExtensions_SkipNoCrawlLists" xml:space="preserve">
+    <value>Skipping reindexing of the list because it's marked as a 'no crawl' list.</value>
+  </data>
+  <data name="WebExtensions_CreatePublishingImageRendition" xml:space="preserve">
+    <value>Creating Image Rendition '{0}' of width '{1}' and height '{2}'.</value>
+  </data>
+  <data name="WebExtensions_CreatePublishingImageRendition_Error" xml:space="preserve">
+    <value>Unable to create Image Rendition '{0}'.</value>
+  </data>
+  <data name="BrandingExtension_InvalidPageLayoutName" xml:space="preserve">
+    <value>Cannot find Page Layout with name '{0}'.</value>
+  </data>
 </root>