﻿<?xml version="1.0" encoding="utf-8"?>
<root>
  <!-- 
    Microsoft ResX Schema 
    
    Version 2.0
    
    The primary goals of this format is to allow a simple XML format 
    that is mostly human readable. The generation and parsing of the 
    various data types are done through the TypeConverter classes 
    associated with the data types.
    
    Example:
    
    ... ado.net/XML headers & schema ...
    <resheader name="resmimetype">text/microsoft-resx</resheader>
    <resheader name="version">2.0</resheader>
    <resheader name="reader">System.Resources.ResXResourceReader, System.Windows.Forms, ...</resheader>
    <resheader name="writer">System.Resources.ResXResourceWriter, System.Windows.Forms, ...</resheader>
    <data name="Name1"><value>this is my long string</value><comment>this is a comment</comment></data>
    <data name="Color1" type="System.Drawing.Color, System.Drawing">Blue</data>
    <data name="Bitmap1" mimetype="application/x-microsoft.net.object.binary.base64">
        <value>[base64 mime encoded serialized .NET Framework object]</value>
    </data>
    <data name="Icon1" type="System.Drawing.Icon, System.Drawing" mimetype="application/x-microsoft.net.object.bytearray.base64">
        <value>[base64 mime encoded string representing a byte array form of the .NET Framework object]</value>
        <comment>This is a comment</comment>
    </data>
                
    There are any number of "resheader" rows that contain simple 
    name/value pairs.
    
    Each data row contains a name, and value. The row also contains a 
    type or mimetype. Type corresponds to a .NET class that support 
    text/value conversion through the TypeConverter architecture. 
    Classes that don't support this are serialized and stored with the 
    mimetype set.
    
    The mimetype is used for serialized objects, and tells the 
    ResXResourceReader how to depersist the object. This is currently not 
    extensible. For a given mimetype the value must be set accordingly:
    
    Note - application/x-microsoft.net.object.binary.base64 is the format 
    that the ResXResourceWriter will generate, however the reader can 
    read any of the formats listed below.
    
    mimetype: application/x-microsoft.net.object.binary.base64
    value   : The object must be serialized with 
            : System.Runtime.Serialization.Formatters.Binary.BinaryFormatter
            : and then encoded with base64 encoding.
    
    mimetype: application/x-microsoft.net.object.soap.base64
    value   : The object must be serialized with 
            : System.Runtime.Serialization.Formatters.Soap.SoapFormatter
            : and then encoded with base64 encoding.

    mimetype: application/x-microsoft.net.object.bytearray.base64
    value   : The object must be serialized into a byte array 
            : using a System.ComponentModel.TypeConverter
            : and then encoded with base64 encoding.
    -->
  <xsd:schema id="root" xmlns="" xmlns:xsd="http://www.w3.org/2001/XMLSchema" xmlns:msdata="urn:schemas-microsoft-com:xml-msdata">
    <xsd:import namespace="http://www.w3.org/XML/1998/namespace" />
    <xsd:element name="root" msdata:IsDataSet="true">
      <xsd:complexType>
        <xsd:choice maxOccurs="unbounded">
          <xsd:element name="metadata">
            <xsd:complexType>
              <xsd:sequence>
                <xsd:element name="value" type="xsd:string" minOccurs="0" />
              </xsd:sequence>
              <xsd:attribute name="name" use="required" type="xsd:string" />
              <xsd:attribute name="type" type="xsd:string" />
              <xsd:attribute name="mimetype" type="xsd:string" />
              <xsd:attribute ref="xml:space" />
            </xsd:complexType>
          </xsd:element>
          <xsd:element name="assembly">
            <xsd:complexType>
              <xsd:attribute name="alias" type="xsd:string" />
              <xsd:attribute name="name" type="xsd:string" />
            </xsd:complexType>
          </xsd:element>
          <xsd:element name="data">
            <xsd:complexType>
              <xsd:sequence>
                <xsd:element name="value" type="xsd:string" minOccurs="0" msdata:Ordinal="1" />
                <xsd:element name="comment" type="xsd:string" minOccurs="0" msdata:Ordinal="2" />
              </xsd:sequence>
              <xsd:attribute name="name" type="xsd:string" use="required" msdata:Ordinal="1" />
              <xsd:attribute name="type" type="xsd:string" msdata:Ordinal="3" />
              <xsd:attribute name="mimetype" type="xsd:string" msdata:Ordinal="4" />
              <xsd:attribute ref="xml:space" />
            </xsd:complexType>
          </xsd:element>
          <xsd:element name="resheader">
            <xsd:complexType>
              <xsd:sequence>
                <xsd:element name="value" type="xsd:string" minOccurs="0" msdata:Ordinal="1" />
              </xsd:sequence>
              <xsd:attribute name="name" type="xsd:string" use="required" />
            </xsd:complexType>
          </xsd:element>
        </xsd:choice>
      </xsd:complexType>
    </xsd:element>
  </xsd:schema>
  <resheader name="resmimetype">
    <value>text/microsoft-resx</value>
  </resheader>
  <resheader name="version">
    <value>2.0</value>
  </resheader>
  <resheader name="reader">
    <value>System.Resources.ResXResourceReader, System.Windows.Forms, Version=4.0.0.0, Culture=neutral, PublicKeyToken=b77a5c561934e089</value>
  </resheader>
  <resheader name="writer">
    <value>System.Resources.ResXResourceWriter, System.Windows.Forms, Version=4.0.0.0, Culture=neutral, PublicKeyToken=b77a5c561934e089</value>
  </resheader>
  <data name="AuthenticationManager_GetContext" xml:space="preserve">
    <value>Getting authentication context for '{0}'</value>
  </data>
  <data name="AuthenticationManager_TenantUser" xml:space="preserve">
    <value>Tenant user '{0}'</value>
  </data>
  <data name="AuthenticationManger_ProblemDeterminingTokenLease" xml:space="preserve">
    <value>Could not determine lease for appOnlyAccessToken. Error = {0}</value>
  </data>
  <data name="BrandingExtension_CreateComposedLook" xml:space="preserve">
    <value>Creating composed look '{0}' in '{1}'</value>
  </data>
  <data name="BrandingExtension_DeployMasterPage" xml:space="preserve">
    <value>Deploying masterpage '{0}' to '{1}'.</value>
  </data>
  <data name="BrandingExtension_DeployPageLayout" xml:space="preserve">
    <value>Deploying page layout '{0}' to '{1}'.</value>
  </data>
  <data name="BrandingExtension_DeployTheme" xml:space="preserve">
    <value>Deploying theme '{0}' to '{1}'</value>
  </data>
  <data name="BrandingExtension_SetCustomMasterUrl" xml:space="preserve">
    <value>Setting custom master URL '{0}' in '{1}'.</value>
  </data>
  <data name="BrandingExtension_SetMasterUrl" xml:space="preserve">
    <value>Setting master URL '{0}' in '{1}'.</value>
  </data>
  <data name="BrandingExtension_ApplyTheme" xml:space="preserve">
    <value>Applying theme '{0}' in '{1}'</value>
  </data>
  <data name="BrandingExtension_ComposedLookMissing" xml:space="preserve">
    <value>Composed look '{0}' not found.</value>
  </data>
  <data name="Exception_Message_EmptyString_Arg" xml:space="preserve">
    <value>The passed argument is a zero-length string or contains only whitespace.</value>
  </data>
  <data name="FeatureExtensions_ActivateSiteCollectionFeature" xml:space="preserve">
    <value>Activating feature {0} in site collection.</value>
  </data>
  <data name="FeatureExtensions_ActivateWebFeature" xml:space="preserve">
    <value>Activating feature {0} in web.</value>
  </data>
  <data name="FeatureExtensions_DeactivateSiteCollectionFeature" xml:space="preserve">
    <value>Deactivating feature {0} in site collection.</value>
  </data>
  <data name="FeatureExtensions_DeactivateWebFeature" xml:space="preserve">
    <value>Deactivating feature {0} in web.</value>
  </data>
  <data name="FeatureExtensions_FeatureActivationProblem" xml:space="preserve">
    <value>Problem with activation for feature id {0}. Error = {1}</value>
  </data>
  <data name="FieldAndContentTypeExtensions_AddField0ToContentType1" xml:space="preserve">
    <value>Adding field ({0}) to content type ({1}).</value>
  </data>
  <data name="FieldAndContentTypeExtensions_ContentType01AlreadyExists" xml:space="preserve">
    <value>Content type '{0}' ({1}) already exists; no changes made.</value>
  </data>
  <data name="FieldAndContentTypeExtensions_CreateContentType01" xml:space="preserve">
    <value>Creating content type '{0}' ({1}).</value>
  </data>
  <data name="FieldAndContentTypeExtensions_CreateDocumentSet" xml:space="preserve">
    <value>Creating document set '{0}'.</value>
  </data>
  <data name="FieldAndContentTypeExtensions_CreateField01" xml:space="preserve">
    <value>Creating field '{0}' ({1}).</value>
  </data>
  <data name="FieldAndContentTypeExtensions_CreateFieldBase" xml:space="preserve">
    <value>New Field as XML: {0}</value>
  </data>
  <data name="FieldAndContentTypeExtensions_Field01AlreadyExists" xml:space="preserve">
    <value>Field '{0}' ({1}) already exists; no changes made.</value>
  </data>
  <data name="FileFolderExtensions_FolderMissing" xml:space="preserve">
    <value>Target folder does not exist in the web. Web: {0}, Folder: {1}</value>
  </data>
  <data name="FileFolderExtensions_LibraryMissing" xml:space="preserve">
    <value>Target library does not exist in the web. Web: {0}, List: {1}</value>
  </data>
  <data name="FileFolderExtensions_UploadFile0ToFolder1" xml:space="preserve">
    <value>Uploading file '{0}' to folder '{1}'.</value>
  </data>
  <data name="LoggingUtility_MessageWithException" xml:space="preserve">
    <value>{0}; EXCEPTION: {{{1}}}</value>
  </data>
  <data name="MailUtility_SendMailCancelled" xml:space="preserve">
    <value>Mail message was canceled.</value>
  </data>
  <data name="MailUtility_SendFailed" xml:space="preserve">
    <value>Mail message could not be sent. Send completed with error {0}.</value>
  </data>
  <data name="MailUtility_SendException" xml:space="preserve">
    <value>Mail message could not be sent. SMTP exception attempting to send. Error = {0}</value>
  </data>
  <data name="MailUtility_SendExceptionRethrow0" xml:space="preserve">
    <value>Mail message could not be sent. Exception attempting to send email, rethrowing. Exception: {0}</value>
  </data>
  <data name="TenantExtensions_ClosedContextWarning" xml:space="preserve">
    <value>ClientContext gets closed after action is completed. Calling ExecuteQuery again returns an error. Verify that you have an open ClientContext object. Error = {0}</value>
  </data>
  <data name="TenantExtensions_UnknownExceptionAccessingSite" xml:space="preserve">
    <value>Could not determine if site exists in tenant. Error = {0}</value>
  </data>
  <data name="WebExtensions_CreateWeb" xml:space="preserve">
    <value>Creating web '{0}' with template '{1}'.</value>
  </data>
  <data name="WebExtensions_DeleteWeb" xml:space="preserve">
    <value>Deleting web '{0}'.</value>
  </data>
  <data name="WebExtensions_InstallSolution" xml:space="preserve">
    <value>Installing sandbox solution '{0}' to '{1}'.</value>
  </data>
  <data name="WebExtensions_RemoveAppInstance" xml:space="preserve">
    <value>Removing app '{0}' instance {1}.</value>
  </data>
  <data name="WebExtensions_SiteSearchUnhandledException" xml:space="preserve">
    <value>Site search error. Error = {0}</value>
  </data>
  <data name="WebExtensions_UninstallSolution" xml:space="preserve">
    <value>Removing sandbox solution '{0}'.</value>
  </data>
  <data name="TaxonomyExtension_CreateTerm01UnderParent2" xml:space="preserve">
    <value>Creating term '{0}|{1}' under parent '{2}'.</value>
  </data>
  <data name="TaxonomyExtension_CreateTermGroup0InStore1" xml:space="preserve">
    <value>Creating term group '{0}' in term store '{1}'.</value>
  </data>
  <data name="TaxonomyExtension_CreateTermSet0InGroup1" xml:space="preserve">
    <value>Creating term set '{0}' in term group '{1}'.</value>
  </data>
  <data name="TaxonomyExtension_ExceptionUpdateDescriptionGroup01" xml:space="preserve">
    <value>Error setting description for term group '{0}' ({1}). Error = {2}</value>
  </data>
  <data name="TaxonomyExtension_ExceptionUpdateDescriptionSet01" xml:space="preserve">
    <value>Error setting description for term set '{0}' ({1}). Error = {2}</value>
  </data>
  <data name="TaxonomyExtension_ImportErrorDeleteId0Line1" xml:space="preserve">
    <value>Error encountered during import when attempting to delete invalid term with id {0} on line {1}. Error = {2}</value>
  </data>
  <data name="TaxonomyExtension_ImportErrorDescription0Line1" xml:space="preserve">
    <value>Error encountered during import. The description '{0}' on line {1} is not valid.</value>
  </data>
  <data name="TaxonomyExtension_ImportErrorName0Line1" xml:space="preserve">
    <value>Error encountered during import.  The name '{0}' is not valid on line {1}.</value>
  </data>
  <data name="TaxonomyExtension_ImportErrorTaggingLine0" xml:space="preserve">
    <value>Error encountered during import. The available for tagging entry on line {0} is not valid.</value>
  </data>
  <data name="TaxonomyExtension_ImportTermSet" xml:space="preserve">
    <value>Importing term set from file stream.</value>
  </data>
  <data name="TaxonomyExtension_TermGroup0Id1DoesNotMatchSpecifiedId2" xml:space="preserve">
    <value>Term group '{0}' ID ({1}) does not match specified ID ({2}).</value>
  </data>
  <data name="TaxonomyExtension_TermSet0Id1DoesNotMatchSpecifiedId2" xml:space="preserve">
    <value>Term set '{0}' ID ({1}) does not match specified ID ({2}).</value>
  </data>
  <data name="TaxonomyExtension_DeleteTerm01" xml:space="preserve">
    <value>Deleting term '{0}|{1}'.</value>
  </data>
  <data name="ListExtensions_CreateList0Template12" xml:space="preserve">
    <value>Creating list '{0}' from template {1}{2}.</value>
  </data>
  <data name="Services_AccessDenied" xml:space="preserve">
    <value>Service requestor is not registered: access denied</value>
  </data>
  <data name="Services_CookieWithCachKeyNotFound" xml:space="preserve">
    <value>The cookie with the cachekey was not found...nothing can be retrieved from cache, so no clientcontext can be created.</value>
  </data>
  <data name="Services_Registered" xml:space="preserve">
    <value>Service {0} has been registered for endpoint {1} using cachekey {2}.</value>
  </data>
  <data name="Services_TokenRefreshed" xml:space="preserve">
    <value>Token for cachekey {0} and hostweburl {1} has been refreshed.</value>
  </data>
  <data name="Service_RegistrationFailed" xml:space="preserve">
    <value>Service registration for {0} using endpoint {1} and cachekey {2} failed.</value>
  </data>
  <data name="FileFolderExtensions_CreateFolder0Under12" xml:space="preserve">
    <value>Creating folder '{0}' under {1} '{2}'.</value>
  </data>
  <data name="ProvisioningExtensions_ErrorProvisioningModule0File1" xml:space="preserve">
    <value>Error provisioning module '{0}' file '{1}'. Error = {2}</value>
  </data>
  <data name="ProvisioningExtensions_ProvisionElementFile0" xml:space="preserve">
    <value>Provisioning Elements file '{0}'.</value>
  </data>
  <data name="FileFolderExtensions_UpdateFile0Properties1" xml:space="preserve">
    <value>Update file '{0}', change properties: {1}.</value>
  </data>
  <data name="BrandingExtension_UpdateComposedLook" xml:space="preserve">
    <value>Updating composed look '{0}' in '{1}'</value>
  </data>
  <data name="TenantExtensions_SetLockState" xml:space="preserve">
    <value>SetSiteLockState: Current: {0} Target: {1}</value>
  </data>
  <data name="TimerJob_AddSite_Done" xml:space="preserve">
    <value>Site {0} url/wildcard added</value>
  </data>
  <data name="TimerJob_AddSite_InvalidUrl" xml:space="preserve">
    <value>Site url ({0}) contains invalid characters</value>
  </data>
  <data name="TimerJob_Authentication_AppOnly" xml:space="preserve">
    <value>Timer job authentication set to type App-Only with clientId {0}</value>
  </data>
  <data name="TimerJob_Authentication_Network" xml:space="preserve">
    <value>Timer job authentication set to type NetworkCredentials with user {0} in domain {1}</value>
  </data>
  <data name="TimerJob_Authentication_O365" xml:space="preserve">
    <value>Timer job authentication set to type Office 365 with user {0}</value>
  </data>
  <data name="TimerJob_Authentication_RetrieveFromCredMan" xml:space="preserve">
    <value>Retrieving credetials with name {0} from the Windows Credential Manager</value>
  </data>
  <data name="TimerJob_Authentication_RetrieveFromCredManFailed" xml:space="preserve">
    <value>Failed to retrieve credential manager credentials with name {0} or retrieved credentials don't have user or password set</value>
  </data>
  <data name="TimerJob_ClearAddedSites" xml:space="preserve">
    <value>All added sites are cleared</value>
  </data>
  <data name="TimerJob_Clone" xml:space="preserve">
    <value>Timer job {0} settings cloned to timer job {0}</value>
  </data>
  <data name="TimerJob_Constructor" xml:space="preserve">
    <value>Timer job constructed with name {0}, version {1}</value>
  </data>
  <data name="TimerJob_DoWork_Done" xml:space="preserve">
    <value>Work for site {0} done</value>
  </data>
  <data name="TimerJob_DoWork_NoEventHandler" xml:space="preserve">
    <value>No event receiver connected to the TimerJobRun event</value>
  </data>
  <data name="TimerJob_DoWork_Start" xml:space="preserve">
    <value>Doing work for site {0}</value>
  </data>
  <data name="TimerJob_Enumeration_Network" xml:space="preserve">
    <value>Enumeration credentials specified for on-premises enumeration with user {0} and demain {1}</value>
  </data>
  <data name="TimerJob_Enumeration_NoDomain" xml:space="preserve">
    <value>No domain specified that can be used for site enumeration. Use the SetEnumerationNetworkCredentials method to provide credentials as app-only does not work with search</value>
  </data>
  <data name="TimerJob_Enumeration_NoPassword" xml:space="preserve">
    <value>No password specified that can be used for site enumeration. Use the SetEnumeration... method to provide credentials as app-only does not work with search</value>
  </data>
  <data name="TimerJob_Enumeration_NoUser" xml:space="preserve">
    <value>No user specified that can be used for site enumeration. Use the SetEnumeration... method to provide credentials as app-only does not work with search</value>
  </data>
  <data name="TimerJob_Enumeration_O365" xml:space="preserve">
    <value>Enumeration credentials specified for Office 365 enumeration with user {0}</value>
  </data>
  <data name="TimerJob_ExpandSite_EatException" xml:space="preserve">
    <value>Eating exception {0} for site {1}</value>
  </data>
  <data name="TimerJob_ExpandSubSites" xml:space="preserve">
    <value>ExpandSubSites set to {0}</value>
  </data>
  <data name="TimerJob_ManageState" xml:space="preserve">
    <value>Manage state set to {0}</value>
  </data>
  <data name="TimerJob_MaxThread1" xml:space="preserve">
    <value>If you only want 1 thread then set the UseThreading property to false</value>
  </data>
  <data name="TimerJob_MaxThread100" xml:space="preserve">
    <value>You cannot use more than 100 threads</value>
  </data>
  <data name="TimerJob_MaxThreadLessThan1" xml:space="preserve">
    <value>Number of threads must be between 2 and 100</value>
  </data>
  <data name="TimerJob_MaxThreadSet" xml:space="preserve">
    <value>MaximumThreads set to {0}</value>
  </data>
  <data name="TimerJob_OnTimerJobRun_CallEventHandler" xml:space="preserve">
    <value>Calling the eventhandler for site {0}</value>
  </data>
  <data name="TimerJob_OnTimerJobRun_CallEventHandlerDone" xml:space="preserve">
    <value>Eventhandler called for site {0}</value>
  </data>
  <data name="TimerJob_OnTimerJobRun_Error" xml:space="preserve">
    <value>Error during timerjob execution of site {0}. Exception message = {1}</value>
  </data>
  <data name="TimerJob_OnTimerJobRun_PrevRunRead" xml:space="preserve">
    <value>Timerjob for site {1}, PreviousRun = {0}</value>
  </data>
  <data name="TimerJob_OnTimerJobRun_PrevRunSet" xml:space="preserve">
    <value>Set Timerjob for site {1}, PreviousRun to {0}</value>
  </data>
  <data name="TimerJob_OnTimerJobRun_PrevRunSuccessRead" xml:space="preserve">
    <value>Timerjob for site {1}, PreviousRunSuccessful = {0}</value>
  </data>
  <data name="TimerJob_OnTimerJobRun_PrevRunSuccessSet" xml:space="preserve">
    <value>Set Timerjob for site {1}, PreviousRunSuccessful to {0}</value>
  </data>
  <data name="TimerJob_OnTimerJobRun_PrevRunVersionRead" xml:space="preserve">
    <value>Timerjob for site {1}, PreviousRunVersion = {0}</value>
  </data>
  <data name="TimerJob_OnTimerJobRun_PrevRunVersionSet" xml:space="preserve">
    <value>Set Timerjob for site {1}, PreviousRunVersion to {0}</value>
  </data>
  <data name="TimerJob_OnTimerJobRun_PropertiesRead" xml:space="preserve">
    <value>Timerjob properties read using key {0} for site {1}</value>
  </data>
  <data name="TimerJob_OnTimerJobRun_PropertiesSet" xml:space="preserve">
    <value>Timerjob properties written using key {0} for site {1}</value>
  </data>
  <data name="TimerJob_ResolveSites_Done" xml:space="preserve">
    <value>Resolving sites done, sub sites have been expanded</value>
  </data>
  <data name="TimerJob_ResolveSites_DoneNoExpansionNeeded" xml:space="preserve">
    <value>Resolving sites done, no expansion needed</value>
  </data>
  <data name="TimerJob_ResolveSites_LaunchThreadPerBatch" xml:space="preserve">
    <value>Expand subsites by launching a thread for each of the {0} work batches</value>
  </data>
  <data name="TimerJob_ResolveSites_ResolveSite" xml:space="preserve">
    <value>Resolving wildcard site {0}</value>
  </data>
  <data name="TimerJob_ResolveSites_ResolveSiteDone" xml:space="preserve">
    <value>Done resolving wildcard site {0}</value>
  </data>
  <data name="TimerJob_ResolveSites_SequentialExpandDone" xml:space="preserve">
    <value>Done sequentially expanding all sites</value>
  </data>
  <data name="TimerJob_ResolveSites_Started" xml:space="preserve">
    <value>Resolving sites started</value>
  </data>
  <data name="TimerJob_ResolveSites_StartSequentialExpand" xml:space="preserve">
    <value>Start sequentially expanding all sites</value>
  </data>
  <data name="TimerJob_ResolveSites_ThreadLaunched" xml:space="preserve">
    <value>Thread started to expand a batch of {0} sites</value>
  </data>
  <data name="TimerJob_ResolveSites_ThreadsAreDone" xml:space="preserve">
    <value>Done waiting for all site expanding threads</value>
  </data>
  <data name="TimerJob_Run_AfterResolveAddedSites" xml:space="preserve">
    <value>After calling the virtual ResolveAddedSites method. Current count of site url's = {0}</value>
  </data>
  <data name="TimerJob_Run_AfterUpdateAddedSites" xml:space="preserve">
    <value>After calling the virtual UpdateAddedSites method. Current count of site url's = {0}</value>
  </data>
  <data name="TimerJob_Run_BeforeResolveAddedSites" xml:space="preserve">
    <value>Before calling the virtual ResolveAddedSites method. Current count of site url's = {0}</value>
  </data>
  <data name="TimerJob_Run_BeforeStartWorkBatches" xml:space="preserve">
    <value>Ready to start a thread for each of the {0} work batches</value>
  </data>
  <data name="TimerJob_Run_BeforeUpdateAddedSites" xml:space="preserve">
    <value>Before calling the virtual UpdateAddedSites method. Current count of site url's = {0}</value>
  </data>
  <data name="TimerJob_Run_Done" xml:space="preserve">
    <value>Run of timer job has ended</value>
  </data>
  <data name="TimerJob_Run_DoneProcessingWorkBatches" xml:space="preserve">
    <value>Done processing the {0} work batches</value>
  </data>
  <data name="TimerJob_Run_NoSites" xml:space="preserve">
    <value>Job does not have sites to process, bailing out</value>
  </data>
  <data name="TimerJob_Run_ProcessSequentially" xml:space="preserve">
    <value>Ready to process each of the {0} sites in a sequential manner</value>
  </data>
  <data name="TimerJob_Run_ProcessSequentiallyDone" xml:space="preserve">
    <value>Done with sequentially processing each of the {0} sites</value>
  </data>
  <data name="TimerJob_Run_Started" xml:space="preserve">
    <value>Run of timer job has started</value>
  </data>
  <data name="TimerJob_Run_ThreadLaunched" xml:space="preserve">
    <value>Thread launched for processing {0} sites</value>
  </data>
  <data name="TimerJob_SharePointVersion" xml:space="preserve">
    <value>SharePointVersion set to {0}</value>
  </data>
  <data name="TimerJob_SharePointVersion_Versions" xml:space="preserve">
    <value>SharePoint version must be 15 or 16</value>
  </data>
  <data name="TimerJob_UseThreading" xml:space="preserve">
    <value>UseThreading set to {0}</value>
  </data>
  <data name="TimerJob_Realm" xml:space="preserve">
    <value>Realm set to {0}</value>
  </data>
  <data name="Provisioning_Connectors_Azure_FailedToInitialize" xml:space="preserve">
    <value>Could not initialize AzureStorageConnector. Error = {0}</value>
  </data>
  <data name="Provisioning_Connectors_Azure_FileNotFound" xml:space="preserve">
    <value>File {0} not found in Azure storage container {1}. Exception = {2}</value>
  </data>
  <data name="Provisioning_Connectors_Azure_FileRetrieved" xml:space="preserve">
    <value>File {0} retrieved from Azure storage container {1}</value>
  </data>
  <data name="Provisioning_Connectors_FileSystem_FileNotFound" xml:space="preserve">
    <value>File {0} not found in directory {1}. Exception = {2}</value>
  </data>
  <data name="Provisioning_Connectors_FileSystem_FileRetrieved" xml:space="preserve">
    <value>File {0} retrieved from folder {1}</value>
  </data>
  <data name="Provisioning_Extensibility_Pipeline_Missing_AssemblyName" xml:space="preserve">
    <value>Provider.Assembly missing value. Unable to Invoke Extensibility Pipeline.</value>
  </data>
  <data name="Provisioning_Extensibility_Pipeline_Missing_TypeName" xml:space="preserve">
    <value>Provider.Type missing value. Unable to Invoke Extensibility Pipeline.</value>
  </data>
  <data name="Provisioning_Extensibility_Pipeline_BeforeInvocation" xml:space="preserve">
    <value>Provisioning extensibility pipeline preparing to invoke, Assembly: {0}. Type {1}</value>
  </data>
  <data name="Provisioning_Extensibility_Pipeline_Exception" xml:space="preserve">
    <value>There was an exception invoking the custom extensibility provider. Assembly: {0}, Type: {1}. Exception {2}</value>
  </data>
  <data name="Provisioning_Extensibility_Pipeline_Success" xml:space="preserve">
    <value>Provisioning extensibility pipline invocation successful, Assembly {0}, Type {1}</value>
  </data>
  <data name="Provisioning_Extensibility_Pipeline_ClientCtxNull" xml:space="preserve">
    <value>ClientContext is NULL. Unable to Invoke Extensibility Pipeline.</value>
  </data>
  <data name="Provisioning_Connectors_SharePoint_FileNotFound" xml:space="preserve">
    <value>File {0} not found in site {1}, library  {2}. Exception = {3}</value>
  </data>
  <data name="Provisioning_Connectors_SharePoint_FileRetrieved" xml:space="preserve">
    <value>File {0}  found in site {1}, library  {2}</value>
  </data>
  <data name="Provisioning_Connectors_Azure_FileDeleted" xml:space="preserve">
    <value>File {0} was deleted from Azure storage container {1}</value>
  </data>
  <data name="Provisioning_Connectors_Azure_FileDeleteFailed" xml:space="preserve">
    <value>File {0} was not deleted from Azure storage container {1}. Error = {2}</value>
  </data>
  <data name="Provisioning_Connectors_Azure_FileDeleteNotFound" xml:space="preserve">
    <value>File {0} was not deleted from Azure storage container {1} because it was not available</value>
  </data>
  <data name="Provisioning_Connectors_Azure_FileSaved" xml:space="preserve">
    <value>File {0} saved to Azure storage container {1}</value>
  </data>
  <data name="Provisioning_Connectors_Azure_FileSaveFailed" xml:space="preserve">
    <value>File {0} was not saved to Azure storage container {1}. Error = {2}</value>
  </data>
  <data name="Provisioning_Connectors_FileSystem_FileDeleted" xml:space="preserve">
    <value>File {0} deleted from folder {1}</value>
  </data>
  <data name="Provisioning_Connectors_FileSystem_FileDeleteFailed" xml:space="preserve">
    <value>File {0} was not deleted from folder {1}. Error = {2}</value>
  </data>
  <data name="Provisioning_Connectors_FileSystem_FileDeleteNotFound" xml:space="preserve">
    <value>File {0} was not deleted from folder {1} because it was not available</value>
  </data>
  <data name="Provisioning_Connectors_FileSystem_FileSaved" xml:space="preserve">
    <value>File {0} saved to folder {1}</value>
  </data>
  <data name="Provisioning_Connectors_FileSystem_FileSaveFailed" xml:space="preserve">
    <value>File {0} was not saved to folder {1}. Error = {2}</value>
  </data>
  <data name="Provisioning_Connectors_SharePoint_FileDeleted" xml:space="preserve">
    <value>File {0} deleted from site {1}, library {2}</value>
  </data>
  <data name="Provisioning_Connectors_SharePoint_FileDeleteFailed" xml:space="preserve">
    <value>File {0} was not deleted from site {1}, library {2}. Error = {3}</value>
  </data>
  <data name="Provisioning_Connectors_SharePoint_FileDeleteNotFound" xml:space="preserve">
    <value>File {0} was not deleted from site {1}, library {2} because it was not available</value>
  </data>
  <data name="Provisioning_Connectors_SharePoint_FileSaved" xml:space="preserve">
    <value>File {0} saved to site {1}, library {2}</value>
  </data>
  <data name="Provisioning_Connectors_SharePoint_FileSaveFailed" xml:space="preserve">
    <value>File {0} was not saved to site {1}, library {2}. Error = {3}</value>
  </data>
  <data name="BrandingExtensions_UploadThemeFile_Source_file_path_is_required_" xml:space="preserve">
    <value>Source file path is required.</value>
  </data>
  <data name="BrandingExtensions_UploadThemeFile_Destination_file_name_is_required_" xml:space="preserve">
    <value>Destination file name is required.</value>
  </data>
  <data name="BrandingExtensions_UploadThemeFile_The_argument_must_be_a_single_file_name_and_cannot_contain_path_characters_" xml:space="preserve">
    <value>The argument must be a single file name and cannot contain path characters.</value>
  </data>
  <data name="ClientContextExtensions_Clone_Url_of_the_site_is_required_" xml:space="preserve">
    <value>Url of the site is required.</value>
  </data>
  <data name="FileFolderExtensions_CreateDocumentSet_The_argument_must_be_a_single_document_set_name_and_cannot_contain_path_characters_" xml:space="preserve">
    <value>The argument must be a single document set name and cannot contain path characters.</value>
  </data>
  <data name="FileFolderExtensions_CreateFolder_The_argument_must_be_a_single_folder_name_and_cannot_contain_path_characters_" xml:space="preserve">
    <value>The argument must be a single folder name and cannot contain path characters.</value>
  </data>
  <data name="FileFolderExtensions_EnsureFolderPath_Folder_URL_is_required_" xml:space="preserve">
    <value>Folder URL is required.</value>
  </data>
  <data name="FileFolderExtensions_UploadFile_Destination_file_name_is_required_" xml:space="preserve">
    <value>Destination file name is required.</value>
  </data>
  <data name="FileFolderExtensions_UploadFile_The_argument_must_be_a_single_file_name_and_cannot_contain_path_characters_" xml:space="preserve">
    <value>The argument must be a single file name and cannot contain path characters.</value>
  </data>
  <data name="FileFolderExtensions_UploadFileWebDav_The_argument_must_be_a_single_file_name_and_cannot_contain_path_characters_" xml:space="preserve">
    <value>The argument must be a single file name and cannot contain path characters.</value>
  </data>
  <data name="ProvisioningExtensions_ProvisionElementFile_Path_to_the_element_file_is_required" xml:space="preserve">
    <value>Path to the element file is required</value>
  </data>
  <data name="ProvisioningExtensions_ProvisionElementXml_Expected_element__Elements__" xml:space="preserve">
    <value>Expected element 'Elements'.</value>
  </data>
  <data name="ProvisioningExtensions_ProvisionModuleInternal_Expected_element__Module__" xml:space="preserve">
    <value>Expected element 'Module'.</value>
  </data>
  <data name="ProvisioningExtensions_ProvisionFileInternal_Expected_element__File__" xml:space="preserve">
    <value>Expected element 'File'.</value>
  </data>
  <data name="TaxonomyExtensions_ImportTermSet_File_path_is_required_" xml:space="preserve">
    <value>File path is required.</value>
  </data>
  <data name="TaxonomyExtensions_ImportTermSetImplementation_Invalid_CSV_format__was_expecting_a_comma_in_the_first__header__line_" xml:space="preserve">
    <value>Invalid CSV format; was expecting a comma in the first (header) line.</value>
  </data>
  <data name="Provisioning_ObjectHandlers_FinishExtraction" xml:space="preserve">
    <value>FINISH - Template Extraction</value>
  </data>
  <data name="Provisioning_ObjectHandlers_FinishProvisioning" xml:space="preserve">
    <value>FINISH - Provisioning</value>
  </data>
  <data name="Provisioning_ObjectHandlers_Extraction" xml:space="preserve">
    <value>Extraction</value>
  </data>
  <data name="Provisioning_ObjectHandlers_Provisioning" xml:space="preserve">
    <value>Provisioning</value>
  </data>
  <data name="Provisioning_Providers_XML_InvalidFileFormat" xml:space="preserve">
    <value>Cannot process XML file {0}.</value>
  </data>
  <data name="Provisioning_ObjectHandlers_ListInstancesDataRows" xml:space="preserve">
    <value>Data Rows</value>
  </data>
  <data name="TimerJob_Authentication_TenantAdmin" xml:space="preserve">
    <value>Tenant admin site set to {0}.</value>
  </data>
  <data name="Provisioning_ObjectHandlers_ComposedLooks_ExtractObjects_Retrieving_current_composed_look" xml:space="preserve">
    <value>Retrieving current composed look</value>
  </data>
  <data name="Provisioning_ObjectHandlers_ComposedLooks_ExtractObjects_Creating_SharePointConnector" xml:space="preserve">
    <value>Creating SharePointConnector</value>
  </data>
  <data name="Provisioning_ObjectHandlers_ComposedLooks_DownLoadFile_Downloading_asset___0_" xml:space="preserve">
    <value>Downloading asset: {0}</value>
  </data>
  <data name="Provisioning_ObjectHandlers_ContentTypes_Creating_new_Content_Type___0_____1_" xml:space="preserve">
    <value>Creating new Content Type: {0} - {1}</value>
  </data>
  <data name="Provisioning_ObjectHandlers_ContentTypes_Recreating_existing_Content_Type___0_____1_" xml:space="preserve">
    <value>Recreating existing Content Type: {0} - {1}</value>
  </data>
  <data name="Provisioning_ObjectHandlers_ContentTypes_Updating_existing_Content_Type___0_____1_" xml:space="preserve">
    <value>Updating existing Content Type: {0} - {1}</value>
  </data>
  <data name="Provisioning_ObjectHandlers_ContentTypes_Adding_content_type_to_template___0_____1_" xml:space="preserve">
    <value>Adding content type to template: {0} - {1}</value>
  </data>
  <data name="Provisioning_ObjectHandlers_ContentTypes_Adding_field__0__to_content_type" xml:space="preserve">
    <value>Adding field {0} to content type</value>
  </data>
  <data name="Provisioning_ObjectHandlers_ContentTypes_Field__0__exists_in_content_type" xml:space="preserve">
    <value>Field {0} exists in content type</value>
  </data>
  <data name="PnPMonitoredScopeExtensions_LogPropertyUpdate_Updating_property__0_" xml:space="preserve">
    <value>Updating property {0}</value>
  </data>
  <data name="Provisioning_ObjectHandlers_CustomActions_Adding_custom_action___0___to_scope_Site" xml:space="preserve">
    <value>Adding custom action '{0}' to scope Site</value>
  </data>
  <data name="Provisioning_ObjectHandlers_CustomActions_Adding_custom_action___0___to_scope_Web" xml:space="preserve">
    <value>Adding custom action '{0}' to scope Web</value>
  </data>
  <data name="Provisioning_ObjectHandlers_CustomActions_Adding_site_scoped_custom_action___0___to_template" xml:space="preserve">
    <value>Adding site scoped custom action '{0}' to template</value>
  </data>
  <data name="Provisioning_ObjectHandlers_CustomActions_Adding_web_scoped_custom_action___0___to_template" xml:space="preserve">
    <value>Adding web scoped custom action '{0}' to template</value>
  </data>
  <data name="Provisioning_ObjectHandlers_CustomActions_Removing_site_scoped_custom_action___0___from_template_because_already_available_in_base_template" xml:space="preserve">
    <value>Removing site scoped custom action '{0}' from template because already available in base template</value>
  </data>
  <data name="Provisioning_ObjectHandlers_CustomActions_Removing_web_scoped_custom_action___0___from_template_because_already_available_in_base_template" xml:space="preserve">
    <value>Removing web scoped custom action '{0}' from template because already available in base template</value>
  </data>
  <data name="Provisioning_ObjectHandlers_ExtensibilityProviders_Calling_extensibility_callout__0_" xml:space="preserve">
    <value>Calling extensibility callout {0}</value>
  </data>
  <data name="Provisioning_ObjectHandlers_ExtensibilityProviders_callout_failed___0_____1_" xml:space="preserve">
    <value>Extensibility callout failed: {0} : {1}</value>
  </data>
  <data name="Provisioning_ObjectHandlers_Features_Activating__0__scoped_feature__1_" xml:space="preserve">
    <value>Activating {0} scoped feature {1}</value>
  </data>
  <data name="Provisioning_ObjectHandlers_Features_Deactivating__0__scoped_feature__1_" xml:space="preserve">
    <value>Deactivating {0} scoped feature {1}</value>
  </data>
  <data name="Provisioning_ObjectHandlers_Fields_Context_web_is_subweb__skipping_site_columns" xml:space="preserve">
    <value>Context web is subweb, skipping site columns</value>
  </data>
  <data name="Provisioning_ObjectHandlers_Fields_Field__0____1___exists_but_is_of_different_type__Skipping_field_" xml:space="preserve">
    <value>Field {0} ({1}) exists but is of different type. Skipping field.</value>
  </data>
  <data name="Provisioning_ObjectHandlers_ContentTypes_Context_web_is_subweb__Skipping_content_types_" xml:space="preserve">
    <value>Context web is subweb. Skipping content types.</value>
  </data>
  <data name="Provisioning_ObjectHandlers_Fields_Adding_field__0__to_site" xml:space="preserve">
    <value>Adding field {0} to site</value>
  </data>
  <data name="Provisioning_ObjectHandlers_Fields_Adding_field__0__failed___1_____2_" xml:space="preserve">
    <value>Adding field {0} failed: {1} : {2}</value>
  </data>
  <data name="Provisioning_ObjectHandlers_Fields_Updating_field__0__in_site" xml:space="preserve">
    <value>Updating field {0} in site</value>
  </data>
  <data name="Provisioning_ObjectHandlers_Fields_Updating_field__0__failed___1_____2_" xml:space="preserve">
    <value>Updating field {0} failed: {1} : {2}</value>
  </data>
  <data name="Provisioning_ObjectHandlers_Files_Uploading_and_overwriting_existing_file__0_" xml:space="preserve">
    <value>Uploading and overwriting existing file {0}</value>
  </data>
  <data name="Provisioning_ObjectHandlers_Files_Uploading_file__0_" xml:space="preserve">
    <value>Uploading file {0}</value>
  </data>
  <data name="Provisioning_ObjectHandlers_Files_Adding_webpart___0___to_page" xml:space="preserve">
    <value>Adding webpart '{0}' to page</value>
  </data>
  <data name="Provisioning_ObjectHandlers_ListInstances_Creating_list__0_" xml:space="preserve">
    <value>Creating list {0}</value>
  </data>
  <data name="Provisioning_ObjectHandlers_ListInstances_Creating_list__0__failed___1_____2_" xml:space="preserve">
    <value>Creating list {0} failed: {1} : {2}</value>
  </data>
  <data name="Provisioning_ObjectHandlers_ListInstances_Updating_list__0_" xml:space="preserve">
    <value>Updating list {0}</value>
  </data>
  <data name="Provisioning_ObjectHandlers_ListInstances_Updating_list__0__failed___1_____2_" xml:space="preserve">
    <value>Updating list {0} failed: {1} : {2}</value>
  </data>
  <data name="Provisioning_ObjectHandlers_ListInstances_Field_schema_has_no_ID_attribute___0_" xml:space="preserve">
    <value>Field schema has no ID attribute: {0}</value>
  </data>
  <data name="Provisioning_ObjectHandlers_ListInstances_ID_for_field_is_not_a_valid_Guid___0_" xml:space="preserve">
    <value>ID for field is not a valid Guid: {0}</value>
  </data>
  <data name="Provisioning_ObjectHandlers_ListInstances_Creating_field__0_" xml:space="preserve">
    <value>Creating field {0}</value>
  </data>
  <data name="Provisioning_ObjectHandlers_ListInstances_Creating_field__0__failed___1_____2_" xml:space="preserve">
    <value>Creating field {0} failed: {1} : {2}</value>
  </data>
  <data name="Provisioning_ObjectHandlers_ListInstances_Updating_field__0_" xml:space="preserve">
    <value>Updating field {0}</value>
  </data>
  <data name="Provisioning_ObjectHandlers_ListInstances_Updating_field__0__failed___1_____2_" xml:space="preserve">
    <value>Updating field {0} failed: {1} : {2}</value>
  </data>
  <data name="Provisioning_ObjectHandlers_ListInstancesDataRows_Processing_data_rows_for__0_" xml:space="preserve">
    <value>Processing data rows for {0}</value>
  </data>
  <data name="Provisioning_ObjectHandlers_LookupFields_Processing_lookup_fields_failed___0_____1_" xml:space="preserve">
    <value>Processing lookup fields failed: {0} : {1}</value>
  </data>
  <data name="Provisioning_ObjectHandlers_Pages_Overwriting_existing_page__0_" xml:space="preserve">
    <value>Overwriting existing page {0}</value>
  </data>
  <data name="Provisioning_ObjectHandlers_Pages_Overwriting_existing_page__0__failed___1_____2_" xml:space="preserve">
    <value>Overwriting existing page {0} failed: {1} : {2}</value>
  </data>
  <data name="Provisioning_ObjectHandlers_Pages_Creating_new_page__0_" xml:space="preserve">
    <value>Creating new page {0}</value>
  </data>
  <data name="Provisioning_ObjectHandlers_Pages_Creating_new_page__0__failed___1_____2_" xml:space="preserve">
    <value>Creating new page {0} failed: {1} : {2}</value>
  </data>
  <data name="Provisioning_ObjectHandlers_PersistTemplateInformation" xml:space="preserve">
    <value>Persist Template Information</value>
  </data>
  <data name="Provisioning_ObjectHandlers_PropertyBagEntries_Overwriting_existing_propertybag_entry__0__with_value__1_" xml:space="preserve">
    <value>Overwriting existing propertybag entry {0} with value {1}</value>
  </data>
  <data name="Provisioning_ObjectHandlers_PropertyBagEntries_Creating_new_propertybag_entry__0__with_value__1__2_" xml:space="preserve">
    <value>Creating new propertybag entry {0} with value {1}{2}</value>
  </data>
  <data name="Provisioning_ObjectHandlers_RetrieveTemplateInfo" xml:space="preserve">
    <value>Retrieve Template Info</value>
  </data>
  <data name="Provisioning_ObjectHandlers_SiteSecurity_Context_web_is_subweb__skipping_site_security_provisioning" xml:space="preserve">
    <value>Context web is subweb, skipping site security provisioning</value>
  </data>
  <data name="Provisioning_ObjectHandlers_ListInstances_Creating_view__0_" xml:space="preserve">
    <value>Creating view {0}</value>
  </data>
  <data name="Provisioning_ObjectHandlers_ListInstances_Creating_view_failed___0_____1_" xml:space="preserve">
    <value>Creating view failed: {0} : {1}</value>
  </data>
  <data name="Provisioning_ObjectHandlers_ListInstances_Field__0____1___exists_in_list__2____3___but_is_of_different_type__Skipping_field_" xml:space="preserve">
    <value>Field {0} ({1}) exists in list {2} ({3}) but is of different type. Skipping field.</value>
  </data>
  <data name="Provisioning_ObjectHandlers_ListInstances_List__0____1____2___exists_but_is_of_a_different_type__Skipping_list_" xml:space="preserve">
    <value>List {0} ({1}, {2}) exists but is of a different type. Skipping list.</value>
  </data>
  <data name="Provisioning_ObjectHandlers_ListInstances_DraftVersionVisibility_not_applied_because_EnableModeration_is_not_set_to_true" xml:space="preserve">
    <value>DraftVersionVisibility not applied because EnableModeration is not set to true</value>
  </data>
  <data name="Provisioning_ObjectHandlers_ListInstances_Adding_list___0_____1_" xml:space="preserve">
    <value>Adding list: {0} - {1}</value>
  </data>
  <data name="Provisioning_ObjectHandlers_ListInstancesDataRows_Creating_list_item__0_" xml:space="preserve">
    <value>Creating list item {0}</value>
  </data>
  <data name="Provisioning_ObjectHandlers_ListInstancesDataRows_Creating_listitem_failed___0_____1_" xml:space="preserve">
    <value>Creating listitem failed: {0} : {1}</value>
  </data>
  <data name="Provisioning_ObjectHandlers_SiteSecurity_Add_users_failed_for_group___0_____1_____2_" xml:space="preserve">
    <value>Add users failed for group '{0}': {1} : {2}</value>
  </data>
  <data name="Provisioning_ObjectHandlers_TermGroups_Skipping_label__0___label_is_to_set_to_default_for_language__1__while_the_default_termstore_language_is_also__1_" xml:space="preserve">
    <value>Skipping label {0}, label is to set to default for language {1} while the default termstore language is also {1}</value>
  </data>
  <data name="SiteToTemplateConversion_Base_template_available___0_" xml:space="preserve">
    <value>Base template available: {0}</value>
  </data>
  <data name="SiteToTemplateConversion_ProgressDelegate_registered" xml:space="preserve">
    <value>ProgressDelegate registered</value>
  </data>
  <data name="SiteToTemplateConversion_MessagesDelegate_registered" xml:space="preserve">
    <value>MessagesDelegate registered</value>
  </data>
  <data name="SiteToTemplateConversion_IncludeAllTermGroups_is_set_to_true" xml:space="preserve">
    <value>IncludeAllTermGroups is set to true</value>
  </data>
  <data name="SiteToTemplateConversion_IncludeSiteCollectionTermGroup_is_set_to_true" xml:space="preserve">
    <value>IncludeSiteCollectionTermGroup is set to true</value>
  </data>
  <data name="SiteToTemplateConversion_PersistComposedLookFiles_is_set_to_true" xml:space="preserve">
    <value>PersistComposedLookFiles is set to true</value>
  </data>
  <data name="SiteToTemplateConversion_ApplyRemoteTemplate_OverwriteSystemPropertyBagValues_is_to_true" xml:space="preserve">
    <value>OverwriteSystemPropertyBagValues is to true</value>
  </data>
  <data name="PnPMonitoredScope_Code_execution_started" xml:space="preserve">
    <value>Code execution scope started</value>
  </data>
  <data name="PnPMonitoredScope_Code_execution_ended" xml:space="preserve">
    <value>Code execution scope ended</value>
  </data>
  <data name="TimerJob_Authentication_AzureADAppOnly" xml:space="preserve">
    <value>Timer job authentication set to type Azure AD App-Only with clientId {0} and certificate {1}</value>
  </data>
  <data name="Provisioning_ObjectHandlers_ContentTypes_InvalidDocumentSet_Update_Request" xml:space="preserve">
    <value>Content Type {0} with ID {1} cannot be transformed into a DocumentSet</value>
  </data>
  <data name="Provisioning_ObjectHandlers_ContentTypes_DocumentSet_DeltaHandling_OnHold" xml:space="preserve">
    <value>Content Type {0} with ID {1} cannot be updated because delta handling for DocumentSets is on hold.</value>
  </data>
  <data name="Provisioning_ObjectHandlers_SitePolicy_PolicyAdded" xml:space="preserve">
    <value>Site policy '{0}' applied to site</value>
  </data>
  <data name="Provisioning_ObjectHandlers_SitePolicy_PolicyNotFound" xml:space="preserve">
    <value>Site policy '{0}' not found</value>
  </data>
  <data name="Provisioning_Formatter_Invalid_Template_URI" xml:space="preserve">
    <value>The Provisioning Template URI {0} is not valid.</value>
  </data>
  <data name="Provisioning_ObjectHandlers_ComposedLooks_ExtractObjects_ComposedLookInfoFailedToDeserialize" xml:space="preserve">
    <value>Composed Look Information in Property Bag failed to deserialize. Falling back to detection of current composed look</value>
  </data>
  <data name="Provisioning_ObjectHandlers_ComposedLooks_ExtractObjects_Using_ComposedLookInfoFromPropertyBag" xml:space="preserve">
    <value>Using Composed Look Information from Property Bag</value>
  </data>
  <data name="Provisioning_ObjectHandlers_LookupFields_LookupTargetListLookupFailed__0" xml:space="preserve">
    <value>Unable to find lookup list with Id: {0}</value>
  </data>
<<<<<<< HEAD
  <data name="Provisioning_ObjectHandlers_ExtensibilityProviders_Calling_tokenprovider_extensibility_callout__0_" xml:space="preserve">
    <value>Calling extensibility tokenprovider callout {0}</value>
  </data>
  <data name="Provisioning_ObjectHandlers_ExtensibilityProviders_tokenprovider_callout_failed___0_____1_" xml:space="preserve">
    <value>Extensibility tokenprovider callout failed: {0} : {1}</value>
  </data>
  <data name="Provisioning_ObjectHandlers_ListInstances_FolderAlreadyExists" xml:space="preserve">
    <value>Folder '{0}' already exists in parent folder '{1}'.</value>
=======
  <data name="SecurityExtensions_Error_VisitingSecurableObject" xml:space="preserve">
    <value>Something wrong happened while visiting securable object: {0}, details: {1}</value>
  </data>
  <data name="SecurityExtensions_Info_VisitingSecurableObject" xml:space="preserve">
    <value>Visiting securable object: {0}</value>
  </data>
  <data name="SecurityExtensions_Warning_SkipFurtherVisitingForTooManyChildObjects" xml:space="preserve">
    <value>Skip visiting the child securable objects for {0}, unique_permission_item_count = {1}, leaf_breadth_limit = {2}</value>
>>>>>>> 32b51b0a
  </data>
</root><|MERGE_RESOLUTION|>--- conflicted
+++ resolved
@@ -888,7 +888,6 @@
   <data name="Provisioning_ObjectHandlers_LookupFields_LookupTargetListLookupFailed__0" xml:space="preserve">
     <value>Unable to find lookup list with Id: {0}</value>
   </data>
-<<<<<<< HEAD
   <data name="Provisioning_ObjectHandlers_ExtensibilityProviders_Calling_tokenprovider_extensibility_callout__0_" xml:space="preserve">
     <value>Calling extensibility tokenprovider callout {0}</value>
   </data>
@@ -897,7 +896,7 @@
   </data>
   <data name="Provisioning_ObjectHandlers_ListInstances_FolderAlreadyExists" xml:space="preserve">
     <value>Folder '{0}' already exists in parent folder '{1}'.</value>
-=======
+  </data>
   <data name="SecurityExtensions_Error_VisitingSecurableObject" xml:space="preserve">
     <value>Something wrong happened while visiting securable object: {0}, details: {1}</value>
   </data>
@@ -906,6 +905,5 @@
   </data>
   <data name="SecurityExtensions_Warning_SkipFurtherVisitingForTooManyChildObjects" xml:space="preserve">
     <value>Skip visiting the child securable objects for {0}, unique_permission_item_count = {1}, leaf_breadth_limit = {2}</value>
->>>>>>> 32b51b0a
   </data>
 </root>