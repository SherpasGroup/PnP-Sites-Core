--- conflicted
+++ resolved
@@ -1105,15 +1105,13 @@
   <data name="Provisioning_ObjectHandlers_ListInstances_SkipExpiredWebHook" xml:space="preserve">
     <value>Webhook {0} has been expired and will be skipped during creation/update of list {1}.</value>
   </data>
-<<<<<<< HEAD
-  <data name="Provisioning_Extensibility_Invalid_Handler_Implementation" xml:space="preserve">
+  <data nameh="Provisioning_Extensibility_Invalid_Handler_Implementation" xml:space="preserve">
     <value>The extensibility handler does not implement a supported extensibility handler interface. Check if the extensibility handler references the same version of OfficeDevPnP currently in use (Version {0}). Assembly: {1}. Type: {2}</value>
-=======
+  </data>
   <data name="FieldAndContentTypeExtensions_ContentTypeMissing" xml:space="preserve">
     <value>Content Type with ID {0} does not exist in the list {1}</value>
   </data>
   <data name="Provisioning_ObjectHandlers_ListInstances_Webhook_Error" xml:space="preserve">
     <value>Error during webhook add/update: {0}.</value>
->>>>>>> f3e80103
   </data>
 </root>