﻿using System;
using System.Collections.Generic;
using System.Linq;
using System.Text;
using System.Threading.Tasks;

namespace OfficeDevPnP.Core.Entities
{
    /// <summary>
    /// Holds properties of Structural Navigation
    /// </summary>
    public class StructuralNavigationEntity
    {
        /// <summary>
        /// Default Constructor
        /// </summary>
        public StructuralNavigationEntity()
        {
            MaxDynamicItems = 20;
            ShowSubsites = true;
            ShowPages = false;
        }

<<<<<<< HEAD
        public bool InheritFromParentWeb { get; set; }
=======
        /// <summary>
        /// Site navigation powered by the SharePoint managed metadata service (taxonomy). Use it to build site navigation derived from a managed metadata taxonomy. Managed navigation often works best with the product catalog
        /// </summary>
>>>>>>> c60d2a52
        public bool ManagedNavigation { get; set; }
        /// <summary>
        /// Subsites will be displayed in navigation
        /// </summary>
        public bool ShowSubsites { get; set; }
        /// <summary>
        /// Pages will be displayed in navigation
        /// </summary>
        public bool ShowPages { get; set; }
        /// <summary>
        /// To display maximum number of items in the navigation
        /// </summary>
        public int MaxDynamicItems { get; set; }
        /// <summary>
        /// Display the current site, the nav items below the current site, and the site's siblings
        /// </summary>
        public bool ShowSiblings { get; set; }

    }
}<|MERGE_RESOLUTION|>--- conflicted
+++ resolved
@@ -21,13 +21,9 @@
             ShowPages = false;
         }
 
-<<<<<<< HEAD
-        public bool InheritFromParentWeb { get; set; }
-=======
         /// <summary>
         /// Site navigation powered by the SharePoint managed metadata service (taxonomy). Use it to build site navigation derived from a managed metadata taxonomy. Managed navigation often works best with the product catalog
         /// </summary>
->>>>>>> c60d2a52
         public bool ManagedNavigation { get; set; }
         /// <summary>
         /// Subsites will be displayed in navigation
