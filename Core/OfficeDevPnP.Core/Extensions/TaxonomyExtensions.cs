﻿using System;
using System.Collections.Generic;
using System.Globalization;
using System.IO;
using System.Linq;
using System.Runtime.InteropServices;
using System.Text;
using System.Text.RegularExpressions;
using Microsoft.SharePoint.Client.Taxonomy;
using OfficeDevPnP.Core;
using OfficeDevPnP.Core.Entities;
using OfficeDevPnP.Core.Diagnostics;

namespace Microsoft.SharePoint.Client
{
    /// <summary>
    /// Class for taxonomy extension methods
    /// </summary>
    [Guid("8A8AEA7A-7C25-4138-9C83-2584028868C5")]
    public static partial class TaxonomyExtensions
    {
        #region Taxonomy Management
        private static readonly Regex TrimSpacesRegex = new Regex("\\s+", RegexOptions.IgnoreCase | RegexOptions.Compiled);

        private static readonly Regex InvalidDescriptionRegex = new Regex("[\t]", RegexOptions.IgnoreCase | RegexOptions.Compiled);

        private static readonly Regex InvalidNameRegex = new Regex("[;\"<>|&\\t]", RegexOptions.IgnoreCase | RegexOptions.Compiled);

        /// <summary>
        /// The default Taxonomy Guid Label Delimiter
        /// </summary>
        public const string TaxonomyGuidLabelDelimiter = "|";

        /// <summary>
        /// Creates a new term group, in the specified term store.
        /// </summary>
        /// <param name="termStore">the term store to use</param>
        /// <param name="groupName">Name of the term group</param>
        /// <param name="groupId">(Optional) ID of the group; if not provided a random GUID is used</param>
        /// <param name="groupDescription">(Optional) Description of the term group</param>
        /// <returns>The created term group</returns>
        [System.Diagnostics.CodeAnalysis.SuppressMessage("Microsoft.Globalization", "CA1303:Do not pass literals as localized parameters", MessageId = "OfficeDevPnP.Core.Diagnostics.Log.Debug(System.String,System.String,System.Object[])")]
        public static TermGroup CreateTermGroup(this TermStore termStore, string groupName, Guid groupId = default(Guid), string groupDescription = null)
        {
            if (string.IsNullOrEmpty(groupName)) { throw new ArgumentNullException(nameof(groupName)); }

            TermGroup termGroup;
            groupName = NormalizeName(groupName);
            ValidateName(groupName, "groupName");

            // Create Group
            if (groupId == Guid.Empty)
            {
                groupId = Guid.NewGuid();
            }

            if (!termStore.IsObjectPropertyInstantiated("Name"))
            {
                // get instances to root web, since we are processing currently sub site 
                termStore.Context.Load(termStore);
                termStore.Context.ExecuteQueryRetry();
            }
            Log.Info(Constants.LOGGING_SOURCE, CoreResources.TaxonomyExtension_CreateTermGroup0InStore1, groupName, termStore.Name);
            termGroup = termStore.CreateGroup(groupName, groupId);
            termStore.Context.Load(termGroup, g => g.Name, g => g.Id, g => g.Description);
            termStore.Context.ExecuteQueryRetry();

            // Apply description
            bool changed = false;
            if (groupDescription != null && !string.Equals(termGroup.Description, groupDescription))
            {
                try
                {
                    ValidateDescription(groupDescription, "groupDescription");
                    termGroup.Description = groupDescription;
                    changed = true;
                }
                catch (Exception ex)
                {
                    Log.Warning(Constants.LOGGING_SOURCE, CoreResources.TaxonomyExtension_ExceptionUpdateDescriptionGroup01, termGroup.Name, termGroup.Id, ex.Message);
                }
            }
            if (changed)
            {
                Log.Debug(Constants.LOGGING_SOURCE, "Updating term group");
                termStore.Context.ExecuteQueryRetry();
                //termStore.CommitAll();
            }

            return termGroup;
        }

        /// <summary>
        /// Ensures the named group exists, returning a reference to the group, and creating or updating as necessary.
        /// </summary>
        /// <param name="site">Site connected to the term store to use</param>
        /// <param name="groupName">Name of the term group</param>
        /// <param name="groupId">(Optional) ID of the group; if not provided the parameter is ignored, a random GUID is used if necessary to create the group, otherwise if the ID differs a warning is logged</param>
        /// <param name="groupDescription">(Optional) Description of the term group; if null or not provided the parameter is ignored, otherwise the group is updated as necessary to match the description; passing an empty string will clear the description</param>
        /// <returns>The required term group</returns>
        [System.Diagnostics.CodeAnalysis.SuppressMessage("Microsoft.Globalization", "CA1303:Do not pass literals as localized parameters", MessageId = "OfficeDevPnP.Core.Diagnostics.Log.Debug(System.String,System.String,System.Object[])")]
        public static TermGroup EnsureTermGroup(this Site site, string groupName, Guid groupId = default(Guid), string groupDescription = null)
        {
            if (string.IsNullOrEmpty(groupName)) { throw new ArgumentNullException("groupName"); }

            TaxonomySession session = TaxonomySession.GetTaxonomySession(site.Context);
            var termStore = session.GetDefaultSiteCollectionTermStore();
            site.Context.Load(termStore, s => s.Name, s => s.Id);

            bool changed = false;
            TermGroup termGroup = null;
            groupName = NormalizeName(groupName);
            ValidateName(groupName, "groupName");

            // Find or create group
            IEnumerable<TermGroup> groups = site.Context.LoadQuery(termStore.Groups.Include(g => g.Name, g => g.Id, g => g.Description));
            site.Context.ExecuteQueryRetry();
            if (groupId != Guid.Empty)
            {
                termGroup = groups.FirstOrDefault(g => g.Id == groupId);
            }
            if (termGroup == null)
            {
                termGroup = groups.FirstOrDefault(g => string.Equals(g.Name, groupName, StringComparison.OrdinalIgnoreCase));
            }

            if (termGroup == null)
            {
                if (groupId == Guid.Empty)
                {
                    groupId = Guid.NewGuid();
                }
                Log.Info(Constants.LOGGING_SOURCE, CoreResources.TaxonomyExtension_CreateTermGroup0InStore1, groupName, termStore.Name);
                termGroup = termStore.CreateGroup(groupName, groupId);
                site.Context.Load(termGroup, g => g.Name, g => g.Id, g => g.Description);
                site.Context.ExecuteQueryRetry();
            }
            else
            {
                // Check ID (if retrieved by name and ID is different)
                if (groupId != Guid.Empty && termGroup.Id != groupId)
                {
                    Log.Warning(Constants.LOGGING_SOURCE, CoreResources.TaxonomyExtension_TermGroup0Id1DoesNotMatchSpecifiedId2, termGroup.Name, termGroup.Id, groupId);
                }
            }
            // Apply name (if retrieved by ID and name has changed)
            if (!string.Equals(termGroup.Name, groupName))
            {
                termGroup.Name = groupName;
                changed = true;
            }
            // Apply description
            if (groupDescription != null && !string.Equals(termGroup.Description, groupDescription))
            {
                try
                {
                    ValidateDescription(groupDescription, "groupDescription");
                    termGroup.Description = groupDescription;
                    changed = true;
                }
                catch (Exception ex)
                {
                    Log.Warning(Constants.LOGGING_SOURCE, CoreResources.TaxonomyExtension_ExceptionUpdateDescriptionGroup01, termGroup.Name, termGroup.Id, ex.Message);
                }
            }
            if (changed)
            {
                Log.Debug(Constants.LOGGING_SOURCE, "Updating term group");
                site.Context.ExecuteQueryRetry();
                //termStore.CommitAll();
            }
            return termGroup;
        }

        /// <summary>
        /// Ensures the named term set exists, returning a reference to the set, and creating or updating as necessary.
        /// </summary>
        /// <param name="parentGroup">Group to check or create the term set in</param>
        /// <param name="termSetName">Name of the term set</param>
        /// <param name="termSetId">(Optional) ID of the term set; if not provided the parameter is ignored, a random GUID is used if necessary to create the term set, otherwise if the ID differs a warning is logged</param>
        /// <param name="lcid">(Optional) Default language of the term set; if not provided the default of the associate term store is used</param>
        /// <param name="description">(Optional) Description of the term set; if null or not provided the parameter is ignored, otherwise the term set is updated as necessary to match the description; passing an empty string will clear the description</param>
        /// <param name="isOpen">(Optional) Whether the term store is open for new term creation or not</param>
        /// <param name="termSetContact">(Optional) E-mail address for term suggestions and feedback</param>
        /// <param name="termSetOwner">Owner of termset</param>
        /// <returns>The required term set</returns>
        [System.Diagnostics.CodeAnalysis.SuppressMessage("Microsoft.Globalization", "CA1303:Do not pass literals as localized parameters", MessageId = "OfficeDevPnP.Core.Diagnostics.Log.Debug(System.String,System.String,System.Object[])")]
        public static TermSet EnsureTermSet(this TermGroup parentGroup, string termSetName, Guid termSetId = default(Guid), int? lcid = null, string description = null, bool? isOpen = null, string termSetContact = null, string termSetOwner = null)
        {
            bool changed = false;
            TermSet termSet = null;
            termSetName = NormalizeName(termSetName);
            ValidateName(termSetName, "termSetName");

            // Find or create term set
            parentGroup.Context.Load(parentGroup, g => g.Name, g => g.Id);
            IEnumerable<TermSet> termSets = parentGroup.Context.LoadQuery(parentGroup.TermSets.Include(g => g.Name, g => g.Id, g => g.Description, g => g.IsOpenForTermCreation, g => g.Contact, g => g.Owner));
            parentGroup.Context.ExecuteQueryRetry();
            if (termSetId != Guid.Empty)
            {
                termSet = termSets.FirstOrDefault(s => s.Id == termSetId);
            }
            if (termSet == null)
            {
                termSet = termSets.FirstOrDefault(s => string.Equals(s.Name, termSetName, StringComparison.OrdinalIgnoreCase));
            }

            if (termSet == null)
            {
                if (termSetId == Guid.Empty)
                {
                    termSetId = Guid.NewGuid();
                }
                if (lcid.HasValue)
                {
                    var termStore = parentGroup.TermStore;
                    parentGroup.Context.Load(termStore, ts => ts.Languages);
                    parentGroup.Context.ExecuteQueryRetry();
                    if (!termStore.Languages.Contains(lcid.Value))
                    {
                        termStore.AddLanguage(lcid.Value);
                    }
                }
                else
                {
                    var termStore = parentGroup.TermStore;
                    parentGroup.Context.Load(termStore, ts => ts.DefaultLanguage);
                    parentGroup.Context.ExecuteQueryRetry();
                    lcid = termStore.DefaultLanguage;
                }
                Log.Info(Constants.LOGGING_SOURCE, CoreResources.TaxonomyExtension_CreateTermSet0InGroup1, termSetName, parentGroup.Name);
                termSet = parentGroup.CreateTermSet(termSetName, termSetId, lcid.Value);
                parentGroup.Context.Load(termSet, g => g.Name, g => g.Id, g => g.Description, g => g.IsOpenForTermCreation, g => g.Contact, g => g.Owner);
                parentGroup.Context.ExecuteQueryRetry();
            }
            else
            {
                if (termSetId != Guid.Empty && termSet.Id != termSetId)
                {
                    Log.Warning(Constants.LOGGING_SOURCE, CoreResources.TaxonomyExtension_TermSet0Id1DoesNotMatchSpecifiedId2, termSet.Name, termSet.Id, termSetId);
                }
            }
            // Apply name (if retrieved by ID and name has changed)
            if (!string.Equals(termSet.Name, termSetName))
            {
                termSet.Name = termSetName;
                changed = true;
            }
            // Apply description
            if (description != null && (termSet.Description != description))
            {
                try
                {
                    ValidateDescription(description, "termSetDescription");
                    termSet.Description = description;
                    changed = true;
                }
                catch (Exception ex)
                {
                    Log.Warning(Constants.LOGGING_SOURCE, CoreResources.TaxonomyExtension_ExceptionUpdateDescriptionSet01, termSet.Name, termSet.Id, ex.Message);
                }
            }
            // Other settings
            if (isOpen.HasValue && (termSet.IsOpenForTermCreation != isOpen.Value))
            {
                termSet.IsOpenForTermCreation = isOpen.Value;
                changed = true;
            }
            if (termSetContact != null && termSet.Contact != termSetContact)
            {
                termSet.Contact = termSetContact;
                changed = true;
            }
            if (termSetOwner != null && termSet.Owner != termSetOwner)
            {
                termSet.Owner = termSetOwner;
                changed = true;
            }

            // TODO: Add Stakeholders
            //if (settings.EnvironmentSettings.TermSetStakeholder) {
            //    foreach (user in settings.EnvironmentSettings.TermSetStakeholder) {
            //        Write-Host "Adding term set stakeholder 'user'."
            //        termSet.AddStakeholder(user)
            //    }
            //}

            // Update (if changed)
            if (changed)
            {
                //Diagnostics.TraceVerbose("Committing term set creation");
                Log.Debug(Constants.LOGGING_SOURCE, "Updating term set");
                parentGroup.Context.ExecuteQueryRetry();
            }
            return termSet;
        }

        /// <summary>
        /// Private method used for resolving taxonomy term set for taxonomy field
        /// </summary>
        /// <param name="web">Site to be processed - can be root web or sub site</param>
        /// <returns>Returns TermStore object</returns>
        private static TermStore GetDefaultTermStore(Web web)
        {
            TermStore termStore = null;
            TaxonomySession taxonomySession = TaxonomySession.GetTaxonomySession(web.Context);
            web.Context.Load(taxonomySession,
                ts => ts.TermStores.Include(
                    store => store.Name,
                    store => store.Groups.Include(
                        group => group.Name
                        )
                    )
                );
            web.Context.ExecuteQueryRetry();
            if (taxonomySession != null)
            {
                termStore = taxonomySession.GetDefaultSiteCollectionTermStore();
            }

            return termStore;
        }

        /// <summary>
        /// Returns a new taxonomy session for the current site
        /// </summary>
        /// <param name="site">Site to be processed</param>
        /// <returns>Returns TaxonomySession object</returns>
        public static TaxonomySession GetTaxonomySession(this Site site)
        {
            TaxonomySession tSession = TaxonomySession.GetTaxonomySession(site.Context);
            site.Context.Load(tSession);
            site.Context.ExecuteQueryRetry();
            return tSession;
        }

        /// <summary>
        /// Returns the default keywords termstore for the current site
        /// </summary>
        /// <param name="site">Site to be processed</param>
        /// <returns>Returns TermStore object</returns>
        public static TermStore GetDefaultKeywordsTermStore(this Site site)
        {
            TaxonomySession session = TaxonomySession.GetTaxonomySession(site.Context);
            var termStore = session.GetDefaultKeywordsTermStore();
            site.Context.Load(termStore);
            site.Context.ExecuteQueryRetry();

            return termStore;
        }

        /// <summary>
        /// Returns the default site collection termstore
        /// </summary>
        /// <param name="site">Site to be processed</param>
        /// <returns>Returns TermStore object</returns>
        public static TermStore GetDefaultSiteCollectionTermStore(this Site site)
        {
            TaxonomySession session = TaxonomySession.GetTaxonomySession(site.Context);
            var termStore = session.GetDefaultSiteCollectionTermStore();
            site.Context.Load(termStore);
            site.Context.ExecuteQueryRetry();

            return termStore;
        }


        /// <summary>
        /// Finds a termset by name
        /// </summary>
        /// <param name="site">The current site</param>
        /// <param name="name">The name of the termset</param>
        /// <param name="lcid">The locale ID for the termset to return, defaults to 1033</param>
        /// <returns>Returns collection of TermSet</returns>
        public static TermSetCollection GetTermSetsByName(this Site site, string name, int lcid = 1033)
        {
            if (string.IsNullOrEmpty(name))
                throw new ArgumentNullException("name");

            TaxonomySession session = TaxonomySession.GetTaxonomySession(site.Context);
            TermStore store = session.GetDefaultSiteCollectionTermStore();
            var termsets = store.GetTermSetsByName(name, lcid);
            site.Context.Load(termsets);
            site.Context.ExecuteQueryRetry();
            return termsets;
        }


        /// <summary>
        /// Finds a termgroup by name
        /// </summary>
        /// <param name="site">The current site</param>
        /// <param name="name">The name of the termgroup</param>
        /// <returns>Returns TermGroup object</returns>
        public static TermGroup GetTermGroupByName(this Site site, string name)
        {
            if (string.IsNullOrEmpty(name))
                throw new ArgumentNullException("name");

            TaxonomySession session = TaxonomySession.GetTaxonomySession(site.Context);
            var store = session.GetDefaultSiteCollectionTermStore();
            IEnumerable<TermGroup> groups = site.Context.LoadQuery(store.Groups.Include(g => g.Name, g => g.Id, g => g.TermSets)).Where(g => g.Name == name);
            site.Context.ExecuteQueryRetry();
            return groups.FirstOrDefault();
        }

        /// <summary>
        /// Gets the named term group, if it exists in the term store.
        /// </summary>
        /// <param name="termStore">The term store to use</param>
        /// <param name="groupName">Name of the term group</param>
        /// <returns>The requested term group, or null if it does not exist</returns>
        public static TermGroup GetTermGroupByName(this TermStore termStore, string groupName)
        {
            if (string.IsNullOrEmpty(groupName)) { throw new ArgumentNullException(nameof(groupName)); }

            TermGroup termGroup;
            groupName = NormalizeName(groupName);
            ValidateName(groupName, "groupName");

            // Find group
            var groups = termStore.Context.LoadQuery(termStore.Groups.Include(g => g.Name, g => g.Id, g => g.Description));
            termStore.Context.ExecuteQueryRetry();
            termGroup = groups.FirstOrDefault(g => string.Equals(g.Name, groupName, StringComparison.OrdinalIgnoreCase));
            return termGroup;
        }

        /// <summary>
        /// Finds a termgroup by its ID
        /// </summary>
        /// <param name="site">The current site</param>
        /// <param name="termGroupId">The ID of the termgroup</param>
        /// <returns>Returns TermGroup object</returns>
        public static TermGroup GetTermGroupById(this Site site, Guid termGroupId)
        {
            if (termGroupId == null || termGroupId.Equals(Guid.Empty))
            {
                throw new ArgumentNullException("termGroupId");
            }

            TaxonomySession session = TaxonomySession.GetTaxonomySession(site.Context);
            var store = session.GetDefaultSiteCollectionTermStore();
            IEnumerable<TermGroup> groups = site.Context.LoadQuery(store.Groups.Include(g => g.Name, g => g.Id, g => g.TermSets)).Where(g => g.Id == termGroupId);
            site.Context.ExecuteQueryRetry();
            return groups.FirstOrDefault();
        }

        /// <summary>
        /// Gets a Taxonomy Term by Name
        /// </summary>
        /// <param name="site">The site to process</param>
        /// <param name="termSetId">Guid of a TermSet</param>
        /// <param name="term">Term name</param>
        /// <returns>Returns Term object</returns>
        public static Term GetTermByName(this Site site, Guid termSetId, string term)
        {
            if (string.IsNullOrEmpty(term))
                throw new ArgumentNullException(nameof(term));

            TermCollection termMatches = null;
            ExceptionHandlingScope scope = new ExceptionHandlingScope(site.Context);

            string termId = string.Empty;
            TaxonomySession tSession = TaxonomySession.GetTaxonomySession(site.Context);
            TermStore ts = tSession.GetDefaultSiteCollectionTermStore();
            TermSet tset = ts.GetTermSet(termSetId);

            var lmi = new LabelMatchInformation(site.Context);

            lmi.Lcid = ts.EnsureProperty(tstore => tstore.DefaultLanguage);
            lmi.TrimUnavailable = true;
            lmi.TermLabel = term;

            termMatches = tset.GetTerms(lmi);
            site.Context.Load(tSession);
            site.Context.Load(ts);
            site.Context.Load(tset);
            site.Context.Load(termMatches);

            site.Context.ExecuteQueryRetry();

            if (termMatches.AreItemsAvailable)
            {
                return termMatches.FirstOrDefault();
            }
            else
            {
                return null;
            }
        }

        /// <summary>
        /// Adds a term to a given termset
        /// </summary>
        /// <param name="site">The current site</param>
        /// <param name="termSetId">The ID of the termset</param>
        /// <param name="term">The label of the new term to create</param>
        /// <returns>Returns Term object</returns>
        public static Term AddTermToTermset(this Site site, Guid termSetId, string term)
        {
            return AddTermToTermset(site, termSetId, term, Guid.NewGuid());
        }

        /// <summary>
        /// Adds a term to a given termset
        /// </summary>
        /// <param name="site">The current site</param>
        /// <param name="termSetId">The ID of the termset</param>
        /// <param name="term">The label of the new term to create</param>
        /// <param name="termId">The ID of the term to create</param>
        /// <returns>Returns Term object</returns>
        public static Term AddTermToTermset(this Site site, Guid termSetId, string term, Guid termId)
        {
            if (string.IsNullOrEmpty(term))
                throw new ArgumentNullException(nameof(term));

            Term t = null;
            TaxonomySession tSession = TaxonomySession.GetTaxonomySession(site.Context);
            TermStore ts = tSession.GetDefaultSiteCollectionTermStore();
            TermSet tset = ts.GetTermSet(termSetId);

            t = tset.CreateTerm(term, ts.EnsureProperty(tstore => tstore.DefaultLanguage), termId);
            //site.Context.Load(tSession);
            //site.Context.Load(ts);
            //site.Context.Load(tset);
            site.Context.Load(t);

            site.Context.ExecuteQueryRetry();

            return t;
        }

        /// <summary>
        ///  Imports an array of | delimited strings into the deafult site collection termstore. Specify strings in this format:
        ///  TermGroup|TermSet|Term
        ///  
        ///  E.g. "Locations|Nordics|Sweden"
        ///  
        /// </summary>
        /// <param name="site">The current site</param>
        /// <param name="termLines">Array of TermLines</param>
        /// <param name="lcid">Locale identifier (LCID) for the language</param>
        /// <param name="delimiter">delimeter which seperates terms</param>
        /// <param name="synchronizeDeletions">Remove tags that are not present in the import</param>
        public static void ImportTerms(this Site site, string[] termLines, int lcid, string delimiter = "|", bool synchronizeDeletions = false)
        {
            termLines.ValidateNotNullOrEmpty("termLines");

            var clientContext = site.Context;

            TaxonomySession taxonomySession = TaxonomySession.GetTaxonomySession(clientContext);
            TermStore termStore = taxonomySession.GetDefaultSiteCollectionTermStore();

            ImportTerms(site, termLines, lcid, termStore, delimiter, synchronizeDeletions);
        }

        /// <summary>
        ///  Imports an array of | delimited strings into the deafult site collection termstore. Specify strings in this format:
        ///  TermGroup|TermSet|Term
        ///  
        ///  E.g. "Locations|Nordics|Sweden"
        ///  
        /// </summary>
        /// <param name="site">The current site</param>
        /// <param name="termLines">Array of TermLines</param>
        /// <param name="lcid">Locale identifier (LCID) for the language</param>
        /// <param name="termStore">The termstore to import the terms into</param>
        /// <param name="delimiter">delimeter which seperates terms</param>
        /// <param name="synchronizeDeletions">Remove tags that are not present in the import</param>
        public static void ImportTerms(this Site site, string[] termLines, int lcid, TermStore termStore, string delimiter = "|", bool synchronizeDeletions = false)
        {
            var groupDict = new Dictionary<TermGroup, List<string>>();

            var clientContext = site.Context;
            if (termStore.ServerObjectIsNull == true)
            {
                clientContext.Load(termStore);
                clientContext.ExecuteQueryRetry();
            }
            clientContext.Load(termStore);
            clientContext.ExecuteQueryRetry();

            foreach (var line in termLines)
            {
                // Find termgroup
                var items = line.Split(new[] { delimiter }, StringSplitOptions.None);
                if (items.Any())
                {
                    List<string> terms = null;

                    var groupItem = items[0];
                    var groupName = groupItem;
                    var groupId = Guid.Empty;
                    if (groupItem.IndexOf(";#", StringComparison.Ordinal) > -1)
                    {
                        groupName = groupItem.Split(new[] { ";#" }, StringSplitOptions.None)[0];
                        groupId = new Guid(groupItem.Split(new[] { ";#" }, StringSplitOptions.None)[1]);
                    }
                    TermGroup termGroup = null;
                    // Cached?
                    if (groupDict.Any())
                    {
                        KeyValuePair<TermGroup, List<string>> groupDictItem;
                        if (groupId != Guid.Empty)
                        {
                            groupDictItem = groupDict.FirstOrDefault(tg => tg.Key.Id == groupId);

                            termGroup = groupDictItem.Key;
                            terms = groupDictItem.Value;

                        }
                        else
                        {
                            groupDictItem = groupDict.FirstOrDefault(tg => tg.Key.Name == groupName);

                            termGroup = groupDictItem.Key;
                            terms = groupDictItem.Value;
                        }
                    }
                    if (termGroup == null)
                    {
                        if (groupId != Guid.Empty)
                        {

                            termGroup = termStore.Groups.GetById(groupId);
                        }
                        else
                        {
                            termGroup = termStore.Groups.GetByName(NormalizeName(groupName));
                        }
                        try
                        {
                            clientContext.Load(termGroup);
                            clientContext.ExecuteQueryRetry();
                            groupDict.Add(termGroup, new List<string>());
                            terms = new List<string>();
                        }
                        catch
                        {

                        }
                    }
                    if (termGroup.ServerObjectIsNull == null)
                    {
                        if (groupId == Guid.Empty)
                        {
                            groupId = Guid.NewGuid();
                        }
                        termGroup = termStore.CreateGroup(NormalizeName(groupName), groupId);
                        terms = new List<string>();
                        clientContext.Load(termGroup);
                        clientContext.ExecuteQueryRetry();

                        groupDict.Add(termGroup, new List<string>());

                    }
                    var sb = new StringBuilder();
                    if (items.Length > 1)
                    {
                        var termSetName = items[1];
                        termSetName = termSetName.Replace(";#", "|");
                        sb.AppendFormat("{0},,{1},True,,", termSetName, lcid);

                        // Termset = position 1
                        for (var q = 0; q < 7; q++)
                        {
                            var item = "";
                            if (items.Length > q + 2)
                            {
                                item = items[q + 2];
                                item = item.Replace(";#", "|");
                            }
                            sb.AppendFormat("{0},", NormalizeName(item));
                        }
                        if (terms != null)
                        {
                            terms.Add(sb.ToString());

                            groupDict[termGroup] = terms;
                        }
                    }
                }
            }
            foreach (var groupDictItem in groupDict)
            {
                var memoryStream = new MemoryStream();

                var termGroup = groupDictItem.Key as TermGroup;
                using (var streamWriter = new StreamWriter(memoryStream))
                {
                    // Header
                    streamWriter.WriteLine(@"""Term Set Name"",""Term Set Description"",""LCID"",""Available for Tagging"",""Term Description"",""Level 1 Term"",""Level 2 Term"",""Level 3 Term"",""Level 4 Term"",""Level 5 Term"",""Level 6 Term"",""Level 7 Term""");

                    // Items
                    foreach (var termLine in groupDictItem.Value)
                    {
                        streamWriter.WriteLine(termLine);
                    }
                    streamWriter.Flush();
                    memoryStream.Position = 0;
                    termGroup.ImportTermSet(memoryStream, synchroniseDeletions: synchronizeDeletions);
                }

            }
        }

        private static Term AddTermToTerm(this Term term, int lcid, string termLabel, Guid termId)
        {
            var clientContext = term.Context;
            if (term.ServerObjectIsNull == true)
            {
                clientContext.Load(term);
                clientContext.ExecuteQueryRetry();
            }
            Term subTerm = null;
            if (termId != Guid.Empty)
            {
                subTerm = term.Terms.GetById(termId);
            }
            else
            {
                subTerm = term.Terms.GetByName(NormalizeName(termLabel));
            }
            clientContext.Load(term);
            try
            {
                clientContext.ExecuteQueryRetry();
            }
            catch { }

            clientContext.Load(subTerm);
            try
            {
                clientContext.ExecuteQueryRetry();
            }
            catch { }
            if (subTerm.ServerObjectIsNull == null)
            {
                if (termId == Guid.Empty) termId = Guid.NewGuid();
                subTerm = term.CreateTerm(NormalizeName(termLabel), lcid, termId);
                clientContext.Load(subTerm);
                clientContext.ExecuteQueryRetry();
            }
            return subTerm;
        }

        /// <summary>
        /// Imports terms from a term set file, updating with any new terms, in the same format at that used by the web interface import ability.
        /// </summary>
        /// <param name="termGroup">Group to create the term set within</param>
        /// <param name="filePath">Local path to the file to import</param>
        /// <param name="termSetId">GUID to use for the term set; if Guid.Empty is passed then a random GUID is generated and used</param>
        /// <param name="synchroniseDeletions">(Optional) Whether to also synchronise deletions; that is, remove any terms not in the import file; default is no (false)</param>
        /// <param name="termSetIsOpen">(Optional) Whether the term set should be marked open; if not passed, then the existing setting is not changed</param>
        /// <param name="termSetContact">(Optional) Contact for the term set; if not provided, the existing setting is retained</param>
        /// <param name="termSetOwner">(Optional) Owner for the term set; if not provided, the existing setting is retained</param>
        /// <returns>The created, or updated, term set</returns>
        /// <remarks>
        /// <para>
        /// The format of the file is the same as that used by the import function in the 
        /// web interface. A sample file can be obtained from the web interface.
        /// </para>
        /// <para>
        /// This is a CSV file, with the following headings:
        /// </para>
        /// <para>
        /// <code>Term Set Name,Term Set Description,LCID,Available for Tagging,Term Description,Level 1 Term,Level 2 Term,Level 3 Term,Level 4 Term,Level 5 Term,Level 6 Term,Level 7 Term</code>
        /// </para>
        /// <para>
        /// The first data row must contain the Term Set Name, Term Set Description, and LCID, and should also contain the first term. 
        /// </para>
        /// <para>
        /// It is recommended that a fixed GUID be used as the termSetId, to allow the term set to be easily updated (so do not pass Guid.Empty).
        /// </para>
        /// <para>
        /// In contrast to the web interface import, this is not a one-off import but runs synchronisation logic allowing updating of an existing Term Set.
        /// When synchronising, any existing terms are matched (with Term Description and Available for Tagging updated as necessary),
        /// any new terms are added in the correct place in the hierarchy, and (if synchroniseDeletions is set) any terms not in the imported file 
        /// are removed.
        /// </para>
        /// <para>
        /// The import file also supports an expanded syntax for the Term Set Name and term names (Level 1 Term, Level 2 Term, etc).
        /// These columns support values with the format "Name|GUID", with the name and GUID separated by a pipe character (note that the pipe character is invalid to use within a taxomony item name).
        /// This expanded syntax is not required, but can be used to ensure all terms have fixed IDs.
        /// </para>
        /// </remarks>
        public static TermSet ImportTermSet(this TermGroup termGroup, string filePath, Guid termSetId = default(Guid), bool synchroniseDeletions = false, bool? termSetIsOpen = null, string termSetContact = null, string termSetOwner = null)
        {
            if (filePath == null) { throw new ArgumentNullException("filePath"); }
            if (string.IsNullOrWhiteSpace(filePath)) { throw new ArgumentException(CoreResources.TaxonomyExtensions_ImportTermSet_File_path_is_required_, "filePath"); }

            using (var fs = new FileStream(filePath, FileMode.Open))
            {
                return ImportTermSet(termGroup, fs, termSetId, synchroniseDeletions, termSetIsOpen, termSetContact, termSetOwner);
            }
        }

        /// <summary>
        /// Imports terms from a term set stream, updating with any new terms, in the same format at that used by the web interface import ability.
        /// </summary>
        /// <param name="termGroup">Group to create the term set within</param>
        /// <param name="termSetData">Stream containing the data to import</param>
        /// <param name="termSetId">GUID to use for the term set; if Guid.Empty is passed then a random GUID is generated and used</param>
        /// <param name="synchroniseDeletions">(Optional) Whether to also synchronise deletions; that is, remove any terms not in the import file; default is no (false)</param>
        /// <param name="termSetIsOpen">(Optional) Whether the term set should be marked open; if not passed, then the existing setting is not changed</param>
        /// <param name="termSetContact">(Optional) Contact for the term set; if not provided, the existing setting is retained</param>
        /// <param name="termSetOwner">(Optional) Owner for the term set; if not provided, the existing setting is retained</param>
        /// <returns>The created, or updated, term set</returns>
        /// <remarks>
        /// <para>
        /// The format of the file is the same as that used by the import function in the 
        /// web interface. A sample file can be obtained from the web interface.
        /// </para>
        /// <para>
        /// This is a CSV file, with the following headings:
        /// </para>
        /// <para>
        /// <code>Term Set Name,Term Set Description,LCID,Available for Tagging,Term Description,Level 1 Term,Level 2 Term,Level 3 Term,Level 4 Term,Level 5 Term,Level 6 Term,Level 7 Term</code>
        /// </para>
        /// <para>
        /// The first data row must contain the Term Set Name, Term Set Description, and LCID, and should also contain the first term. 
        /// </para>
        /// <para>
        /// It is recommended that a fixed GUID be used as the termSetId, to allow the term set to be easily updated (so do not pass Guid.Empty).
        /// </para>
        /// <para>
        /// In contrast to the web interface import, this is not a one-off import but runs synchronisation logic allowing updating of an existing Term Set.
        /// When synchronising, any existing terms are matched (with Term Description and Available for Tagging updated as necessary),
        /// any new terms are added in the correct place in the hierarchy, and (if synchroniseDeletions is set) any terms not in the imported file 
        /// are removed.
        /// </para>
        /// <para>
        /// The import file also supports an expanded syntax for the Term Set Name and term names (Level 1 Term, Level 2 Term, etc).
        /// These columns support values with the format "Name|GUID", with the name and GUID separated by a pipe character (note that the pipe character is invalid to use within a taxomony item name).
        /// This expanded syntax is not required, but can be used to ensure all terms have fixed IDs.
        /// </para>
        /// </remarks>
        public static TermSet ImportTermSet(this TermGroup termGroup, Stream termSetData, Guid termSetId = default(Guid), bool synchroniseDeletions = false, bool? termSetIsOpen = null, string termSetContact = null, string termSetOwner = null)
        {
            if (termSetData == null) { throw new ArgumentNullException("termSetData"); }

            Log.Info(Constants.LOGGING_SOURCE, CoreResources.TaxonomyExtension_ImportTermSet);

            TermSet termSet = null;
            var importedTermIds = new Dictionary<Guid, object>();
            using (var reader = new StreamReader(termSetData))
            {
                bool allTermsAdded;
                termSet = ImportTermSetImplementation(termGroup, reader, termSetId, importedTermIds, termSetIsOpen, termSetContact, termSetOwner, out allTermsAdded);
            }

            if (synchroniseDeletions)
            {
                ImportTermSetRemoveExtraTerms(termSet, importedTermIds);
            }

            return termSet;
        }

        [System.Diagnostics.CodeAnalysis.SuppressMessage("Microsoft.Globalization", "CA1303:Do not pass literals as localized parameters", MessageId = "OfficeDevPnP.Core.Diagnostics.Log.Debug(System.String,System.String,System.Object[])")]
        private static TermSet ImportTermSetImplementation(this TermGroup parentGroup, TextReader reader, Guid termSetId, IDictionary<Guid, object> importedTermIds, bool? termSetIsOpen, string termSetContact, string termSetOwner, out bool allTermsAdded)
        {
            if (parentGroup == null)
            {
                throw new ArgumentNullException("parentGroup");
            }
            if (reader == null)
            {
                throw new ArgumentNullException("reader");
            }

            Log.Debug(Constants.LOGGING_SOURCE, "Begin import term set");

            TermSet termSet = null;

            int lcid = 0;

            int lineIndex = -1;
            allTermsAdded = true;
            checked
            {
                try
                {
                    string rowText;
                    while ((rowText = reader.ReadLine()) != null)
                    {
                        lineIndex++;
                        if (lineIndex == 0)
                        {
                            // Check file look vaguely like a CSV -- ensure the first line (headers) has some commas:
                            if (!rowText.Contains(","))
                            {
                                throw new ArgumentException(CoreResources.TaxonomyExtensions_ImportTermSetImplementation_Invalid_CSV_format__was_expecting_a_comma_in_the_first__header__line_, "reader");
                            }
                        }
                        else
                        {
                            // Process the second line (index=1), and then all non-blank lines
                            if (lineIndex <= 1 || !string.IsNullOrEmpty(rowText.Trim()))
                            {
                                var entries = ImportTermSetLineParse(rowText);
                                //lcid = this.GetImportLcid(termStore, lcid, lineIndex, entries);
                                if (termSet == null)
                                {
                                    if (lineIndex != 1)
                                    {
                                        throw new InvalidOperationException("Term set not created on first line.");
                                    }
                                    if (entries.Count > 0)
                                    {
                                        string termSetName = entries[0];
                                        // Accept extended format of "Name|Guid", noting that | is not an allowed character in the term name
                                        if (termSetName.Contains(TaxonomyGuidLabelDelimiter))
                                        {
                                            var split = termSetName.Split(new string[] { TaxonomyGuidLabelDelimiter }, StringSplitOptions.None);
                                            termSetName = split[0];
                                            termSetId = new Guid(split[1]);
                                        }
                                        string description = null;
                                        if (entries.Count > 1)
                                        {
                                            description = entries[1];
                                        }
                                        if (entries.Count > 2)
                                        {
                                            if (!Int32.TryParse(entries[2], NumberStyles.Integer | NumberStyles.AllowLeadingWhite | NumberStyles.AllowTrailingWhite,
                                                NumberFormatInfo.InvariantInfo, out lcid))
                                            {
                                                var termStore = parentGroup.TermStore;
                                                parentGroup.Context.Load(termStore, ts => ts.DefaultLanguage);
                                                parentGroup.Context.ExecuteQueryRetry();
                                                lcid = termStore.DefaultLanguage;
                                            }
                                        }
                                        termSet = parentGroup.EnsureTermSet(termSetName, termSetId, lcid, description, termSetIsOpen, termSetContact, termSetOwner);
                                        //termStore.CommitAll();
                                    }
                                }
                                var termAdded = ImportTermSetLineImport(entries, termSet, lcid, lineIndex + 1, importedTermIds);
                                if (!termAdded)
                                {
                                    allTermsAdded = false;
                                }
                            }
                        }
                    }
                }
                catch (Exception ex)
                {
                    throw new ApplicationException(
                        $"Exception on line {lineIndex + 1}: {ex.Message}",
                        ex);
                }
                Log.Debug(Constants.LOGGING_SOURCE, "End ImportTermSet");
                return termSet;
            }
        }

        [System.Diagnostics.CodeAnalysis.SuppressMessage("Microsoft.Globalization", "CA1303:Do not pass literals as localized parameters", MessageId = "OfficeDevPnP.Core.Diagnostics.Log.Debug(System.String,System.String,System.Object[])")]
        private static bool ImportTermSetLineImport(IList<string> entries, TermSet importTermSet, int lcid, int lineNumber, IDictionary<Guid, object> importedTermIds)
        {
            TermSetItem parentTermSetItem = null;
            Term term = null;
            int num = 0;
            bool success = true;
            bool result = false;
            bool termCreated = false;
            bool changed = false;
            if (entries == null || entries.Count <= 5)
            {
                return false;
            }
            num = 0;
            checked
            {
                string termName = null;
                Guid termId = Guid.Empty;
                // Find matching existing terms
                while (num < entries.Count - 5 && success)
                {
                    string termNameEntry = entries[5 + num];
                    if (string.IsNullOrEmpty(termNameEntry))
                    {
                        if (termCreated)
                        {
                            result = true;
                        }
                        break;
                    }
                    termName = null;
                    termId = Guid.Empty;
                    // Accept extended format of "Name|Guid", noting that | is not an allowed character in the term name
                    if (termNameEntry.Contains(TaxonomyGuidLabelDelimiter))
                    {
                        var split = termNameEntry.Split(new string[] { TaxonomyGuidLabelDelimiter }, StringSplitOptions.None);
                        termName = split[0];
                        termId = new Guid(split[1]);
                    }
                    else
                    {
                        termName = termNameEntry;
                    }
                    // Process the entry
                    if (termName.Length > 255)
                    {
                        termName = termName.Substring(0, 255);
                    }
                    termName = NormalizeName(termName);
                    try
                    {
                        ValidateName(termName, "name");
                    }
                    catch (ArgumentNullException)
                    {
                        Log.Error(Constants.LOGGING_SOURCE, CoreResources.TaxonomyExtension_ImportErrorName0Line1, new object[]
                        {
                            termName,
                            lineNumber
                        });
                        success = false;
                        break;
                    }
                    catch (ArgumentException)
                    {
                        Log.Error(Constants.LOGGING_SOURCE, CoreResources.TaxonomyExtension_ImportErrorName0Line1, new object[]
                        {
                            termName,
                            lineNumber
                        });
                        success = false;
                        break;
                    }
                    if (term == null)
                    {
                        parentTermSetItem = importTermSet;
                    }
                    else
                    {
                        parentTermSetItem = term;
                    }
                    term = null;
                    if (!parentTermSetItem.IsObjectPropertyInstantiated("Terms"))
                    {
                        parentTermSetItem.Context.Load(parentTermSetItem, i => i.Terms.Include(t => t.Id, t => t.Name, t => t.Description, t => t.IsAvailableForTagging));
                        parentTermSetItem.Context.ExecuteQueryRetry();
                    }
                    foreach (Term current in parentTermSetItem.Terms)
                    {
                        if (termId != Guid.Empty && current.Id == termId)
                        {
                            term = current;
                            break;
                        }
                        if (current.Name == termName)
                        {
                            term = current;
                            break;
                        }
                    }
                    if (term == null && parentTermSetItem != null)
                    {
                        if (termId == Guid.Empty)
                        {
                            termId = Guid.NewGuid();
                        }
                        Log.Info(Constants.LOGGING_SOURCE, CoreResources.TaxonomyExtension_CreateTerm01UnderParent2, termName, termId, parentTermSetItem.Name);
                        term = parentTermSetItem.CreateTerm(termName, lcid, termId);
                        parentTermSetItem.Context.Load(parentTermSetItem, i => i.Terms.Include(t => t.Id, t => t.Name, t => t.Description, t => t.IsAvailableForTagging));
                        parentTermSetItem.Context.Load(term, t => t.Id, t => t.Name, t => t.Description, t => t.IsAvailableForTagging);
                        parentTermSetItem.Context.ExecuteQueryRetry();
                        termCreated = true;
                        if (num == entries.Count - 5 - 1)
                        {
                            result = true;
                        }
                    }
                    if (term != null)
                    {
                        importedTermIds[term.Id] = null;
                    }
                    num++;
                }
                if (success && term != null)
                {
                    try
                    {
                        if (!string.IsNullOrEmpty(entries[3]))
                        {
                            var isAvailableForTagging = bool.Parse(entries[3]);
                            if (term.IsAvailableForTagging != isAvailableForTagging)
                            {
                                Log.Debug(Constants.LOGGING_SOURCE, "Setting IsAvailableForTagging = {1} for term '{0}'.", term.Name, isAvailableForTagging);
                                term.IsAvailableForTagging = isAvailableForTagging;
                                changed = true;
                            }
                        }
                        else
                        {
                            Log.Debug(Constants.LOGGING_SOURCE, "The available for tagging entry on line {0} is null or empty.", new object[]
                            {
                                lineNumber
                            });
                        }
                    }
                    catch (ArgumentNullException)
                    {
                        Log.Error(Constants.LOGGING_SOURCE, CoreResources.TaxonomyExtension_ImportErrorTaggingLine0, new object[]
                        {
                            lineNumber
                        });
                        success = false;
                    }
                    catch (FormatException)
                    {
                        Log.Error(Constants.LOGGING_SOURCE, CoreResources.TaxonomyExtension_ImportErrorTaggingLine0, new object[]
                        {
                            lineNumber
                        });
                        success = false;
                    }
                    string description = entries[4];
                    if (description.Length > 1000)
                    {
                        description = description.Substring(0, 1000);
                    }
                    if (!string.IsNullOrEmpty(description))
                    {
                        try
                        {
                            ValidateDescription(description, "description");
                            if (term.Description != description)
                            {
                                Log.Debug(Constants.LOGGING_SOURCE, "Updating description for term '{0}'.", term.Name);
                                term.SetDescription(description, lcid);
                                changed = true;
                            }
                        }
                        catch (ArgumentException)
                        {
                            Log.Error(Constants.LOGGING_SOURCE, CoreResources.TaxonomyExtension_ImportErrorDescription0Line1, new object[]
                            {
                                description,
                                lineNumber
                            });
                            success = false;
                        }
                    }
                    if (term.Name != termName)
                    {
                        Log.Debug(Constants.LOGGING_SOURCE, "Updating name for term '{0}'.", term.Name);
                        term.Name = termName;
                        changed = true;
                    }
                    if (!success)
                    {
                        result = false;
                        Guid id = term.Id;
                        try
                        {
                            Log.Debug(Constants.LOGGING_SOURCE, "Was an issue; deleting");
                            term.DeleteObject();
                            changed = true;
                        }
                        catch (Exception ex)
                        {
                            Log.Error(Constants.LOGGING_SOURCE, CoreResources.TaxonomyExtension_ImportErrorDeleteId0Line1, new object[]
                            {
                                id,
                                lineNumber
                            }, ex.Message);
                        }
                    }
                    if (changed)
                    {
                        Log.Debug(Constants.LOGGING_SOURCE, "Updating term {0}", term.Id);
                        parentTermSetItem.Context.ExecuteQueryRetry();
                    }
                }
                return result || changed;
            }
        }

        private static IList<string> ImportTermSetLineParse(string line)
        {
            List<string> entries = new List<string>();
            char[] lineChars = line.ToCharArray();
            string entry = string.Empty;
            bool flagInsideQuotes = false;
            int charIndex = 0;
            checked
            {
                while (charIndex < line.Length)
                {
                    if (flagInsideQuotes || !string.IsNullOrEmpty(entry)
                        || (!char.IsWhiteSpace(lineChars[charIndex]) && lineChars[charIndex] != '"'))
                    {
                        if (flagInsideQuotes && lineChars[charIndex] == '"'
                            && (charIndex + 1 >= line.Length || lineChars[charIndex + 1] == ','))
                        {
                            // End of quotes (and either end of line or next char is comma)
                            flagInsideQuotes = false;
                        }
                        else
                        {

                            if (flagInsideQuotes && lineChars[charIndex] == '"')
                            {
                                if (lineChars[charIndex + 1] != '"')
                                {
                                    // End of quotes  and next char is not a comma!
                                    return null;
                                }
                                // Doubled (escaped) quotes
                                charIndex++;
                            }
                            if (flagInsideQuotes || lineChars[charIndex] != ',')
                            {
                                entry += lineChars[charIndex];
                            }
                            else
                            {
                                entry = entry.Trim();
                                entries.Add(entry);
                                entry = string.Empty;
                            }
                        }
                    }
                    else
                    {
                        if (lineChars[charIndex] == '"')
                        {
                            flagInsideQuotes = true;
                        }
                    }

                    charIndex++;
                }
                entry = entry.Trim();
                entries.Add(entry);

                return entries;
            }
        }

        [System.Diagnostics.CodeAnalysis.SuppressMessage("Microsoft.Globalization", "CA1303:Do not pass literals as localized parameters", MessageId = "OfficeDevPnP.Core.Diagnostics.Log.Debug(System.String,System.String,System.Object[])")]
        private static void ImportTermSetRemoveExtraTerms(TermSet termSet, IDictionary<Guid, object> importedTermIds)
        {
            Log.Debug(Constants.LOGGING_SOURCE, "Removing extra terms");
            var termsToDelete = new List<Term>();
            var allTerms = termSet.GetAllTerms();
            termSet.Context.Load(allTerms, at => at.Include(t => t.Id, t => t.Name));
            termSet.Context.ExecuteQueryRetry();
            foreach (var term in allTerms)
            {
                if (!importedTermIds.ContainsKey(term.Id))
                {
                    termsToDelete.Add(term);
                }
            }
            foreach (var termToDelete in termsToDelete)
            {
                try
                {
                    Log.Info(Constants.LOGGING_SOURCE, CoreResources.TaxonomyExtension_DeleteTerm01, termToDelete.Name, termToDelete.Id);
                    termToDelete.DeleteObject();
                    termSet.Context.ExecuteQueryRetry();
                }
                catch (ServerException ex)
                {
                    if (ex.Message.StartsWith("Taxonomy item instantiation failed."))
                    {
                        // This is a sucky way to check if the term was already deleted
                        Log.Debug(Constants.LOGGING_SOURCE, "Term id {0} already deleted.", termToDelete.Id);
                    }
                    else
                    {
                        throw;
                    }
                }
            }
        }

        /// <summary>
        /// Exports the full list of terms from all termsets in all termstores.
        /// </summary>
        /// <param name="site">The site to process</param>
        /// <param name="termSetId">The ID of the termset to export</param>
        /// <param name="includeId">if true, Ids of the the taxonomy items will be included</param>
        /// <param name="delimiter">if specified, this delimiter will be used. Notice that IDs will be delimited with ;# from the label</param>
        /// <returns>Returns list of Termset strings</returns>
        public static List<string> ExportTermSet(this Site site, Guid termSetId, bool includeId, string delimiter = "|")
        {
            var termStore = site.GetDefaultSiteCollectionTermStore();

            return ExportTermSet(site, termSetId, includeId, termStore, delimiter);
        }

        /// <summary>
        /// Exports the full list of terms from all termsets in all termstores.
        /// </summary>
        /// <param name="site">The site to export the termsets from</param>
        /// <param name="termSetId">The ID of the termset to export</param>
        /// <param name="includeId">if true, Ids of the the taxonomy items will be included</param>
        /// <param name="termStore">The term store to export the termset from</param>
        /// <param name="delimiter">if specified, this delimiter will be used. Notice that IDs will be delimited with ;# from the label</param>
        /// <returns>Returns list of Termset strings</returns>
        public static List<string> ExportTermSet(this Site site, Guid termSetId, bool includeId, TermStore termStore, string delimiter = "|")
        {
            var clientContext = site.Context;
            var termsString = new List<string>();
            TermCollection terms = null;

            if (termSetId != Guid.Empty)
            {
                var termSet = termStore.GetTermSet(termSetId);
                terms = termSet.Terms;
                clientContext.Load(terms, t => t.IncludeWithDefaultProperties(s => s.TermSet), t => t.IncludeWithDefaultProperties(s => s.TermSet.Group));
            }

            clientContext.ExecuteQueryRetry();

            if (terms.Any())
            {
                foreach (var term in terms)
                {
                    var groupName = DenormalizeName(term.TermSet.Group.Name);
                    var termsetName = DenormalizeName(term.TermSet.Name);
                    var termName = DenormalizeName(term.Name);
                    clientContext.ExecuteQueryRetry();
                    var groupPath = string.Format("{0}{1}", groupName, (includeId) ? string.Format(";#{0}", term.TermSet.Group.Id.ToString()) : "");
                    var termsetPath = string.Format("{0}{1}", termsetName, (includeId) ? string.Format(";#{0}", term.TermSet.Id.ToString()) : "");
                    var termPath = string.Format("{0}{1}", termName, (includeId) ? string.Format(";#{0}", term.Id.ToString()) : "");
                    termsString.Add(string.Format("{0}{3}{1}{3}{2}", groupPath, termsetPath, termPath, delimiter));

                    if (term.TermsCount > 0)
                    {
                        var subTermPath = string.Format("{0}{3}{1}{3}{2}", groupPath, termsetPath, termPath, delimiter);

                        termsString.AddRange(ParseSubTerms(subTermPath, term, includeId, delimiter, clientContext));
                    }

                    termsString.Add(string.Format("{0}{3}{1}{3}{2}", groupPath, termsetPath, termPath, delimiter));
                }
            }

            return termsString.Distinct().ToList<string>();
        }

        /// <summary>
        /// Exports the full list of terms from all termsets in all termstores.
        /// </summary>
        /// <param name="site">The site to process</param>
        /// <param name="includeId">if true, Ids of the the taxonomy items will be included</param>
        /// <param name="delimiter">if specified, this delimiter will be used. Notice that IDs will be delimited with ;# from the label</param>
        /// <returns>Returns list of Term strings</returns>
        public static List<string> ExportAllTerms(this Site site, bool includeId, string delimiter = "|")
        {
            var clientContext = site.Context;

            var termsString = new List<string>();

            TaxonomySession taxonomySession = taxonomySession = TaxonomySession.GetTaxonomySession(clientContext);

            clientContext.ExecuteQueryRetry();

            var termStores = taxonomySession.TermStores;
            clientContext.Load(termStores, t => t.IncludeWithDefaultProperties(s => s.Groups));
            clientContext.ExecuteQueryRetry();
            foreach (var termStore in termStores)
            {
                foreach (var termGroup in termStore.Groups)
                {
                    var termSets = termGroup.TermSets;
                    clientContext.Load(termSets, t => t.IncludeWithDefaultProperties(s => s.Terms));
                    clientContext.ExecuteQueryRetry();
                    var termGroupName = DenormalizeName(termGroup.Name);
                    var groupPath = $"{termGroupName}{((includeId) ? $";#{termGroup.Id}" : "")}";
                    foreach (var set in termSets)
                    {
                        var setName = DenormalizeName(set.Name);
                        var termsetPath = string.Format("{0}{3}{1}{2}", groupPath, setName, (includeId) ? $";#{set.Id}" : "", delimiter);
                        foreach (var term in set.Terms)
                        {
                            var termName = DenormalizeName(term.Name);
                            var termPath = string.Format("{0}{3}{1}{2}", termsetPath, termName, (includeId) ?
                                $";#{term.Id.ToString()}"
                                : "", delimiter);
                            termsString.Add(termPath);

                            if (term.TermsCount > 0)
                            {
                                termsString.AddRange(ParseSubTerms(termPath, term, includeId, delimiter, clientContext));
                            }
                        }
                    }
                }
            }

            return termsString.Distinct().ToList<string>();
        }

        private static List<string> ParseSubTerms(string subTermPath, Term term, bool includeId, string delimiter, ClientRuntimeContext clientContext)
        {
            var items = new List<string>();
            if (term.ServerObjectIsNull == null || term.ServerObjectIsNull == false)
            {
                clientContext.Load(term.Terms);
                clientContext.ExecuteQueryRetry();
            }

            foreach (var subTerm in term.Terms)
            {
                var termName = DenormalizeName(subTerm.Name);
                var termPath = string.Format("{0}{3}{1}{2}", subTermPath, termName, (includeId) ? string.Format(";#{0}", subTerm.Id.ToString()) : "", delimiter);

                items.Add(termPath);

                if (term.TermsCount > 0)
                {
                    items.AddRange(ParseSubTerms(termPath, subTerm, includeId, delimiter, clientContext));
                }

            }
            return items;
        }

        /// <summary>
        /// Normalizes a Taxonomy name
        /// </summary>
        /// <param name="name"></param>
        /// <returns></returns>
        public static string NormalizeName(string name)
        {
            if (name == null) return (string)null;
            name = TrimSpacesRegex.Replace(name, " ").Replace('&', '＆');

            if (!name.Contains(",") || !name.StartsWith("\"") || !name.EndsWith("\""))
            {
                name = name.Replace('"', '＂');
            }
            return name;
        }

        /// <summary>
        /// Denormalizes a Taxonomy name
        /// </summary>
        /// <param name="name"></param>
        /// <returns></returns>
        public static string DenormalizeName(string name)
        {
            if (name == null)
                return (string)null;

            name = TrimSpacesRegex.Replace(name, " ").Replace('＆', '&').Replace('＂', '"');
            if (name.Contains(",") && !name.StartsWith("\"") && !name.EndsWith("\""))
            {
                name = '"' + name + '"'; //Add quotes for terms with comma, if not parsing breaks on import
            }
            return name;
        }

        /// <summary>
        /// Returns a taxonomy item by it's path, e.g. Group|Set|Term
        /// </summary>
        /// <param name="site">The current site</param>
        /// <param name="path">The path of the item to return</param>
        /// <param name="delimiter">The delimeter separating groups, sets and term in the path. Defaults to |</param>
        /// <returns>Returns TaxonomyItem object</returns>
        public static TaxonomyItem GetTaxonomyItemByPath(this Site site, string path, string delimiter = "|")
        {
            var context = site.Context;

            if (string.IsNullOrEmpty(path)) throw new ArgumentNullException("path");

            var pathSplit = path.Split(new string[] { delimiter }, StringSplitOptions.RemoveEmptyEntries);

            TaxonomySession tSession = TaxonomySession.GetTaxonomySession(context);
            TermStore ts = tSession.GetDefaultKeywordsTermStore();

            var groups = context.LoadQuery(ts.Groups);
            context.ExecuteQueryRetry();

            var group = groups.FirstOrDefault(l => l.Name.Equals(pathSplit[0], StringComparison.CurrentCultureIgnoreCase));
            if (group == null) return null;
            if (pathSplit.Length == 1) return group;

            var termSets = context.LoadQuery(group.TermSets);
            context.ExecuteQueryRetry();

            var termSet = termSets.FirstOrDefault(l => l.Name.Equals(pathSplit[1], StringComparison.CurrentCultureIgnoreCase));
            if (termSet == null) return null;
            if (pathSplit.Length == 2) return termSet;

            Term term = null;
            for (int i = 2; i < pathSplit.Length; i++)
            {
                IEnumerable<Term> termColl = context.LoadQuery(i == 2 ? termSet.Terms : term.Terms);
                context.ExecuteQueryRetry();

                term = termColl.FirstOrDefault(l => l.Name.Equals(pathSplit[i], StringComparison.OrdinalIgnoreCase));

                if (term == null) return null;
            }

            return term;
        }

        private static void ValidateDescription(string description, string parameterName)
        {
            if (string.IsNullOrEmpty(description))
            {
                return;
            }
            if (InvalidDescriptionRegex.IsMatch(description))
            {
                throw new ArgumentException(string.Format("Invalid characters in description '{0}'.", new object[]
                {
                    description
                }), parameterName);
            }
            if (description.Length > 1000)
            {
                throw new ArgumentException(string.Format("Description exceeds maximum length (1000): '{0}'.", new object[]
                {
                    description
                }), parameterName);
            }
        }

        private static void ValidateName(string name, string parameterName)
        {
            if (string.IsNullOrEmpty(name)) { throw new ArgumentNullException(parameterName); }

            if (name.Length > 255 || InvalidNameRegex.IsMatch(name))
            {
                throw new ArgumentException(string.Format("Invalid taxonomy name '{0}'.", new object[]
                {
                    name
                }), parameterName);
            }
        }

        /// <summary>
        /// Ensures the specified label for the specified lcid exists.
        /// </summary>
        /// <param name="term">The term to ensure the label for</param>
        /// <param name="lcid">The LCID of the label to ensure</param>
        /// <param name="labelName">The name of the label to ensure</param>
        /// <param name="isDefault">Determines if the label should be the default</param>
        public static void EnsureLabel(this Term term, int lcid, string labelName, bool isDefault)
        {
            var clientContext = term.Context;

            if (term.ServerObjectIsNull == true)
            {
                clientContext.Load(term);
                clientContext.ExecuteQueryRetry();
            }

            clientContext.Load(term.Labels);
            clientContext.ExecuteQueryRetry();

            if (!term.Labels.Where(l => l.Language == lcid).Any(l => l.Value == labelName))
            {
                term.CreateLabel(labelName, lcid, isDefault);
                clientContext.ExecuteQueryRetry();
            }
        }

        #endregion

        #region Fields
        /// <summary>
        /// Sets a value in a taxonomy field
        /// </summary>
        /// <param name="item">The item to set the value to</param>
        /// <param name="TermPath">The path of the term in the shape of "TermGroupName|TermSetName|TermName"</param>
        /// <param name="fieldId">The id of the field</param>
        /// <param name="systemUpdate">If set to true, will do a system udpate to the item. Default value is false.</param>
        /// <exception cref="KeyNotFoundException"/>
        public static void SetTaxonomyFieldValueByTermPath(this ListItem item, string TermPath, Guid fieldId, bool systemUpdate = false)
        {
            var clientContext = item.Context as ClientContext;
            TaxonomyItem taxItem = clientContext.Site.GetTaxonomyItemByPath(TermPath);
            if (taxItem != null)
            {
                item.SetTaxonomyFieldValue(fieldId, taxItem.Name, taxItem.Id, systemUpdate);
            }
            else
            {
                throw new KeyNotFoundException("Taxonomy Term not found");
            }
        }

        /// <summary>
        /// Sets a value of a taxonomy field. To set an empty value set label to an empty string and termGuid to an empty GUID.
        /// </summary>
        /// <param name="item">The item to process</param>
        /// <param name="fieldId">The ID of the field to set</param>
        /// <param name="label">The label of the term to set</param>
        /// <param name="termGuid">The id of the term to set</param>
        /// <param name="systemUpdate">If set to true, will do a system udpate to the item. Default value is false.</param>
        public static void SetTaxonomyFieldValue(this ListItem item, Guid fieldId, string label, Guid termGuid, bool systemUpdate = false)
        {
            ClientContext clientContext = item.Context as ClientContext;

            var field = item.ParentList.Fields.GetById(fieldId);
            TaxonomyField taxField = clientContext.CastTo<TaxonomyField>(field);
            clientContext.ExecuteQueryRetry();

            if (string.IsNullOrEmpty(label) && termGuid.Equals(Guid.Empty))
            {
                taxField.SetFieldValueByLabelGuidPair(item, string.Empty, systemUpdate);
            }
            else
            {
                taxField.SetFieldValueByLabelGuidPair(item, $"{label}|{termGuid.ToString()}", systemUpdate);
            }
        }

        /// <summary>
        /// Sets a value of a taxonomy field that supports multiple values
        /// </summary>
        /// <param name="item">The item to process</param>
        /// <param name="fieldId">The ID of the field to set</param>
        /// <param name="termValues">The key and values of terms to set</param>
        /// <param name="systemUpdate">If set to true, will do a system udpate to the item. Default value is false.</param>
        public static void SetTaxonomyFieldValues(this ListItem item, Guid fieldId, IEnumerable<KeyValuePair<Guid, String>> termValues, bool systemUpdate = false)
        {
            ClientContext clientContext = item.Context as ClientContext;

            var field = item.ParentList.Fields.GetById(fieldId);
            TaxonomyField taxField = clientContext.CastTo<TaxonomyField>(field);
            clientContext.Load(taxField, tf => tf.AllowMultipleValues);
            clientContext.ExecuteQueryRetry();

            if (taxField.AllowMultipleValues)
            {
                StringBuilder termValuesStringbuilder = new StringBuilder();
                bool skipSeperator = true;
                foreach (var term in termValues)
                {
                    if (skipSeperator)
                    {
                        skipSeperator = false;
                    }
                    else
                    {
                        termValuesStringbuilder.Append(';');
                    }
                    termValuesStringbuilder.Append(term.Value + "|" + term.Key.ToString());
                }

                taxField.SetFieldValueByLabelGuidPair(item, termValuesStringbuilder.ToString(), systemUpdate);
            }
            else
            {
                throw new ArgumentException(CoreResources.TaxonomyExtensions_Field_Is_Not_Multivalues, taxField.StaticName);
            }
        }

        /// <summary>
        /// Sets a value of a taxonomy field.
        /// Value parameter is one or more label GUID pairs:
        /// Single value field (TaxonomyFieldType) - term label|term GUID
        /// Multi value field (TaxonomyFieldTypeMulti) - term label|term GUID;term label|term GUID;term label|term GUID...
        /// </summary>
        /// <param name="taxonomyField">The field to set</param>
        /// <param name="item">The item to process</param>
        /// <param name="value">The value to set on the taxonomy field</param>
        /// <param name="systemUpdate">If set to true, will do a system udpate to the item. Default value is false.</param>
        public static void SetFieldValueByLabelGuidPair(this TaxonomyField taxonomyField, ListItem item, string value, bool systemUpdate = false)
        {
            taxonomyField.EnsureProperties(f => f.TextField, f => f.AllowMultipleValues);

            //TaxonomyFieldValue.PopulateFromLabelGuidPairs(string) has not been exposed to CSOM.
            //This trick uses TaxonomyFieldValueCollection to get the same result for single value taxonomy fields.
            TaxonomyFieldValueCollection taxonomyValues = new TaxonomyFieldValueCollection(item.Context, null, taxonomyField);
            taxonomyValues.PopulateFromLabelGuidPairs(value);

            if (taxonomyField.AllowMultipleValues)
            {
                taxonomyField.SetFieldValueByValueCollection(item, taxonomyValues);
            }
            else
            {
                item.Context.Load(taxonomyValues);
                item.Context.ExecuteQueryRetry();
                if (taxonomyValues.Count > 0)
                {
                    taxonomyField.SetFieldValueByValue(item, taxonomyValues[0]);
                }
                else
                {
                    //Empty single value taxonomy value specified. Clear out existing value.
                    //It's not possible to clear out the value using an empty TaxonomyFieldValue directly.
                    //This is due to the fact that SetFieldValueByValue requires TermGuid or creatingField to be set on server side.
                    //It is not possible to set creatingField, so the only possible workaround is to use the predefined Guid with all 1's.
                    //This will leave data in the hidden field that must be cleared in the same query on the server.
                    //This approach is necessary to maintain data in TaxCatchAll field for other taxonomy fields in the list item.

                    Field hiddenField = item.ParentList.Fields.GetById(taxonomyField.TextField);
                    item.Context.Load(hiddenField,
                        tf => tf.InternalName
                        );
                    item.Context.ExecuteQueryRetry();

                    TaxonomyFieldValue taxonomyValue = new TaxonomyFieldValue();
                    taxonomyValue.Label = string.Empty;
                    taxonomyValue.TermGuid = "11111111-1111-1111-1111-111111111111";
                    taxonomyValue.WssId = -1;
                    taxonomyField.SetFieldValueByValue(item, taxonomyValue);

                    item[hiddenField.InternalName] = string.Empty;
                }
            }
            if (systemUpdate)
            {
<<<<<<< HEAD
                item.SystemUpdate();
=======
#if !ONPREMISES
                item.SystemUpdate();
#else
                item.Update();
#endif
>>>>>>> e1be3a23
            }
            else
            {
                item.Update();
            }
            item.Context.ExecuteQueryRetry();
        }

        private static void CleanupTaxonomyHiddenField(Web web, FieldCollection fields, TaxonomyFieldCreationInformation fieldCreationInformation)
        {
            // if the Guid is empty then we'll have no issue
            if (fieldCreationInformation.Id != Guid.Empty)
            {
                FieldCollection _fields = fields;
                web.Context.Load(_fields, fc => fc.Include(f => f.Id, f => f.InternalName, f => f.Hidden));
                web.Context.ExecuteQueryRetry();
                var _field = _fields.FirstOrDefault(f => f.InternalName.Equals(fieldCreationInformation.InternalName));
                // if the field does not exist we assume the possiblity that it was created earlier then deleted and the hidden field was left behind
                // if the field does exist then return and let the calling process exception out when attempting to create it
                // this does not appear to be an issue with lists, just site columns, but it doesnt hurt to check
                if (_field == null)
                {
                    // The hidden field format is the id of the field itself with hyphens removed and the first character replaced
                    // with a random character, so get everything to the right of the first character and remove hyphens
                    var _hiddenField = fieldCreationInformation.Id.ToString().Replace("-", "").Substring(1);
                    _field = _fields.FirstOrDefault(f => f.InternalName.EndsWith(_hiddenField));
                    if (_field != null)
                    {
                        if (_field.Hidden)
                        {
                            // just in case the field itself is hidden, make sure it is not because depending on the current CU hidden fields may not be deletable
                            _field.Hidden = false;
                            _field.Update();
                        }
                        _field.DeleteObject();
                        web.Context.ExecuteQueryRetry();
                    }
                }
            }
        }
        /// <summary>
        /// Can be used to create taxonomy field remotely to web.
        /// </summary>
        /// <param name="web">Site to be processed - can be root web or sub site</param>
        /// <param name="fieldCreationInformation">Creation Information of the field</param>
        /// <returns>New taxonomy field</returns>
        public static Field CreateTaxonomyField(this Web web, TaxonomyFieldCreationInformation fieldCreationInformation)
        {
            fieldCreationInformation.InternalName.ValidateNotNullOrEmpty("internalName");
            fieldCreationInformation.DisplayName.ValidateNotNullOrEmpty("displayName");
            fieldCreationInformation.TaxonomyItem.ValidateNotNullOrEmpty("taxonomyItem");

            CleanupTaxonomyHiddenField(web, web.Fields, fieldCreationInformation);

            if (fieldCreationInformation.Id == Guid.Empty)
            {
                fieldCreationInformation.Id = Guid.NewGuid();
            }

            var showFieldAttribute = new KeyValuePair<string, string>();
            if (fieldCreationInformation.AdditionalAttributes != null)
            {
                showFieldAttribute = fieldCreationInformation.AdditionalAttributes.FirstOrDefault(a => a.Key == "ShowField");
            }
            if (showFieldAttribute.Key == null)
            {
                if (fieldCreationInformation.AdditionalAttributes == null)
                {
                    fieldCreationInformation.AdditionalAttributes = new List<KeyValuePair<string, string>>();
                }
                ((List<KeyValuePair<string, string>>)fieldCreationInformation.AdditionalAttributes).Add(new KeyValuePair<string, string>("ShowField", "Term1033"));
            }

            var _field = web.CreateField(fieldCreationInformation);

            WireUpTaxonomyFieldInternal(_field, fieldCreationInformation.TaxonomyItem, fieldCreationInformation.MultiValue);
            _field.Update();

            web.Context.ExecuteQueryRetry();

            return _field;

        }

        /// <summary>
        /// Removes a taxonomy field (site column) and its associated hidden field by internal name
        /// </summary>
        /// <param name="web">Web object were the field (site column) exists</param>
        /// <param name="internalName">Internal name of the taxonomy field (site column) to be removed</param>
        public static void RemoveTaxonomyFieldByInternalName(this Web web, string internalName)
        {
            FieldCollection fields = web.Fields;
            web.Context.Load(fields, fc => fc.Include(f => f.Id, f => f.InternalName));
            web.Context.ExecuteQueryRetry();

            Field field = fields.FirstOrDefault(f => f.InternalName == internalName);

            if (field != null)
            {
                field.DeleteObject();
                web.Update();
                web.Context.ExecuteQueryRetry();

                CleanupTaxonomyHiddenField(web, web.Fields, new TaxonomyFieldCreationInformation() { Id = field.Id, InternalName = field.InternalName });

            }
        }

        /// <summary>
        /// Removes a taxonomy field (site column) and its associated hidden field by id
        /// </summary>
        /// <param name="web">Web object were the field (site column) exists</param>
        /// <param name="id">Guid representing the id of the taxonomy field (site column) to be removed</param>
        public static void RemoveTaxonomyFieldById(this Web web, Guid id)
        {

            FieldCollection fields = web.Fields;
            web.Context.Load(fields, fc => fc.Include(f => f.Id, f => f.InternalName));
            web.Context.ExecuteQueryRetry();

            Field field = fields.FirstOrDefault(f => f.Id == id);

            if (field != null)
            {
                field.DeleteObject();
                web.Update();
                web.Context.ExecuteQueryRetry();

                CleanupTaxonomyHiddenField(web, web.Fields, new TaxonomyFieldCreationInformation() { Id = id, InternalName = field.InternalName });
            }
        }

        /// <summary>
        /// Can be used to create taxonomy field remotely in a list. 
        /// </summary>
        /// <param name="list">List to be processed</param>
        /// <param name="fieldCreationInformation">Creation information of the field</param>
        /// <returns>New taxonomy field</returns>
        public static Field CreateTaxonomyField(this List list, TaxonomyFieldCreationInformation fieldCreationInformation)
        {
            fieldCreationInformation.InternalName.ValidateNotNullOrEmpty("internalName");
            fieldCreationInformation.DisplayName.ValidateNotNullOrEmpty("displayName");
            fieldCreationInformation.TaxonomyItem.ValidateNotNullOrEmpty("taxonomyItem");

            CleanupTaxonomyHiddenField(list.ParentWeb, list.Fields, fieldCreationInformation);

            if (fieldCreationInformation.Id == Guid.Empty)
            {
                fieldCreationInformation.Id = Guid.NewGuid();
            }
            var showFieldAttribute = new KeyValuePair<string, string>();
            if (fieldCreationInformation.AdditionalAttributes != null)
            {
                showFieldAttribute = fieldCreationInformation.AdditionalAttributes.FirstOrDefault(a => a.Key == "ShowField");
            }
            if (showFieldAttribute.Key == null)
            {
                if (fieldCreationInformation.AdditionalAttributes == null)
                {
                    fieldCreationInformation.AdditionalAttributes = new List<KeyValuePair<string, string>>();
                }
                ((List<KeyValuePair<string, string>>)fieldCreationInformation.AdditionalAttributes).Add(new KeyValuePair<string, string>("ShowField", "Term1033"));
            }
            var _field = list.CreateField(fieldCreationInformation);

            WireUpTaxonomyFieldInternal(_field, fieldCreationInformation.TaxonomyItem, fieldCreationInformation.MultiValue);
            _field.Update();

            list.Context.ExecuteQueryRetry();

            return _field;
        }

        /// <summary>
        /// Wires up MMS field to the specified term set.
        /// </summary>
        /// <param name="web">Site to be processed - can be root web or sub site</param>
        /// <param name="field">Field to be wired up</param>
        /// <param name="mmsGroupName">Taxonomy group</param>
        /// <param name="mmsTermSetName">Term set name</param>
        /// <param name="multiValue">If true, create a multivalue field</param>
        public static void WireUpTaxonomyField(this Web web, Field field, string mmsGroupName, string mmsTermSetName, bool multiValue = false)
        {
            TermStore termStore = GetDefaultTermStore(web);

            if (termStore == null)
                throw new NullReferenceException("The default term store is not available.");

            if (string.IsNullOrEmpty(mmsTermSetName))
                throw new ArgumentNullException(nameof(mmsTermSetName), "The MMS term set is not specified.");

            // get the term group and term set
            TermGroup termGroup = termStore.Groups.GetByName(mmsGroupName);
            TermSet termSet = termGroup.TermSets.GetByName(mmsTermSetName);
            web.Context.Load(termStore);
            web.Context.Load(termSet);
            web.Context.ExecuteQueryRetry();

            WireUpTaxonomyField(web, field, termSet, multiValue);
        }

        /// <summary>
        /// Wires up MMS field to the specified term set.
        /// </summary>
        /// <param name="web">Site to be processed - can be root web or sub site</param>
        /// <param name="field">Field to be wired up</param>
        /// <param name="termSet">Taxonomy TermSet</param>
        /// <param name="multiValue">If true, create a multivalue field</param>
        public static void WireUpTaxonomyField(this Web web, Field field, TermSet termSet, bool multiValue = false)
        {
            WireUpTaxonomyFieldInternal(field, termSet, multiValue);
        }

        /// <summary>
        /// Wires up MMS field to the specified term.
        /// </summary>
        /// <param name="web">Site to be processed - can be root web or sub site</param>
        /// <param name="field">Field to be wired up</param>
        /// <param name="anchorTerm">Taxonomy Term</param>
        /// <param name="multiValue">If true, create a multivalue field</param>
        public static void WireUpTaxonomyField(this Web web, Field field, Term anchorTerm, bool multiValue = false)
        {
            WireUpTaxonomyFieldInternal(field, anchorTerm, multiValue);
        }

        /// <summary>
        /// Wires up MMS field to the specified term set.
        /// </summary>
        /// <param name="web">Site to be processed - can be root web or sub site</param>
        /// <param name="id">Field ID to be wired up</param>
        /// <param name="mmsGroupName">Taxonomy group</param>
        /// <param name="mmsTermSetName">Term set name</param>
        /// <param name="multiValue">If true, create a multivalue field</param>
        public static void WireUpTaxonomyField(this Web web, Guid id, string mmsGroupName, string mmsTermSetName, bool multiValue = false)
        {
            var field = web.Fields.GetById(id);
            web.Context.Load(field);
            web.WireUpTaxonomyField(field, mmsGroupName, mmsTermSetName, multiValue);
        }

        /// <summary>
        /// Wires up MMS field to the specified term set.
        /// </summary>
        /// <param name="list">List to be processed</param>
        /// <param name="field">Field to be wired up</param>
        /// <param name="termSet">Taxonomy TermSet</param>
        /// <param name="multiValue">Term set name</param>
        public static void WireUpTaxonomyField(this List list, Field field, TermSet termSet, bool multiValue = false)
        {
            WireUpTaxonomyFieldInternal(field, termSet, multiValue);
        }

        /// <summary>
        /// Wires up MMS field to the specified term.
        /// </summary>
        /// <param name="list">List to be processed</param>
        /// <param name="field">Field to be wired up</param>
        /// <param name="anchorTerm">Taxonomy Term</param>
        /// <param name="multiValue">Allow multiple selection</param>
        public static void WireUpTaxonomyField(this List list, Field field, Term anchorTerm, bool multiValue = false)
        {
            WireUpTaxonomyFieldInternal(field, anchorTerm, multiValue);
        }

        /// <summary>
        /// Wires up MMS field to the specified term set.
        /// </summary>
        /// <param name="list">List to be processed</param>
        /// <param name="field">Field to be wired up</param>
        /// <param name="mmsGroupName">Taxonomy group</param>
        /// <param name="mmsTermSetName">Term set name</param>
        /// <param name="multiValue">Allow multiple selection</param>
        public static void WireUpTaxonomyField(this List list, Field field, string mmsGroupName, string mmsTermSetName, bool multiValue = false)
        {
            var clientContext = list.Context as ClientContext;
            TermStore termStore = clientContext.Site.GetDefaultSiteCollectionTermStore();

            if (termStore == null)
                throw new NullReferenceException("The default term store is not available.");

            if (string.IsNullOrEmpty(mmsTermSetName))
                throw new ArgumentNullException("mmsTermSetName", "The MMS term set is not specified.");

            // get the term group and term set
            TermGroup termGroup = termStore.Groups.GetByName(mmsGroupName);
            TermSet termSet = termGroup.TermSets.GetByName(mmsTermSetName);
            clientContext.Load(termStore);
            clientContext.Load(termSet);
            clientContext.ExecuteQueryRetry();

            list.WireUpTaxonomyField(field, termSet, multiValue);
        }

        /// <summary>
        /// Wires up MMS field to the specified term set.
        /// </summary>
        /// <param name="list">List to be processed</param>
        /// <param name="id">Field ID to be wired up</param>
        /// <param name="mmsGroupName">Taxonomy group</param>
        /// <param name="mmsTermSetName">Term set name</param>
        /// <param name="multiValue">Allow multiple selection</param>
        public static void WireUpTaxonomyField(this List list, Guid id, string mmsGroupName, string mmsTermSetName, bool multiValue = false)
        {
            var clientContext = list.Context as ClientContext;
            var field = list.Fields.GetById(id);
            clientContext.Load(field);
            list.WireUpTaxonomyField(field, mmsGroupName, mmsTermSetName, multiValue);
        }

        /// <summary>
        /// Wires up MMS field to the specified term set or term.
        /// </summary>
        /// <param name="field">Field to be wired up</param>
        /// <param name="taxonomyItem">Taxonomy TermSet or Term</param>
        /// <param name="multiValue">Allow multiple selection</param>
        private static void WireUpTaxonomyFieldInternal(Field field, TaxonomyItem taxonomyItem, bool multiValue)
        {
            var clientContext = field.Context as ClientContext;

            taxonomyItem.ValidateNotNullOrEmpty("taxonomyItem");

            var anchorTerm = taxonomyItem as Term;

            if (anchorTerm != default(Term) && !anchorTerm.IsPropertyAvailable("TermSet"))
            {
                clientContext.Load(anchorTerm.TermSet);
                clientContext.ExecuteQueryRetry();
            }

            var termSet = taxonomyItem is Term ? anchorTerm.TermSet : taxonomyItem as TermSet;

            if (termSet == default(TermSet))
                throw new ArgumentException("Bound TaxonomyItem must be either a TermSet or a Term");

            termSet.EnsureProperties(ts => ts.TermStore);

            // set the SSP ID and Term Set ID on the taxonomy field
            var taxField = clientContext.CastTo<TaxonomyField>(field);
            taxField.SspId = termSet.TermStore.Id;
            taxField.TermSetId = termSet.Id;

            if (anchorTerm != default(Term))
            {
                taxField.AnchorId = anchorTerm.Id;
            }

            taxField.AllowMultipleValues = multiValue;
            taxField.Update();
            clientContext.ExecuteQueryRetry();
        }

        /// <summary>
        /// Returns the Id for a term if present in the TaxonomyHiddenList. Otherwise returns -1;
        /// </summary>
        /// <param name="web"></param>
        /// <param name="term"></param>
        /// <returns></returns>
        public static int GetWssIdForTerm(this Web web, Term term)
        {
            var clientContext = web.Context as ClientContext;
            var list = clientContext.Site.RootWeb.GetListByUrl("Lists/TaxonomyHiddenList");
            CamlQuery camlQuery = new CamlQuery();
            camlQuery.ViewXml =
                $@"<View><Query><Where><Eq><FieldRef Name='IdForTerm' /><Value Type='Text'>{term.Id}</Value></Eq></Where></Query></View>";

            var items = list.GetItems(camlQuery);
            web.Context.Load(items);
            web.Context.ExecuteQueryRetry();

            if (items.Any())
            {
                return items[0].Id;
            }
            else
            {
                return -1;
            }
        }

        /// <summary>
        /// Sets the default value for a managed metadata field
        /// </summary>
        /// <param name="field">Field to be wired up</param>
        /// <param name="taxonomyItem">Taxonomy TermSet or Term</param>
        /// <param name="defaultValue">default value for the field</param>
        /// <param name="pushChangesToLists">push changes to lists</param>
        public static void SetTaxonomyFieldDefaultValue(this Field field, TaxonomyItem taxonomyItem, string defaultValue, bool pushChangesToLists = false)
        {
            if (string.IsNullOrEmpty(defaultValue))
            {
                throw new ArgumentException("defaultValue");
            }

            var clientContext = field.Context as ClientContext;

            taxonomyItem.ValidateNotNullOrEmpty("taxonomyItem");

            var anchorTerm = taxonomyItem as Term;

            if (anchorTerm != default(Term) && !anchorTerm.IsPropertyAvailable("TermSet"))
            {
                clientContext.Load(anchorTerm.TermSet);
                clientContext.ExecuteQueryRetry();
            }

            var termSet = taxonomyItem is Term ? anchorTerm.TermSet : taxonomyItem as TermSet;

            if (termSet == default(TermSet))
            {
                throw new ArgumentException("Bound TaxonomyItem must be either a TermSet or a Term");
            }

            // set the SSP ID and Term Set ID on the taxonomy field
            var taxField = clientContext.CastTo<TaxonomyField>(field);


            if (!termSet.IsPropertyAvailable("Terms"))
            {
                clientContext.Load(termSet.Terms);
                clientContext.ExecuteQueryRetry();
            }

            Term defaultValTerm = termSet.Terms.GetByName(defaultValue);
            if (defaultValTerm != null)
            {
                clientContext.Load(defaultValTerm);
                clientContext.ExecuteQueryRetry();

                TaxonomyFieldValue taxValue = new TaxonomyFieldValue();
                taxValue.WssId = -1;
                taxValue.TermGuid = defaultValTerm.Id.ToString();
                taxValue.Label = defaultValTerm.Name;
                //get validate string
                var validateValue = taxField.GetValidatedString(taxValue);
                field.Context.ExecuteQueryRetry();

                taxField.DefaultValue = validateValue.Value;
                if (!pushChangesToLists)
                {
                    taxField.Update();
                }
                else
                {
                    taxField.UpdateAndPushChanges(true);
                }
                clientContext.ExecuteQueryRetry();
            }
        }
#endregion
    }
}<|MERGE_RESOLUTION|>--- conflicted
+++ resolved
@@ -1716,15 +1716,11 @@
             }
             if (systemUpdate)
             {
-<<<<<<< HEAD
-                item.SystemUpdate();
-=======
 #if !ONPREMISES
                 item.SystemUpdate();
 #else
                 item.Update();
 #endif
->>>>>>> e1be3a23
             }
             else
             {
