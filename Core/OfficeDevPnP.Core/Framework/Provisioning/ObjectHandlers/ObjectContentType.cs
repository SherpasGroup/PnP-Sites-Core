﻿using Microsoft.SharePoint.Client;
using OfficeDevPnP.Core.Diagnostics;
using OfficeDevPnP.Core.Framework.Provisioning.Connectors;
using OfficeDevPnP.Core.Framework.Provisioning.Model;
using OfficeDevPnP.Core.Framework.Provisioning.ObjectHandlers.Extensions;
using OfficeDevPnP.Core.Framework.Provisioning.ObjectHandlers.TokenDefinitions;
using System;
using System.Collections.Generic;
using System.IO;
using System.Linq;
using System.Text;
using System.Xml;
using System.Xml.Linq;
using System.Xml.XPath;
using ContentType = OfficeDevPnP.Core.Framework.Provisioning.Model.ContentType;
using Field = OfficeDevPnP.Core.Framework.Provisioning.Model.Field;

namespace OfficeDevPnP.Core.Framework.Provisioning.ObjectHandlers
{
    internal class ObjectContentType : ObjectHandlerBase
    {
        private FieldAndListProvisioningStepHelper.Step _step;

        public override string Name
        {
#if DEBUG
            get { return $"Content Types ({_step})"; }
#else
            get { return $"Content Types"; }
#endif
        }

        public override string InternalName => "ContentTypes";

        public ObjectContentType(FieldAndListProvisioningStepHelper.Step step)
        {
            this._step = step;
        }

        public override TokenParser ProvisionObjects(Web web, ProvisioningTemplate template, TokenParser parser, ProvisioningTemplateApplyingInformation applyingInformation)
        {
            using (var scope = new PnPMonitoredScope(this.Name))
            {
                // Check if this is not a noscript site as we're not allowed to update some properties
                bool isNoScriptSite = web.IsNoScriptSite();

                web.Context.Load(web.ContentTypes, ct => ct.IncludeWithDefaultProperties(c => c.StringId, c => c.FieldLinks,
                                                                                         c => c.FieldLinks.Include(fl => fl.Id, fl => fl.Required, fl => fl.Hidden)));
                web.Context.Load(web.Fields, fld => fld.IncludeWithDefaultProperties(f => f.Id, f => f.SchemaXml));

                web.Context.ExecuteQueryRetry();

                var existingCTs = web.ContentTypes.ToList();
                var existingFields = web.Fields.ToList();
                var currentCtIndex = 0;

                var doProvision = true;
                if (web.IsSubSite() && !applyingInformation.ProvisionContentTypesToSubWebs)
                {
                    WriteMessage("This template contains content types and you are provisioning to a subweb. If you still want to provision these content types, set the ProvisionContentTypesToSubWebs property to true.", ProvisioningMessageType.Warning);
                    doProvision = false;
                }
                if (doProvision)
                {
                    foreach (var ct in template.ContentTypes.OrderBy(ct => ct.Id)) // ordering to handle references to parent content types that can be in the same template
                    {
                        currentCtIndex++;
                        WriteMessage($"Content Type|{ct.Name}|{currentCtIndex}|{template.ContentTypes.Count}", ProvisioningMessageType.Progress);
                        var existingCT = existingCTs.FirstOrDefault(c => c.StringId.Equals(ct.Id, StringComparison.OrdinalIgnoreCase));
                        if (existingCT == null)
                        {
                            scope.LogDebug(CoreResources.Provisioning_ObjectHandlers_ContentTypes_Creating_new_Content_Type___0_____1_, ct.Id, ct.Name);
                            var newCT = CreateContentType(web, template, ct, parser, template.Connector, scope, existingCTs, existingFields, isNoScriptSite);
                            if (newCT != null)
                            {
                                existingCTs.Add(newCT);
                            }
                        }
                        else
                        {
                            if (ct.Overwrite && this._step == FieldAndListProvisioningStepHelper.Step.ListAndStandardFields)
                            {
                                scope.LogDebug(CoreResources.Provisioning_ObjectHandlers_ContentTypes_Recreating_existing_Content_Type___0_____1_, ct.Id, ct.Name);

                                existingCT.DeleteObject();
                                web.Context.ExecuteQueryRetry();
                                var newCT = CreateContentType(web, template, ct, parser, template.Connector, scope, existingCTs, existingFields, isNoScriptSite);
                                if (newCT != null)
                                {
                                    existingCTs.Add(newCT);
                                }
                            }
                            else
                            {
                                // We can't update a sealed content type unless we change sealed to false
                                if (!existingCT.Sealed || !ct.Sealed)
                                {
                                    scope.LogDebug(CoreResources.Provisioning_ObjectHandlers_ContentTypes_Updating_existing_Content_Type___0_____1_, ct.Id, ct.Name);
                                    UpdateContentType(web, template, existingCT, ct, parser, scope);
                                }
                                else
                                {
                                    scope.LogWarning(CoreResources.Provisioning_ObjectHandlers_ContentTypes_Updating_existing_Content_Type_Sealed, ct.Id, ct.Name);
                                }
                            }
                        }
                    }
                }
            }
            WriteMessage($"Done processing Content Types", ProvisioningMessageType.Completed);
            return parser;
        }

        private void UpdateContentType(
            Web web,
            ProvisioningTemplate template,
            Microsoft.SharePoint.Client.ContentType existingContentType,
            ContentType templateContentType,
            TokenParser parser,
            PnPMonitoredScope scope,
            bool isNoScriptSite = false
            )
        {
            var isDirty = false;
            var reOrderFields = false;

            if (existingContentType.Hidden != templateContentType.Hidden)
            {
                scope.LogPropertyUpdate("Hidden");
                existingContentType.Hidden = templateContentType.Hidden;
                isDirty = true;
            }
            if (existingContentType.ReadOnly != templateContentType.ReadOnly)
            {
                scope.LogPropertyUpdate("ReadOnly");
                existingContentType.ReadOnly = templateContentType.ReadOnly;
                isDirty = true;
            }
            if (existingContentType.Sealed != templateContentType.Sealed)
            {
                scope.LogPropertyUpdate("Sealed");
                existingContentType.Sealed = templateContentType.Sealed;
                isDirty = true;
            }
            if (templateContentType.Description != null && existingContentType.Description != parser.ParseString(templateContentType.Description))
            {
                scope.LogPropertyUpdate("Description");
                existingContentType.Description = parser.ParseString(templateContentType.Description);
                isDirty = true;
            }
            if (templateContentType.DocumentTemplate != null && existingContentType.DocumentTemplate != parser.ParseString(templateContentType.DocumentTemplate))
            {
                scope.LogPropertyUpdate("DocumentTemplate");
                existingContentType.DocumentTemplate = parser.ParseString(templateContentType.DocumentTemplate);
                isDirty = true;
            }
            if (existingContentType.Name != parser.ParseString(templateContentType.Name))
            {
                var oldName = existingContentType.Name;
                scope.LogPropertyUpdate("Name");
                existingContentType.Name = parser.ParseString(templateContentType.Name);
                isDirty = true;
                // CT is being renamed, add an extra token to the tokenparser
                parser.RemoveToken(new ContentTypeIdToken(web, oldName, existingContentType.StringId));
                parser.AddToken(new ContentTypeIdToken(web, existingContentType.Name, existingContentType.StringId));
            }
            if (templateContentType.Group != null && existingContentType.Group != parser.ParseString(templateContentType.Group))
            {
                scope.LogPropertyUpdate("Group");
                existingContentType.Group = parser.ParseString(templateContentType.Group);
                isDirty = true;
            }

            if (!isNoScriptSite)
            {
                if (templateContentType.DisplayFormUrl != null && existingContentType.DisplayFormUrl != parser.ParseString(templateContentType.DisplayFormUrl))
                {
                    scope.LogPropertyUpdate("DisplayFormUrl");
                    existingContentType.DisplayFormUrl = parser.ParseString(templateContentType.DisplayFormUrl);
                    isDirty = true;
                }
                if (templateContentType.EditFormUrl != null && existingContentType.EditFormUrl != parser.ParseString(templateContentType.EditFormUrl))
                {
                    scope.LogPropertyUpdate("EditFormUrl");
                    existingContentType.EditFormUrl = parser.ParseString(templateContentType.EditFormUrl);
                    isDirty = true;
                }
                if (templateContentType.NewFormUrl != null && existingContentType.NewFormUrl != parser.ParseString(templateContentType.NewFormUrl))
                {
                    scope.LogPropertyUpdate("NewFormUrl");
                    existingContentType.NewFormUrl = parser.ParseString(templateContentType.NewFormUrl);
                    isDirty = true;
                }
            }
            else
            {
                if (!string.IsNullOrEmpty(parser.ParseString(templateContentType.DisplayFormUrl)) ||
                    !string.IsNullOrEmpty(parser.ParseString(templateContentType.EditFormUrl)) ||
                    !string.IsNullOrEmpty(parser.ParseString(templateContentType.NewFormUrl)))
                {
                    // log message
                    scope.LogWarning(CoreResources.Provisioning_ObjectHandlers_ContentTypes_SkipCustomFormUrls, existingContentType.Name);
                }
            }

#if !SP2013
            if (templateContentType.Name.ContainsResourceToken())
            {
                existingContentType.NameResource.SetUserResourceValue(templateContentType.Name, parser);
                isDirty = true;
            }
            if (templateContentType.Description.ContainsResourceToken())
            {
                existingContentType.DescriptionResource.SetUserResourceValue(templateContentType.Description, parser);
                isDirty = true;
            }
#endif
            if (isDirty)
            {
                existingContentType.Update(true);
                web.Context.ExecuteQueryRetry();
            }

            // Set flag to reorder fields CT fields are not equal to template fields
            var existingFieldNames = existingContentType.FieldLinks.AsEnumerable().Select(fld => fld.Name).ToArray();
<<<<<<< HEAD

            // Workaround to ignore the fields below :
            //< pnp:FieldRef ID = "746bb255-b0f7-47d5-9a3e-1c8e52468420" Name = "Authors" />
            //< pnp:FieldRef ID = "8a8804d8-ad51-48ef-9acf-0df7b3cc7ef6" Name = "OriginalSourceUrl" />
            var ctFieldNames = templateContentType.FieldRefs
                .Where(fld => fld.Id.ToString().IndexOf("746bb255-b0f7-47d5-9a3e-1c8e52468420") < 0 && fld.Id.ToString().IndexOf("8a8804d8-ad51-48ef-9acf-0df7b3cc7ef6") < 0)
                .Select(fld => parser.ParseString(fld.Name)).ToArray();

            reOrderFields = !existingFieldNames.SequenceEqual(ctFieldNames);
=======
            var ctFieldNames = templateContentType.FieldRefs.Select(fld => parser.ParseString(fld.Name)).ToArray();
            reOrderFields = ctFieldNames.Length > 0 && !existingFieldNames.SequenceEqual(ctFieldNames);
>>>>>>> 24f9406f

            // Delta handling
            existingContentType.EnsureProperty(c => c.FieldLinks);
            var targetIds = existingContentType.FieldLinks.AsEnumerable().Select(c1 => c1.Id).ToList();
            var sourceIds = templateContentType.FieldRefs
                .Where(fld => fld.Id.ToString().IndexOf("746bb255-b0f7-47d5-9a3e-1c8e52468420") < 0 && fld.Id.ToString().IndexOf("8a8804d8-ad51-48ef-9acf-0df7b3cc7ef6") < 0)
                .Select(c1 => c1.Id).ToList();

            var fieldsNotPresentInTarget = sourceIds.Except(targetIds).ToArray();

            if (fieldsNotPresentInTarget.Any())
            {
                // Set flag to reorder fields when new fields are added.
                reOrderFields = true;

                foreach (var fieldId in fieldsNotPresentInTarget)
                {
                    var fieldRef = templateContentType.FieldRefs.First(fr => fr.Id == fieldId);

                    var templateField = template.SiteFields.FirstOrDefault(tf => (Guid)XElement.Parse(parser.ParseString(tf.SchemaXml)).Attribute("ID") == fieldRef.Id);
                    var fieldStep = templateField != null ? templateField.GetFieldProvisioningStep(parser) : FieldAndListProvisioningStepHelper.Step.ListAndStandardFields;
                    if (fieldStep != _step) continue; // Do not handle this field at this step

                    Microsoft.SharePoint.Client.Field field = null;
                    if (_step == FieldAndListProvisioningStepHelper.Step.LookupFields
                        && templateField != null
                        && XElement.Parse(parser.ParseString(templateField.SchemaXml)).Attribute("FieldRef") != null)
                    {
                        // Because the id of dependent lookup cannot be set and is autogenerated,
                        // we have to retrieve the actual field id and convert it into a token
                        var mappedFieldId = Guid.Parse(parser.ParseString(fieldRef.Id.ToString("D")));
                        field = web.AvailableFields.GetById(mappedFieldId);
                    }
                    else
                    {
                        field = web.AvailableFields.GetById(fieldRef.Id);
                    }

                    scope.LogDebug(CoreResources.Provisioning_ObjectHandlers_ContentTypes_Adding_field__0__to_content_type, fieldId);
                    web.AddFieldToContentType(existingContentType, field, fieldRef.Required, fieldRef.Hidden);
                }
            }

            // Reorder fields
            if (reOrderFields)
            {
            //    existingContentType.FieldLinks.Reorder(ctFieldNames);
                isDirty = true;
            }

            foreach (var fieldId in targetIds.Intersect(sourceIds))
            {
                var fieldLink = existingContentType.FieldLinks.FirstOrDefault(fl => fl.Id == fieldId);
                var fieldRef = templateContentType.FieldRefs.Find(fr => fr.Id == fieldId);
                if (fieldRef != null)
                {
                    scope.LogDebug(CoreResources.Provisioning_ObjectHandlers_ContentTypes_Field__0__exists_in_content_type, fieldId);
                    if (fieldLink.Required != fieldRef.Required)
                    {
                        scope.LogPropertyUpdate("Required");
                        fieldLink.Required = fieldRef.Required;
                        isDirty = true;
                    }
                    if (fieldLink.Hidden != fieldRef.Hidden)
                    {
                        scope.LogPropertyUpdate("Hidden");
                        fieldLink.Hidden = fieldRef.Hidden;
                        isDirty = true;
                    }
                }
            }

            // The new CT is a DocumentSet, and the target should be, as well
            if (templateContentType.DocumentSetTemplate != null)
            {
                if (!Microsoft.SharePoint.Client.DocumentSet.DocumentSetTemplate.IsChildOfDocumentSetContentType(web.Context, existingContentType).Value)
                {
                    scope.LogError(CoreResources.Provisioning_ObjectHandlers_ContentTypes_InvalidDocumentSet_Update_Request, existingContentType.Id, existingContentType.Name);
                }
                else
                {
                    Microsoft.SharePoint.Client.DocumentSet.DocumentSetTemplate templateToUpdate =
                        Microsoft.SharePoint.Client.DocumentSet.DocumentSetTemplate.GetDocumentSetTemplate(web.Context, existingContentType);

                    // TODO: Implement Delta Handling
                    scope.LogWarning(CoreResources.Provisioning_ObjectHandlers_ContentTypes_DocumentSet_DeltaHandling_OnHold, existingContentType.Id, existingContentType.Name);
                }
            }

            if (isDirty)
            {
                existingContentType.Update(true);
                web.Context.ExecuteQueryRetry();
            }
        }

        private Microsoft.SharePoint.Client.ContentType CreateContentType(
            Web web,
            ProvisioningTemplate template,
            ContentType templateContentType,
            TokenParser parser,
            FileConnectorBase connector,
            PnPMonitoredScope scope,
            List<Microsoft.SharePoint.Client.ContentType> existingCTs = null,
            List<Microsoft.SharePoint.Client.Field> existingFields = null,
            bool isNoScriptSite = false)
        {
            var name = parser.ParseString(templateContentType.Name);
            var description = parser.ParseString(templateContentType.Description);
            var id = parser.ParseString(templateContentType.Id);
            var group = parser.ParseString(templateContentType.Group);

            var createdCT = web.CreateContentType(name, description, id, group);
            createdCT.EnsureProperties(ct => ct.ReadOnly, ct => ct.Hidden, ct => ct.Sealed);

            List<FieldRef> fieldsRefsToProcess = new List<FieldRef>();
            foreach (FieldRef fr in templateContentType.FieldRefs)
            {
                var templateField = template.SiteFields.FirstOrDefault(tf => tf.GetFieldId(parser) == fr.Id);
                if (templateField == null || templateField.GetFieldProvisioningStep(parser) == _step)
                {
                    fieldsRefsToProcess.Add(fr);
                }
            }

            foreach (var fieldRef in fieldsRefsToProcess)
            {
                Microsoft.SharePoint.Client.Field field = null;
                try
                {
                    field = web.AvailableFields.GetById(fieldRef.Id);
                }
                catch (ArgumentException)
                {
                    if (!string.IsNullOrEmpty(fieldRef.Name))
                    {
                        field = web.AvailableFields.GetByInternalNameOrTitle(fieldRef.Name);
                    }
                }
                // Add it to the target content type
                // Notice that this code will fail if the field does not exist
                web.AddFieldToContentType(createdCT, field, fieldRef.Required, fieldRef.Hidden);
            }

            // Add new CTs
            parser.AddToken(new ContentTypeIdToken(web, name, id));

#if !ONPREMISES
            // Set resources
            if (templateContentType.Name.ContainsResourceToken())
            {
                createdCT.NameResource.SetUserResourceValue(templateContentType.Name, parser);
            }
            if (templateContentType.Description.ContainsResourceToken())
            {
                createdCT.DescriptionResource.SetUserResourceValue(templateContentType.Description, parser);
            }
#endif
            //Reorder the elements so that the new created Content Type has the same order as defined in the
            //template. The order can be different if the new Content Type inherits from another Content Type.
            //In this case the new Content Type has all field of the original Content Type and missing fields
            //will be added at the end. To fix this issue we ordering the fields once more.

            //TODO: Reintroduce this functionality

            var ctFields = templateContentType.FieldRefs.Select(fld => parser.ParseString(fld.Name)).ToArray();
            if (ctFields.Length > 0)
            {
               // createdCT.FieldLinks.Reorder(ctFields);
            }
            if (createdCT.ReadOnly != templateContentType.ReadOnly)
            {
                createdCT.ReadOnly = templateContentType.ReadOnly;
            }
            if (createdCT.Hidden != templateContentType.Hidden)
            {
                createdCT.Hidden = templateContentType.Hidden;
            }
            if (createdCT.Sealed != templateContentType.Sealed)
            {
                createdCT.Sealed = templateContentType.Sealed;
            }

            if (templateContentType.DocumentSetTemplate == null)
            {
                // Only apply a document template when the contenttype is not a document set
                if (!string.IsNullOrEmpty(parser.ParseString(templateContentType.DocumentTemplate)))
                {
                    createdCT.DocumentTemplate = parser.ParseString(templateContentType.DocumentTemplate);
                }
            }

            // Skipping updates of forms as we can't upload forms to noscript sites
            if (!isNoScriptSite)
            {
                if (!string.IsNullOrEmpty(parser.ParseString(templateContentType.NewFormUrl)))
                {
                    createdCT.NewFormUrl = parser.ParseString(templateContentType.NewFormUrl);
                }
                if (!string.IsNullOrEmpty(parser.ParseString(templateContentType.EditFormUrl)))
                {
                    createdCT.EditFormUrl = parser.ParseString(templateContentType.EditFormUrl);
                }
                if (!string.IsNullOrEmpty(parser.ParseString(templateContentType.DisplayFormUrl)))
                {
                    createdCT.DisplayFormUrl = parser.ParseString(templateContentType.DisplayFormUrl);
                }
            }
            else
            {
                if (!string.IsNullOrEmpty(parser.ParseString(templateContentType.DisplayFormUrl)) ||
                    !string.IsNullOrEmpty(parser.ParseString(templateContentType.EditFormUrl)) ||
                    !string.IsNullOrEmpty(parser.ParseString(templateContentType.NewFormUrl)))
                {
                    // log message
                    scope.LogWarning(CoreResources.Provisioning_ObjectHandlers_ContentTypes_SkipCustomFormUrls, name);
                }
            }

            createdCT.Update(true);
            web.Context.ExecuteQueryRetry();

            // If the CT is a DocumentSet
            if (templateContentType.DocumentSetTemplate != null)
            {
                // Retrieve a reference to the DocumentSet Content Type
                Microsoft.SharePoint.Client.DocumentSet.DocumentSetTemplate documentSetTemplate =
                    Microsoft.SharePoint.Client.DocumentSet.DocumentSetTemplate.GetDocumentSetTemplate(web.Context, createdCT);

                // Load the collections to allow for deletion scenarions
                web.Context.Load(documentSetTemplate, d => d.AllowedContentTypes, d => d.DefaultDocuments, d => d.SharedFields, d => d.WelcomePageFields);
                web.Context.ExecuteQueryRetry();

                if (!String.IsNullOrEmpty(templateContentType.DocumentSetTemplate.WelcomePage))
                {
                    // TODO: Customize the WelcomePage of the DocumentSet
                }

                // Add additional content types to the set of allowed content types
                bool hasDefaultDocumentContentTypeInTemplate = false;
                foreach (String ctId in templateContentType.DocumentSetTemplate.AllowedContentTypes)
                {
                    Microsoft.SharePoint.Client.ContentType ct = existingCTs.FirstOrDefault(c => c.StringId == ctId);
                    if (ct != null)
                    {
                        if (ct.Id.StringValue.Equals("0x0101", StringComparison.InvariantCultureIgnoreCase))
                        {
                            hasDefaultDocumentContentTypeInTemplate = true;
                        }

                        documentSetTemplate.AllowedContentTypes.Add(ct.Id);
                    }
                }
                // If the default document content type (0x0101) is not in our definition then remove it
                if (!hasDefaultDocumentContentTypeInTemplate)
                {
                    Microsoft.SharePoint.Client.ContentType ct = existingCTs.FirstOrDefault(c => c.StringId == "0x0101");
                    if (ct != null)
                    {
                        documentSetTemplate.AllowedContentTypes.Remove(ct.Id);
                    }
                }

                if (!isNoScriptSite)
                {
                    foreach (var doc in templateContentType.DocumentSetTemplate.DefaultDocuments)
                    {
                        Microsoft.SharePoint.Client.ContentType ct = existingCTs.FirstOrDefault(c => c.StringId == doc.ContentTypeId);
                        if (ct != null)
                        {
                            using (Stream fileStream = connector.GetFileStream(doc.FileSourcePath))
                            {
                                documentSetTemplate.DefaultDocuments.Add(doc.Name, ct.Id, ReadFullStream(fileStream));
                            }
                        }
                    }
                }
                else
                {
                    if (templateContentType.DocumentSetTemplate.DefaultDocuments.Any())
                    {
                        scope.LogWarning(CoreResources.Provisioning_ObjectHandlers_ContentTypes_SkipDocumentSetDefaultDocuments, name);
                    }
                }

                foreach (var sharedField in templateContentType.DocumentSetTemplate.SharedFields)
                {
                    Microsoft.SharePoint.Client.Field field = existingFields.FirstOrDefault(f => f.Id == sharedField);
                    if (field != null)
                    {
                        documentSetTemplate.SharedFields.Add(field);
                    }
                }

                foreach (var welcomePageField in templateContentType.DocumentSetTemplate.WelcomePageFields)
                {
                    Microsoft.SharePoint.Client.Field field = existingFields.FirstOrDefault(f => f.Id == welcomePageField);
                    if (field != null)
                    {
                        documentSetTemplate.WelcomePageFields.Add(field);
                    }
                }

                documentSetTemplate.Update(true);
                web.Context.ExecuteQueryRetry();
            }
            else if (templateContentType.Id.StartsWith(BuiltInContentTypeId.Workflow2013Task + "00"))
            {
                // If the Workflow Task (SP2013) contains more than one outcomeChoice, the Form UI will not show
                // the buttons associated each to choices, but fallback to classic Save and Cancel buttons.
                // +"00" is used to target only inherited content types and not alter OOB
                var outcomeFields = web.Context.LoadQuery(
                    createdCT.Fields.Where(f => f.TypeAsString == "OutcomeChoice"));
                web.Context.ExecuteQueryRetry();

                if (outcomeFields.Any())
                {
                    // 2 OutcomeChoice specified means the user has certainly push its own.
                    // Let's remove the default outcome field
                    var field = outcomeFields.FirstOrDefault(f => f.StaticName == "TaskOutcome");
                    if (field != null)
                    {
                        var fl = createdCT.FieldLinks.GetById(field.Id);
                        fl.DeleteObject();
                        createdCT.Update(true);
                        web.Context.ExecuteQueryRetry();
                    }
                }
            }

            web.Context.Load(createdCT);
            web.Context.ExecuteQueryRetry();

            return createdCT;
        }

        public override ProvisioningTemplate ExtractObjects(Web web, ProvisioningTemplate template, ProvisioningTemplateCreationInformation creationInfo)
        {
            using (var scope = new PnPMonitoredScope(this.Name))
            {
                template.ContentTypes.AddRange(GetEntities(web, scope, creationInfo, template));

                // If a base template is specified then use that one to "cleanup" the generated template model
                if (creationInfo.BaseTemplate != null)
                {
                    template = CleanupEntities(template, creationInfo.BaseTemplate, scope);
                }
            }
            return template;
        }

        private IEnumerable<ContentType> GetEntities(Web web, PnPMonitoredScope scope, ProvisioningTemplateCreationInformation creationInfo, ProvisioningTemplate template)
        {
            var cts = web.ContentTypes;
            web.Context.Load(cts, ctCollection => ctCollection.IncludeWithDefaultProperties(ct => ct.FieldLinks, ct => ct.SchemaXmlWithResourceTokens));
            web.Context.ExecuteQueryRetry();

            if (cts.Count > 0 && web.IsSubSite())
            {
                WriteMessage("We discovered content types in this subweb. While technically possible, we recommend moving these content types to the root site collection. Consider excluding them from this template.", ProvisioningMessageType.Warning);
            }
            List<ContentType> ctsToReturn = new List<ContentType>();
            var currentCtIndex = 0;
            foreach (var ct in cts)
            {
                currentCtIndex++;
                WriteMessage($"Content Type|{ct.Name}|{currentCtIndex}|{cts.Count()}", ProvisioningMessageType.Progress);

                if (!BuiltInContentTypeId.Contains(ct.StringId) &&
                    (creationInfo.ContentTypeGroupsToInclude.Count == 0 || creationInfo.ContentTypeGroupsToInclude.Contains(ct.Group)))
                {
                    // Exclude the content type if it's from syndication, and if the flag is not set
                    if (!creationInfo.IncludeContentTypesFromSyndication && IsContentTypeFromSyndication(ct))
                    {
                        scope.LogInfo($"Content type {ct.Name} excluded from export because it's a syndicated content type.");

                        continue;
                    }

                    string ctDocumentTemplate = null;
                    if (!string.IsNullOrEmpty(ct.DocumentTemplate))
                    {
                        if (!ct.DocumentTemplate.StartsWith("_cts/"))
                        {
                            ctDocumentTemplate = ct.DocumentTemplate;
                        }
                    }

                    var newCT = new ContentType(
                        ct.StringId,
                        ct.Name,
                        ct.Description,
                        ct.Group,
                        ct.Sealed,
                        ct.Hidden,
                        ct.ReadOnly,
                        ctDocumentTemplate,
                        false,
                            (from fieldLink in ct.FieldLinks.AsEnumerable<FieldLink>()
                             select new FieldRef(fieldLink.Name)
                             {
                                 Id = fieldLink.Id,
                                 Hidden = fieldLink.Hidden,
                                 Required = fieldLink.Required,
                             })
                        )
                    {
                        DisplayFormUrl = ct.DisplayFormUrl,
                        EditFormUrl = ct.EditFormUrl,
                        NewFormUrl = ct.NewFormUrl,
                    };

                    if (creationInfo.PersistMultiLanguageResources)
                    {
#if !SP2013
                        // only persist language values for content types we actually will keep...no point in spending time on this is we clean the field afterwards
                        var persistLanguages = true;
                        if (creationInfo.BaseTemplate != null)
                        {
                            int index = creationInfo.BaseTemplate.ContentTypes.FindIndex(c => c.Id.Equals(ct.StringId));

                            if (index > -1)
                            {
                                persistLanguages = false;
                            }
                        }

                        if (persistLanguages)
                        {
                            var escapedCTName = ct.Name.Replace(" ", "_");
                            if (UserResourceExtensions.PersistResourceValue(ct.NameResource, $"ContentType_{escapedCTName}_Title", template, creationInfo))
                            {
                                newCT.Name = $"{{res:ContentType_{escapedCTName}_Title}}";
                            }
                            if (UserResourceExtensions.PersistResourceValue(ct.DescriptionResource, $"ContentType_{escapedCTName}_Description", template, creationInfo))
                            {
                                newCT.Description = $"{{res:ContentType_{escapedCTName}_Description}}";
                            }
                        }
#endif
                    }

                    // If the Content Type is a DocumentSet
                    if (Microsoft.SharePoint.Client.DocumentSet.DocumentSetTemplate.IsChildOfDocumentSetContentType(web.Context, ct).Value ||
                        ct.StringId.StartsWith(BuiltInContentTypeId.DocumentSet)) // TODO: This is kind of an hack... we should find a better solution ...
                    {
                        Microsoft.SharePoint.Client.DocumentSet.DocumentSetTemplate documentSetTemplate =
                            Microsoft.SharePoint.Client.DocumentSet.DocumentSetTemplate.GetDocumentSetTemplate(web.Context, ct);

                        // Retrieve the Document Set
                        web.Context.Load(documentSetTemplate,
                            t => t.AllowedContentTypes,
                            t => t.DefaultDocuments,
                            t => t.SharedFields,
                            t => t.WelcomePageFields);
                        web.Context.ExecuteQueryRetry();

                        newCT.DocumentSetTemplate = new DocumentSetTemplate(
                            null, // TODO: WelcomePage not yet supported
                            (from allowedCT in documentSetTemplate.AllowedContentTypes.AsEnumerable()
                             select allowedCT.StringValue).ToList(),
                            (from defaultDocument in documentSetTemplate.DefaultDocuments.AsEnumerable()
                             select new DefaultDocument
                             {
                                 ContentTypeId = defaultDocument.ContentTypeId.StringValue,
                                 Name = defaultDocument.Name,
                                 FileSourcePath = String.Empty, // TODO: How can we extract the proper file?!
                             }).ToList(),
                            (from sharedField in documentSetTemplate.SharedFields.AsEnumerable()
                             select sharedField.Id).ToList(),
                            (from welcomePageField in documentSetTemplate.WelcomePageFields.AsEnumerable()
                             select welcomePageField.Id).ToList()
                        );
                    }

                    ctsToReturn.Add(newCT);
                }
            }
            WriteMessage("Done processing Content Types", ProvisioningMessageType.Completed);
            return ctsToReturn;
        }

        private static bool IsContentTypeFromSyndication(Microsoft.SharePoint.Client.ContentType ct)
        {
            if (ct == null) throw new ArgumentNullException(nameof(ct));

            var schema = XElement.Parse(ct.SchemaXmlWithResourceTokens);
            var xmlNsMgr = new XmlNamespaceManager(new NameTable());
            xmlNsMgr.AddNamespace("cts", "Microsoft.SharePoint.Taxonomy.ContentTypeSync");
            var contentTypeSyncB64 = schema.XPathSelectElement("/XmlDocuments/XmlDocument[@NamespaceURI='Microsoft.SharePoint.Taxonomy.ContentTypeSync']", xmlNsMgr)?.Value;

            if (contentTypeSyncB64 == null) return false;

            var contentTypeSyncString = Encoding.UTF8.GetString(Convert.FromBase64String(contentTypeSyncB64));

            var contentTypeXml = XElement.Parse(contentTypeSyncString);

            // If id is different, that means the ContentTypeSync document is inherited from its parent.
            // That means this content type is not syndicated
            return (string)contentTypeXml.Attribute("ContentTypeId") == ct.Id.StringValue;
        }

        private ProvisioningTemplate CleanupEntities(ProvisioningTemplate template, ProvisioningTemplate baseTemplate, PnPMonitoredScope scope)
        {
            foreach (var ct in baseTemplate.ContentTypes)
            {
                var index = template.ContentTypes.FindIndex(f => f.Id.Equals(ct.Id, StringComparison.OrdinalIgnoreCase));
                if (index > -1)
                {
                    template.ContentTypes.RemoveAt(index);
                }
                else
                {
                    scope.LogDebug(CoreResources.Provisioning_ObjectHandlers_ContentTypes_Adding_content_type_to_template___0_____1_, ct.Id, ct.Name);
                }
            }

            return template;
        }

        public override bool WillProvision(Web web, ProvisioningTemplate template, ProvisioningTemplateApplyingInformation applyingInformation)
        {
            if (!_willProvision.HasValue)
            {
                _willProvision = template.ContentTypes.Any();
            }
            return _willProvision.Value;
        }

        public override bool WillExtract(Web web, ProvisioningTemplate template, ProvisioningTemplateCreationInformation creationInfo)
        {
            if (!_willExtract.HasValue)
            {
                _willExtract = true;
            }
            return _willExtract.Value;
        }

        private static Byte[] ReadFullStream(Stream input)
        {
            byte[] buffer = new byte[16 * 1024];
            using (var mem = new MemoryStream())
            {
                int read;
                while ((read = input.Read(buffer, 0, buffer.Length)) > 0)
                {
                    mem.Write(buffer, 0, read);
                }
                return mem.ToArray();
            }
        }
    }
}<|MERGE_RESOLUTION|>--- conflicted
+++ resolved
@@ -223,7 +223,6 @@
 
             // Set flag to reorder fields CT fields are not equal to template fields
             var existingFieldNames = existingContentType.FieldLinks.AsEnumerable().Select(fld => fld.Name).ToArray();
-<<<<<<< HEAD
 
             // Workaround to ignore the fields below :
             //< pnp:FieldRef ID = "746bb255-b0f7-47d5-9a3e-1c8e52468420" Name = "Authors" />
@@ -232,12 +231,7 @@
                 .Where(fld => fld.Id.ToString().IndexOf("746bb255-b0f7-47d5-9a3e-1c8e52468420") < 0 && fld.Id.ToString().IndexOf("8a8804d8-ad51-48ef-9acf-0df7b3cc7ef6") < 0)
                 .Select(fld => parser.ParseString(fld.Name)).ToArray();
 
-            reOrderFields = !existingFieldNames.SequenceEqual(ctFieldNames);
-=======
-            var ctFieldNames = templateContentType.FieldRefs.Select(fld => parser.ParseString(fld.Name)).ToArray();
             reOrderFields = ctFieldNames.Length > 0 && !existingFieldNames.SequenceEqual(ctFieldNames);
->>>>>>> 24f9406f
-
             // Delta handling
             existingContentType.EnsureProperty(c => c.FieldLinks);
             var targetIds = existingContentType.FieldLinks.AsEnumerable().Select(c1 => c1.Id).ToList();
