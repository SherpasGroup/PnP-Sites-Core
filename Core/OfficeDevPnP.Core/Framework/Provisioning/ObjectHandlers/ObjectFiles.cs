--- conflicted
+++ resolved
@@ -107,7 +107,6 @@
                     {
                         using (var stream = GetFileStream(template, file))
                         {
-<<<<<<< HEAD
                             if (stream == null)
                             {
                                 throw new FileNotFoundException($"File {file.Src} does not exist");
@@ -117,10 +116,6 @@
                                 scope.LogDebug(CoreResources.Provisioning_ObjectHandlers_Files_Uploading_file__0_, targetFileName);
                                 targetFile = UploadFile(template, file, folder, stream);
                             }
-=======
-                            scope.LogDebug(CoreResources.Provisioning_ObjectHandlers_Files_Uploading_file__0_, targetFileName);
-                            targetFile = UploadFile(folder, stream, targetFileName, file.Overwrite);
->>>>>>> 1fe02593
                         }
 
                         checkedOut = CheckOutIfNeeded(web, targetFile);
