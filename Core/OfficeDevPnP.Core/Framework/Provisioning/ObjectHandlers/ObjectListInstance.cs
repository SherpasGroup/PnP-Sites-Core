--- conflicted
+++ resolved
@@ -1,1455 +1,1441 @@
-﻿using System;
-using System.Collections.Generic;
-using System.IO;
-using System.Linq;
-using System.Text;
-using System.Xml.Linq;
-using Microsoft.SharePoint.Client;
-using OfficeDevPnP.Core.Framework.Provisioning.Model;
-using ContentType = Microsoft.SharePoint.Client.ContentType;
-using Field = Microsoft.SharePoint.Client.Field;
-using View = OfficeDevPnP.Core.Framework.Provisioning.Model.View;
-using OfficeDevPnP.Core.Diagnostics;
-using OfficeDevPnP.Core.Framework.Provisioning.ObjectHandlers.Extensions;
-using OfficeDevPnP.Core.Framework.Provisioning.ObjectHandlers.TokenDefinitions;
-using Microsoft.SharePoint.Client.Taxonomy;
-using System.Text.RegularExpressions;
-<<<<<<< HEAD
-=======
-using OfficeDevPnP.Core.Utilities;
->>>>>>> c905137f
-
-namespace OfficeDevPnP.Core.Framework.Provisioning.ObjectHandlers
-{
-    internal class ObjectListInstance : ObjectHandlerBase
-    {
-
-        public override string Name
-        {
-            get { return "List instances"; }
-        }
-        public override TokenParser ProvisionObjects(Web web, ProvisioningTemplate template, TokenParser parser, ProvisioningTemplateApplyingInformation applyingInformation)
-        {
-            using (var scope = new PnPMonitoredScope(this.Name))
-            {
-                if (template.Lists.Any())
-                {
-                    var rootWeb = (web.Context as ClientContext).Site.RootWeb;
-
-                    web.EnsureProperties(w => w.ServerRelativeUrl);
-
-                    web.Context.Load(web.Lists, lc => lc.IncludeWithDefaultProperties(l => l.RootFolder.ServerRelativeUrl));
-                    web.Context.ExecuteQueryRetry();
-                    var existingLists = web.Lists.AsEnumerable().Select(existingList => existingList.RootFolder.ServerRelativeUrl).ToList();
-                    var serverRelativeUrl = web.ServerRelativeUrl;
-
-                    var processedLists = new List<ListInfo>();
-
-                    #region Lists
-
-                    foreach (var templateList in template.Lists)
-                    {
-                        // Check for the presence of the references content types and throw an exception if not present or in template
-                        if (templateList.ContentTypesEnabled)
-                        {
-                            var existingCts = web.Context.LoadQuery(web.AvailableContentTypes);
-                            web.Context.ExecuteQueryRetry();
-                            foreach (var ct in templateList.ContentTypeBindings)
-                            {
-                                var found = template.ContentTypes.Any(t => t.Id.ToUpperInvariant() == ct.ContentTypeId.ToUpperInvariant());
-                                if (found == false)
-                                {
-                                    found = existingCts.Any(t => t.StringId.ToUpperInvariant() == ct.ContentTypeId.ToUpperInvariant());
-                                }
-                                if (!found)
-                                {
-                                    scope.LogError("Referenced content type {0} not available in site or in template", ct.ContentTypeId);
-                                    throw new Exception(string.Format("Referenced content type {0} not available in site or in template", ct.ContentTypeId));
-                                }
-                            }
-                        }
-                        var index = existingLists.FindIndex(x => x.Equals(UrlUtility.Combine(serverRelativeUrl, templateList.Url), StringComparison.OrdinalIgnoreCase));
-                        if (index == -1)
-                        {
-                            try
-                            {
-                                scope.LogDebug(CoreResources.Provisioning_ObjectHandlers_ListInstances_Creating_list__0_, templateList.Title);
-                                var returnTuple = CreateList(web, templateList, parser, scope);
-                                var createdList = returnTuple.Item1;
-                                parser = returnTuple.Item2;
-                                processedLists.Add(new ListInfo { SiteList = createdList, TemplateList = templateList });
-
-                                parser.AddToken(new ListIdToken(web, templateList.Title, createdList.Id));
-
-                                parser.AddToken(new ListUrlToken(web, templateList.Title, createdList.RootFolder.ServerRelativeUrl.Substring(web.ServerRelativeUrl.Length + 1)));
-                            }
-                            catch (Exception ex)
-                            {
-                                scope.LogDebug(CoreResources.Provisioning_ObjectHandlers_ListInstances_Creating_list__0__failed___1_____2_, templateList.Title, ex.Message, ex.StackTrace);
-                                throw;
-                            }
-                        }
-                        else
-                        {
-                            try
-                            {
-                                scope.LogDebug(CoreResources.Provisioning_ObjectHandlers_ListInstances_Updating_list__0_, templateList.Title);
-                                var existingList = web.Lists[index];
-                                var returnTuple = UpdateList(web, existingList, templateList, parser, scope);
-                                var updatedList = returnTuple.Item1;
-                                parser = returnTuple.Item2;
-                                if (updatedList != null)
-                                {
-                                    processedLists.Add(new ListInfo { SiteList = updatedList, TemplateList = templateList });
-                                }
-                            }
-                            catch (Exception ex)
-                            {
-                                scope.LogDebug(CoreResources.Provisioning_ObjectHandlers_ListInstances_Updating_list__0__failed___1_____2_, templateList.Title, ex.Message, ex.StackTrace);
-                                throw;
-                            }
-                        }
-                    }
-
-                    #endregion
-
-                    #region FieldRefs
-
-                    foreach (var listInfo in processedLists)
-                    {
-
-                        if (listInfo.TemplateList.FieldRefs.Any())
-                        {
-
-                            foreach (var fieldRef in listInfo.TemplateList.FieldRefs)
-                            {
-                                var field = rootWeb.GetFieldById<Field>(fieldRef.Id);
-                                if (field != null)
-                                {
-                                    if (!listInfo.SiteList.FieldExistsById(fieldRef.Id))
-                                    {
-                                        CreateFieldRef(listInfo, field, fieldRef);
-                                    }
-                                    else
-                                    {
-                                        UpdateFieldRef(listInfo.SiteList, field.Id, fieldRef);
-                                    }
-                                }
-
-                            }
-                            listInfo.SiteList.Update();
-                            web.Context.ExecuteQueryRetry();
-                        }
-                    }
-
-                    #endregion
-
-                    #region Fields
-
-                    foreach (var listInfo in processedLists)
-                    {
-                        if (listInfo.TemplateList.Fields.Any())
-                        {
-                            foreach (var field in listInfo.TemplateList.Fields)
-                            {
-                                var fieldElement = XElement.Parse(parser.ParseString(field.SchemaXml, "~sitecollection", "~site"));
-                                if (fieldElement.Attribute("ID") == null)
-                                {
-                                    scope.LogError(CoreResources.Provisioning_ObjectHandlers_ListInstances_Field_schema_has_no_ID_attribute___0_, field.SchemaXml);
-                                    throw new Exception(string.Format(CoreResources.Provisioning_ObjectHandlers_ListInstances_Field_schema_has_no_ID_attribute___0_, field.SchemaXml));
-                                }
-                                var id = fieldElement.Attribute("ID").Value;
-
-                                Guid fieldGuid;
-                                if (!Guid.TryParse(id, out fieldGuid))
-                                {
-                                    scope.LogError(CoreResources.Provisioning_ObjectHandlers_ListInstances_ID_for_field_is_not_a_valid_Guid___0_, field.SchemaXml);
-                                    throw new Exception(string.Format(CoreResources.Provisioning_ObjectHandlers_ListInstances_ID_for_field_is_not_a_valid_Guid___0_, id));
-                                }
-                                else
-                                {
-                                    var fieldFromList = listInfo.SiteList.GetFieldById<Field>(fieldGuid);
-                                    if (fieldFromList == null)
-                                    {
-                                        try
-                                        {
-                                            scope.LogDebug(CoreResources.Provisioning_ObjectHandlers_ListInstances_Creating_field__0_, fieldGuid);
-                                            CreateField(fieldElement, listInfo, parser, field.SchemaXml);
-                                        }
-                                        catch (Exception ex)
-                                        {
-                                            scope.LogError(CoreResources.Provisioning_ObjectHandlers_ListInstances_Creating_field__0__failed___1_____2_, fieldGuid, ex.Message, ex.StackTrace);
-                                            throw;
-                                        }
-                                    }
-                                    else
-                                    {
-                                        try
-                                        {
-                                            scope.LogDebug(CoreResources.Provisioning_ObjectHandlers_ListInstances_Updating_field__0_, fieldGuid);
-                                            UpdateField(web, listInfo, fieldGuid, fieldElement, fieldFromList, scope, parser, field.SchemaXml);
-                                        }
-                                        catch (Exception ex)
-                                        {
-                                            scope.LogError(CoreResources.Provisioning_ObjectHandlers_ListInstances_Updating_field__0__failed___1_____2_, fieldGuid, ex.Message, ex.StackTrace);
-                                            throw;
-                                        }
-
-                                    }
-                                }
-                            }
-                        }
-                        listInfo.SiteList.Update();
-                        web.Context.ExecuteQueryRetry();
-                    }
-
-                    #endregion
-
-                    #region Default Field Values
-                    foreach (var listInfo in processedLists)
-                    {
-                        if (listInfo.TemplateList.FieldDefaults.Any())
-                        {
-                            foreach (var fieldDefault in listInfo.TemplateList.FieldDefaults)
-                            {
-                                var field = listInfo.SiteList.Fields.GetByInternalNameOrTitle(fieldDefault.Key);
-                                field.DefaultValue = fieldDefault.Value;
-                                field.Update();
-                                web.Context.ExecuteQueryRetry();
-                            }
-                        }
-                    }
-                    #endregion
-
-                    #region Views
-
-                    foreach (var listInfo in processedLists)
-                    {
-                        var list = listInfo.TemplateList;
-                        var createdList = listInfo.SiteList;
-
-                        if (list.Views.Any() && list.RemoveExistingViews)
-                        {
-                            while (createdList.Views.Any())
-                            {
-                                createdList.Views[0].DeleteObject();
-                            }
-                            web.Context.ExecuteQueryRetry();
-                        }
-
-                        var existingViews = createdList.Views;
-                        web.Context.Load(existingViews, vs => vs.Include(v => v.Title, v => v.Id));
-                        web.Context.ExecuteQueryRetry();
-                        foreach (var view in list.Views)
-                        {
-
-                            CreateView(web, view, existingViews, createdList, scope);
-
-                        }
-
-                        //// Removing existing views set the OnQuickLaunch option to false and need to be re-set.
-                        //if (list.OnQuickLaunch && list.RemoveExistingViews && list.Views.Count > 0)
-                        //{
-                        //    createdList.RefreshLoad();
-                        //    web.Context.ExecuteQueryRetry();
-                        //    createdList.OnQuickLaunch = list.OnQuickLaunch;
-                        //    createdList.Update();
-                        //    web.Context.ExecuteQueryRetry();
-                        //}
-                    }
-
-                    #endregion
-
-                    #region Folders
-
-                    // Folders are supported for document libraries and generic lists only
-                    foreach (var list in processedLists)
-                    {
-                        list.SiteList.EnsureProperties(l => l.BaseType);
-                        if ((list.SiteList.BaseType == BaseType.DocumentLibrary |
-                            list.SiteList.BaseType == BaseType.GenericList) &&
-                            list.TemplateList.Folders != null && list.TemplateList.Folders.Count > 0)
-                        {
-                            list.SiteList.EnableFolderCreation = true;
-                            list.SiteList.Update();
-                            web.Context.ExecuteQueryRetry();
-
-                            var rootFolder = list.SiteList.RootFolder;
-                            foreach (var folder in list.TemplateList.Folders)
-                            {
-                                CreateFolderInList(rootFolder, folder, parser, scope);
-                            }
-                        }
-                    }
-
-                    #endregion
-
-                    // If an existing view is updated, and the list is to be listed on the QuickLaunch, it is removed because the existing view will be deleted and recreated from scratch. 
-                    foreach (var listInfo in processedLists)
-                    {
-                        listInfo.SiteList.OnQuickLaunch = listInfo.TemplateList.OnQuickLaunch;
-                        listInfo.SiteList.Update();
-                    }
-                    web.Context.ExecuteQueryRetry();
-
-                }
-            }
-            return parser;
-        }
-
-        private void CreateView(Web web, View view, Microsoft.SharePoint.Client.ViewCollection existingViews, List createdList, PnPMonitoredScope monitoredScope)
-        {
-            try
-            {
-
-                var viewElement = XElement.Parse(view.SchemaXml);
-                var displayNameElement = viewElement.Attribute("DisplayName");
-                if (displayNameElement == null)
-                {
-                    throw new ApplicationException("Invalid View element, missing a valid value for the attribute DisplayName.");
-                }
-
-                monitoredScope.LogDebug(CoreResources.Provisioning_ObjectHandlers_ListInstances_Creating_view__0_, displayNameElement.Value);
-                var existingView = existingViews.FirstOrDefault(v => v.Title == displayNameElement.Value);
-
-                if (existingView != null)
-                {
-                    existingView.DeleteObject();
-                    web.Context.ExecuteQueryRetry();
-                }
-
-                var viewTitle = displayNameElement.Value;
-
-                // Type
-                var viewTypeString = viewElement.Attribute("Type") != null ? viewElement.Attribute("Type").Value : "None";
-                viewTypeString = viewTypeString[0].ToString().ToUpper() + viewTypeString.Substring(1).ToLower();
-                var viewType = (ViewType)Enum.Parse(typeof(ViewType), viewTypeString);
-
-                // Fields
-                string[] viewFields = null;
-                var viewFieldsElement = viewElement.Descendants("ViewFields").FirstOrDefault();
-                if (viewFieldsElement != null)
-                {
-                    viewFields = (from field in viewElement.Descendants("ViewFields").Descendants("FieldRef") select field.Attribute("Name").Value).ToArray();
-                }
-
-                // Default view
-                var viewDefault = viewElement.Attribute("DefaultView") != null && Boolean.Parse(viewElement.Attribute("DefaultView").Value);
-
-                // Row limit
-                var viewPaged = true;
-                uint viewRowLimit = 30;
-                var rowLimitElement = viewElement.Descendants("RowLimit").FirstOrDefault();
-                if (rowLimitElement != null)
-                {
-                    if (rowLimitElement.Attribute("Paged") != null)
-                    {
-                        viewPaged = bool.Parse(rowLimitElement.Attribute("Paged").Value);
-                    }
-                    viewRowLimit = uint.Parse(rowLimitElement.Value);
-                }
-
-                // Query
-                var viewQuery = new StringBuilder();
-                foreach (var queryElement in viewElement.Descendants("Query").Elements())
-                {
-                    viewQuery.Append(queryElement.ToString());
-                }
-
-                var viewCI = new ViewCreationInformation
-                {
-                    ViewFields = viewFields,
-                    RowLimit = viewRowLimit,
-                    Paged = viewPaged,
-                    Title = viewTitle,
-                    Query = viewQuery.ToString(),
-                    ViewTypeKind = viewType,
-                    PersonalView = false,
-                    SetAsDefaultView = viewDefault,
-                };
-
-                // Allow to specify a custom view url. View url is taken from title, so we first set title to the view url value we need, 
-                // create the view and then set title back to the original value
-                var urlAttribute = viewElement.Attribute("Url");
-                var urlHasValue = urlAttribute != null && !string.IsNullOrEmpty(urlAttribute.Value);
-                if (urlHasValue)
-                {
-                    //set Title to be equal to url (in order to generate desired url)
-                    viewCI.Title = Path.GetFileNameWithoutExtension(urlAttribute.Value);
-                }
-
-                var createdView = createdList.Views.Add(viewCI);
-                web.Context.Load(createdView, v => v.Scope, v => v.JSLink, v => v.Title);
-                web.Context.ExecuteQueryRetry();
-
-                if (urlHasValue)
-                {
-                    //restore original title 
-                    createdView.Title = viewTitle;
-                    createdView.Update();
-                }
-
-<<<<<<< HEAD
-                // ContentTypeID
-                var contentTypeID = viewElement.Attribute("ContentTypeID") != null ? viewElement.Attribute("ContentTypeID").Value : null;
-                if (!string.IsNullOrEmpty(contentTypeID) && (contentTypeID != BuiltInContentTypeId.System))
-                {
-                    ContentTypeId childContentTypeId = null;
-                    if (contentTypeID == BuiltInContentTypeId.RootOfList)
-                    {
-                        var childContentType = web.GetContentTypeById(contentTypeID);
-                        childContentTypeId = childContentType != null ? childContentType.Id : null;
-                    }
-                    else
-                    {
-                        childContentTypeId = createdList.ContentTypes.BestMatch(contentTypeID);
-                    }
-                    if (childContentTypeId != null)
-                    {
-                        createdView.ContentTypeId = childContentTypeId;
-                        createdView.Update();
-                    }
-                }
-
-                // Default for content type
-                bool parsedDefaultViewForContentType;
-                var defaultViewForContentType = viewElement.Attribute("DefaultViewForContentType") != null ? viewElement.Attribute("DefaultViewForContentType").Value : null;
-                if (!string.IsNullOrEmpty(defaultViewForContentType) && bool.TryParse(defaultViewForContentType, out parsedDefaultViewForContentType))
-                {
-                    createdView.DefaultViewForContentType = parsedDefaultViewForContentType;
-                    createdView.Update();
-                }
-
-=======
->>>>>>> c905137f
-                // Scope
-                var scope = viewElement.Attribute("Scope") != null ? viewElement.Attribute("Scope").Value : null;
-                ViewScope parsedScope = ViewScope.DefaultValue;
-                if (!string.IsNullOrEmpty(scope) && Enum.TryParse<ViewScope>(scope, out parsedScope))
-                {
-                    createdView.Scope = parsedScope;
-                    createdView.Update();
-                }
-
-                // JSLink
-                var jslinkElement = viewElement.Descendants("JSLink").FirstOrDefault();
-                if (jslinkElement != null)
-                {
-                    var jslink = jslinkElement.Value;
-                    if (createdView.JSLink != jslink)
-                    {
-                        createdView.JSLink = jslink;
-                        createdView.Update();
-                    }
-                }
-
-                createdList.Update();
-                web.Context.ExecuteQueryRetry();
-            }
-            catch (Exception ex)
-            {
-                monitoredScope.LogError(CoreResources.Provisioning_ObjectHandlers_ListInstances_Creating_view_failed___0_____1_, ex.Message, ex.StackTrace);
-                throw;
-            }
-        }
-
-        private static void UpdateFieldRef(List siteList, Guid fieldId, FieldRef fieldRef)
-        {
-            // find the field in the list
-            var listField = siteList.Fields.GetById(fieldId);
-
-            siteList.Context.Load(listField, f => f.Title, f => f.Hidden, f => f.Required);
-            siteList.Context.ExecuteQueryRetry();
-
-            var isDirty = false;
-            if (!string.IsNullOrEmpty(fieldRef.DisplayName) && fieldRef.DisplayName != listField.Title)
-            {
-                listField.Title = fieldRef.DisplayName;
-                isDirty = true;
-            }
-            // We cannot configure Hidden property for Phonetic fields 
-            if (!(siteList.BaseTemplate == (int)ListTemplateType.Contacts &&
-                (fieldRef.Name.Equals("LastNamePhonetic", StringComparison.InvariantCultureIgnoreCase) ||
-                fieldRef.Name.Equals("FirstNamePhonetic", StringComparison.InvariantCultureIgnoreCase) ||
-                fieldRef.Name.Equals("CompanyPhonetic", StringComparison.InvariantCultureIgnoreCase))))
-            {
-                if (fieldRef.Hidden != listField.Hidden)
-                {
-                    listField.Hidden = fieldRef.Hidden;
-                    isDirty = true;
-                }
-            }
-
-            if (fieldRef.Required != listField.Required)
-            {
-                listField.Required = fieldRef.Required;
-                isDirty = true;
-            }
-
-            if (isDirty)
-            {
-                listField.UpdateAndPushChanges(true);
-                siteList.Context.ExecuteQueryRetry();
-            }
-        }
-
-        private static void CreateFieldRef(ListInfo listInfo, Field field, FieldRef fieldRef)
-        {
-            XElement element = XElement.Parse(field.SchemaXml);
-
-            element.SetAttributeValue("AllowDeletion", "TRUE");
-
-            field.SchemaXml = element.ToString();
-
-            var createdField = listInfo.SiteList.Fields.Add(field);
-
-            createdField.Context.Load(createdField, cf => cf.Title, cf => cf.Hidden, cf => cf.Required);
-            createdField.Context.ExecuteQueryRetry();
-
-            var isDirty = false;
-            if (!string.IsNullOrEmpty(fieldRef.DisplayName) && createdField.Title != fieldRef.DisplayName)
-            {
-                createdField.Title = fieldRef.DisplayName;
-                isDirty = true;
-            }
-            if (createdField.Hidden != fieldRef.Hidden)
-            {
-                createdField.Hidden = fieldRef.Hidden;
-                isDirty = true;
-            }
-            if (createdField.Required != fieldRef.Required)
-            {
-                createdField.Required = fieldRef.Required;
-                isDirty = true;
-            }
-            if (isDirty)
-            {
-                createdField.Update();
-                createdField.Context.ExecuteQueryRetry();
-            }
-        }
-
-        private static void CreateField(XElement fieldElement, ListInfo listInfo, TokenParser parser, string originalFieldXml)
-        {
-            fieldElement = PrepareField(fieldElement);
-
-            var fieldXml = parser.ParseString(fieldElement.ToString(), "~sitecollection", "~site");
-            var field = listInfo.SiteList.Fields.AddFieldAsXml(fieldXml, false, AddFieldOptions.AddFieldInternalNameHint);
-            listInfo.SiteList.Context.Load(field);
-            listInfo.SiteList.Context.ExecuteQueryRetry();
-
-            bool isDirty = false;
-#if !CLIENTSDKV15
-            if (originalFieldXml.ContainsResourceToken())
-            {
-                var originalFieldElement = XElement.Parse(originalFieldXml);
-                var nameAttributeValue = originalFieldElement.Attribute("Name") != null ? originalFieldElement.Attribute("Name").Value : "";
-                if (nameAttributeValue.ContainsResourceToken())
-                {
-                    if (field.TitleResource.SetUserResourceValue(nameAttributeValue, parser))
-                    {
-                        isDirty = true;
-                    }
-                }
-                var descriptionAttributeValue = originalFieldElement.Attribute("Description") != null ? originalFieldElement.Attribute("Description").Value : "";
-                if (descriptionAttributeValue.ContainsResourceToken())
-                {
-                    if (field.DescriptionResource.SetUserResourceValue(descriptionAttributeValue, parser))
-                    {
-                        isDirty = true;
-                    }
-                }
-            }
-#endif
-            if (isDirty)
-            {
-                field.Update();
-                listInfo.SiteList.Context.ExecuteQuery();
-            }
-        }
-
-        private void UpdateField(ClientObject web, ListInfo listInfo, Guid fieldId, XElement templateFieldElement, Field existingField, PnPMonitoredScope scope, TokenParser parser, string originalFieldXml)
-        {
-            web.Context.Load(existingField, f => f.SchemaXml);
-            web.Context.ExecuteQueryRetry();
-
-            var existingFieldElement = XElement.Parse(existingField.SchemaXml);
-
-            var equalityComparer = new XNodeEqualityComparer();
-
-            // Is field different in template?
-            if (equalityComparer.GetHashCode(existingFieldElement) != equalityComparer.GetHashCode(templateFieldElement))
-            {
-                // Is existing field of the same type?
-                if (existingFieldElement.Attribute("Type").Value == templateFieldElement.Attribute("Type").Value)
-                {
-                    templateFieldElement = PrepareField(templateFieldElement);
-
-                    foreach (var attribute in templateFieldElement.Attributes())
-                    {
-                        if (existingFieldElement.Attribute(attribute.Name) != null)
-                        {
-                            existingFieldElement.Attribute(attribute.Name).Value = attribute.Value;
-                        }
-                        else
-                        {
-                            existingFieldElement.Add(attribute);
-                        }
-                    }
-                    foreach (var element in templateFieldElement.Elements())
-                    {
-                        if (existingFieldElement.Element(element.Name) != null)
-                        {
-                            existingFieldElement.Element(element.Name).Remove();
-                        }
-                        existingFieldElement.Add(element);
-                    }
-
-                    if (existingFieldElement.Attribute("Version") != null)
-                    {
-                        existingFieldElement.Attributes("Version").Remove();
-                    }
-                    existingField.SchemaXml = parser.ParseString(existingFieldElement.ToString(), "~sitecollection", "~site");
-                    existingField.UpdateAndPushChanges(true);
-                    web.Context.ExecuteQueryRetry();
-                    bool isDirty = false;
-#if !CLIENTSDKV15
-                    if (originalFieldXml.ContainsResourceToken())
-                    {
-                        var originalFieldElement = XElement.Parse(originalFieldXml);
-                        var nameAttributeValue = originalFieldElement.Attribute("Name") != null ? originalFieldElement.Attribute("Name").Value : "";
-                        if (nameAttributeValue.ContainsResourceToken())
-                        {
-                            if (existingField.TitleResource.SetUserResourceValue(nameAttributeValue, parser))
-                            {
-                                isDirty = true;
-                            }
-                        }
-                        var descriptionAttributeValue = originalFieldElement.Attribute("Description") != null ? originalFieldElement.Attribute("Description").Value : "";
-                        if (descriptionAttributeValue.ContainsResourceToken())
-                        {
-                            if (existingField.DescriptionResource.SetUserResourceValue(descriptionAttributeValue, parser))
-                            {
-                                isDirty = true;
-                            }
-                        }
-                    }
-#endif
-                    if (isDirty)
-                    {
-                        existingField.Update();
-                        web.Context.ExecuteQuery();
-                    }
-
-                }
-                else
-                {
-                    var fieldName = existingFieldElement.Attribute("Name") != null ? existingFieldElement.Attribute("Name").Value : existingFieldElement.Attribute("StaticName").Value;
-                    scope.LogWarning(CoreResources.Provisioning_ObjectHandlers_ListInstances_Field__0____1___exists_in_list__2____3___but_is_of_different_type__Skipping_field_, fieldName, fieldId, listInfo.TemplateList.Title, listInfo.SiteList.Id);
-                    WriteWarning(string.Format(CoreResources.Provisioning_ObjectHandlers_ListInstances_Field__0____1___exists_in_list__2____3___but_is_of_different_type__Skipping_field_, fieldName, fieldId, listInfo.TemplateList.Title, listInfo.SiteList.Id), ProvisioningMessageType.Warning);
-                }
-            }
-        }
-
-        private static XElement PrepareField(XElement fieldElement)
-        {
-            var listIdentifier = fieldElement.Attribute("List") != null ? fieldElement.Attribute("List").Value : null;
-
-            if (listIdentifier != null)
-            {
-                // Temporary remove list attribute from fieldElement
-                fieldElement.Attribute("List").Remove();
-
-                if (fieldElement.Attribute("RelationshipDeleteBehavior") != null)
-                {
-                    if (fieldElement.Attribute("RelationshipDeleteBehavior").Value.Equals("Restrict") ||
-                        fieldElement.Attribute("RelationshipDeleteBehavior").Value.Equals("Cascade"))
-                    {
-                        // If RelationshipDeleteBehavior is either 'Restrict' or 'Cascade',
-                        // make sure that Indexed is set to TRUE
-                        if (fieldElement.Attribute("Indexed") != null)
-                            fieldElement.Attribute("Indexed").Value = "TRUE";
-                        else
-                            fieldElement.Add(new XAttribute("Indexed", "TRUE"));
-                    }
-
-                    fieldElement.Attribute("RelationshipDeleteBehavior").Remove();
-                }
-            }
-
-            return fieldElement;
-        }
-
-        private Tuple<List, TokenParser> UpdateList(Web web, List existingList, ListInstance templateList, TokenParser parser, PnPMonitoredScope scope)
-        {
-            web.Context.Load(existingList,
-                l => l.Title,
-                l => l.Description,
-                l => l.OnQuickLaunch,
-                l => l.Hidden,
-                l => l.ContentTypesEnabled,
-                l => l.EnableAttachments,
-                l => l.EnableFolderCreation,
-                l => l.EnableMinorVersions,
-                l => l.DraftVersionVisibility,
-                l => l.Views,
-                l => l.RootFolder
-#if !CLIENTSDKV15
-, l => l.MajorWithMinorVersionsLimit
-#endif
-);
-            web.Context.ExecuteQueryRetry();
-
-            if (existingList.BaseTemplate == templateList.TemplateType)
-            {
-                var isDirty = false;
-                if (parser.ParseString(templateList.Title) != existingList.Title)
-                {
-                    var oldTitle = existingList.Title;
-                    existingList.Title = parser.ParseString(templateList.Title);
-                    if (!oldTitle.Equals(existingList.Title, StringComparison.OrdinalIgnoreCase))
-                    {
-                        parser.AddToken(new ListIdToken(web, existingList.Title, existingList.Id));
-                        parser.AddToken(new ListUrlToken(web, existingList.Title, existingList.RootFolder.ServerRelativeUrl.Substring(web.ServerRelativeUrl.Length + 1)));
-                    }
-                    isDirty = true;
-                }
-                if (!string.IsNullOrEmpty(templateList.DocumentTemplate))
-                {
-                    if (existingList.DocumentTemplateUrl != parser.ParseString(templateList.DocumentTemplate))
-                    {
-                        existingList.DocumentTemplateUrl = parser.ParseString(templateList.DocumentTemplate);
-                        isDirty = true;
-                    }
-                }
-                if (!string.IsNullOrEmpty(templateList.Description) && templateList.Description != existingList.Description)
-                {
-                    existingList.Description = templateList.Description;
-                    isDirty = true;
-                }
-                if (templateList.Hidden != existingList.Hidden)
-                {
-                    existingList.Hidden = templateList.Hidden;
-                    isDirty = true;
-                }
-                if (templateList.OnQuickLaunch != existingList.OnQuickLaunch)
-                {
-                    existingList.OnQuickLaunch = templateList.OnQuickLaunch;
-                    isDirty = true;
-                }
-                if (existingList.BaseTemplate != (int)ListTemplateType.Survey &&
-                    templateList.ContentTypesEnabled != existingList.ContentTypesEnabled)
-                {
-                    existingList.ContentTypesEnabled = templateList.ContentTypesEnabled;
-                    isDirty = true;
-                }
-                if (existingList.BaseTemplate != (int)ListTemplateType.Survey && existingList.BaseTemplate != (int)ListTemplateType.DocumentLibrary)
-                {
-                    // https://msdn.microsoft.com/EN-US/library/microsoft.sharepoint.splist.enableattachments.aspx
-                    // The EnableAttachments property does not apply to any list that has a base type of Survey or DocumentLibrary.
-                    // If you set this property to true for either type of list, it throws an SPException.
-                    if (templateList.EnableAttachments != existingList.EnableAttachments)
-                    {
-                        existingList.EnableAttachments = templateList.EnableAttachments;
-                        isDirty = true;
-                    }
-                }
-                if (existingList.BaseTemplate != (int)ListTemplateType.DiscussionBoard)
-                {
-                    if (templateList.EnableFolderCreation != existingList.EnableFolderCreation)
-                    {
-                        existingList.EnableFolderCreation = templateList.EnableFolderCreation;
-                        isDirty = true;
-                    }
-                }
-#if !CLIENTSDKV15
-                if(templateList.Title.ContainsResourceToken())
-                {
-                    if(existingList.TitleResource.SetUserResourceValue(templateList.Title, parser))
-                    {
-                        isDirty = true;
-                    }
-                }
-#endif
-                if (templateList.EnableVersioning)
-                {
-                    if (existingList.EnableVersioning != templateList.EnableVersioning)
-                    {
-                        existingList.EnableVersioning = templateList.EnableVersioning;
-                        isDirty = true;
-                    }
-#if !CLIENTSDKV15
-                    if (existingList.IsObjectPropertyInstantiated("MajorVersionLimit") && existingList.MajorVersionLimit != templateList.MaxVersionLimit)
-                    {
-                        existingList.MajorVersionLimit = templateList.MaxVersionLimit;
-                        isDirty = true;
-                    }
-#endif
-                    if (existingList.BaseType == BaseType.DocumentLibrary)
-                    {
-                        // Only supported on Document Libraries
-                        if (templateList.EnableMinorVersions != existingList.EnableMinorVersions)
-                        {
-                            existingList.EnableMinorVersions = templateList.EnableMinorVersions;
-                            isDirty = true;
-                        }
-                        if ((DraftVisibilityType)templateList.DraftVersionVisibility != existingList.DraftVersionVisibility)
-                        {
-                            existingList.DraftVersionVisibility = (DraftVisibilityType)templateList.DraftVersionVisibility;
-                            isDirty = true;
-                        }
-
-                        if (templateList.EnableMinorVersions)
-                        {
-                            if (templateList.MinorVersionLimit != existingList.MajorWithMinorVersionsLimit)
-                            {
-                                existingList.MajorWithMinorVersionsLimit = templateList.MinorVersionLimit;
-                            }
-
-                            if (DraftVisibilityType.Approver ==
-                                (DraftVisibilityType)templateList.DraftVersionVisibility)
-                            {
-                                if (templateList.EnableModeration)
-                                {
-                                    if ((DraftVisibilityType)templateList.DraftVersionVisibility != existingList.DraftVersionVisibility)
-                                    {
-                                        existingList.DraftVersionVisibility = (DraftVisibilityType)templateList.DraftVersionVisibility;
-                                        isDirty = true;
-                                    }
-                                }
-                            }
-                            else
-                            {
-                                if ((DraftVisibilityType)templateList.DraftVersionVisibility != existingList.DraftVersionVisibility)
-                                {
-                                    existingList.DraftVersionVisibility = (DraftVisibilityType)templateList.DraftVersionVisibility;
-                                    isDirty = true;
-                                }
-                            }
-                        }
-                    }
-                }
-                if (isDirty)
-                {
-                    existingList.Update();
-                    web.Context.ExecuteQueryRetry();
-                }
-
-
-                if (existingList.ContentTypesEnabled)
-                {
-                    // Check if we need to add a content type
-
-                    var existingContentTypes = existingList.ContentTypes;
-                    web.Context.Load(existingContentTypes, cts => cts.Include(ct => ct.StringId));
-                    web.Context.ExecuteQueryRetry();
-
-                    var bindingsToAdd = templateList.ContentTypeBindings.Where(ctb => existingContentTypes.All(ct => !ctb.ContentTypeId.Equals(ct.StringId, StringComparison.InvariantCultureIgnoreCase))).ToList();
-                    var defaultCtBinding = templateList.ContentTypeBindings.FirstOrDefault(ctb => ctb.Default == true);
-
-                    var bindingAddedToList = false;
-                    foreach (var ctb in bindingsToAdd)
-                    {
-                        // Added a check so that if no bindings were actually added then the SetDefaultContentTypeToList method will not be executed
-                        // This is to address a specific scenario when OOTB PWA lists can not be updated as they are centrally managed
-                        var addedToList = existingList.AddContentTypeToListById(ctb.ContentTypeId, searchContentTypeInSiteHierarchy: true);
-                        if (addedToList)
-                        {
-                            bindingAddedToList = true;
-                        }
-                    }
-
-                    // default ContentTypeBinding should be set last because 
-                    // list extension .SetDefaultContentTypeToList() re-sets 
-                    // the list.RootFolder UniqueContentTypeOrder property
-                    // which may cause missing CTs from the "New Button"
-                    if (defaultCtBinding != null && bindingAddedToList)
-                    {
-                        existingList.SetDefaultContentTypeToList(defaultCtBinding.ContentTypeId);
-                    }
-                }
-                if (templateList.Security != null)
-                {
-                    existingList.SetSecurity(parser, templateList.Security);
-                }
-                return Tuple.Create(existingList, parser);
-            }
-            else
-            {
-                scope.LogWarning(CoreResources.Provisioning_ObjectHandlers_ListInstances_List__0____1____2___exists_but_is_of_a_different_type__Skipping_list_, templateList.Title, templateList.Url, existingList.Id);
-                WriteWarning(string.Format(CoreResources.Provisioning_ObjectHandlers_ListInstances_List__0____1____2___exists_but_is_of_a_different_type__Skipping_list_, templateList.Title, templateList.Url, existingList.Id), ProvisioningMessageType.Warning);
-                return null;
-            }
-        }
-
-        private Tuple<List, TokenParser> CreateList(Web web, ListInstance list, TokenParser parser, PnPMonitoredScope scope)
-        {
-            var listCreate = new ListCreationInformation();
-            listCreate.Description = list.Description;
-            listCreate.TemplateType = list.TemplateType;
-            listCreate.Title = parser.ParseString(list.Title);
-
-            // the line of code below doesn't add the list to QuickLaunch
-            // the OnQuickLaunch property is re-set on the Created List object
-            listCreate.QuickLaunchOption = list.OnQuickLaunch ? QuickLaunchOptions.On : QuickLaunchOptions.Off;
-
-            listCreate.Url = parser.ParseString(list.Url);
-            listCreate.TemplateFeatureId = list.TemplateFeatureID;
-
-            var createdList = web.Lists.Add(listCreate);
-            createdList.Update();
-            web.Context.Load(createdList, l => l.BaseTemplate);
-            web.Context.ExecuteQueryRetry();
-
-#if !CLIENTSDKV15
-            if (list.Title.ContainsResourceToken())
-            {
-                createdList.TitleResource.SetUserResourceValue(list.Title, parser);
-            }
-            if(list.Description.ContainsResourceToken())
-            {
-                createdList.DescriptionResource.SetUserResourceValue(list.Description, parser);
-            }
-#endif
-            if (!String.IsNullOrEmpty(list.DocumentTemplate))
-            {
-                createdList.DocumentTemplateUrl = parser.ParseString(list.DocumentTemplate);
-            }
-
-            // EnableAttachments are not supported for DocumentLibraries and Surveys
-            // TODO: the user should be warned
-            if (createdList.BaseTemplate != (int)ListTemplateType.DocumentLibrary && createdList.BaseTemplate != (int)ListTemplateType.Survey)
-            {
-                createdList.EnableAttachments = list.EnableAttachments;
-            }
-
-            createdList.EnableModeration = list.EnableModeration;
-
-            // Done for all other lists than for Survey - With Surveys versioning configuration will cause an exception
-            if (createdList.BaseTemplate != (int)ListTemplateType.Survey)
-            {
-                createdList.EnableVersioning = list.EnableVersioning;
-                if (list.EnableVersioning)
-                {
-#if !CLIENTSDKV15
-                    createdList.MajorVersionLimit = list.MaxVersionLimit;
-#endif
-
-                    if (createdList.BaseTemplate == (int)ListTemplateType.DocumentLibrary)
-                    {
-                        // Only supported on Document Libraries
-                        createdList.EnableMinorVersions = list.EnableMinorVersions;
-                        createdList.DraftVersionVisibility = (DraftVisibilityType)list.DraftVersionVisibility;
-
-                        if (list.EnableMinorVersions)
-                        {
-                            createdList.MajorWithMinorVersionsLimit = list.MinorVersionLimit; // Set only if enabled, otherwise you'll get exception due setting value to zero.
-
-                            // DraftVisibilityType.Approver is available only when the EnableModeration option of the list is true
-                            if (DraftVisibilityType.Approver ==
-                                (DraftVisibilityType)list.DraftVersionVisibility)
-                            {
-                                if (list.EnableModeration)
-                                {
-                                    createdList.DraftVersionVisibility =
-                                        (DraftVisibilityType)list.DraftVersionVisibility;
-                                }
-                                else
-                                {
-                                    scope.LogWarning(CoreResources.Provisioning_ObjectHandlers_ListInstances_DraftVersionVisibility_not_applied_because_EnableModeration_is_not_set_to_true);
-                                    WriteWarning(CoreResources.Provisioning_ObjectHandlers_ListInstances_DraftVersionVisibility_not_applied_because_EnableModeration_is_not_set_to_true, ProvisioningMessageType.Warning);
-                                }
-                            }
-                            else
-                            {
-                                createdList.DraftVersionVisibility = (DraftVisibilityType)list.DraftVersionVisibility;
-                            }
-                        }
-                    }
-                }
-            }
-
-            createdList.OnQuickLaunch = list.OnQuickLaunch;
-<<<<<<< HEAD
-            if (createdList.BaseTemplate != (int)ListTemplateType.DiscussionBoard &&
-                createdList.BaseTemplate != (int)ListTemplateType.Events)
-=======
-            if (createdList.BaseTemplate != (int)ListTemplateType.DiscussionBoard)
->>>>>>> c905137f
-            {
-                createdList.EnableFolderCreation = list.EnableFolderCreation;
-            }
-            createdList.Hidden = list.Hidden;
-
-            if (createdList.BaseTemplate != (int)ListTemplateType.Survey)
-            {
-                createdList.ContentTypesEnabled = list.ContentTypesEnabled;
-            }
-
-            createdList.Update();
-
-            web.Context.Load(createdList.Views);
-            web.Context.Load(createdList, l => l.Id);
-            web.Context.Load(createdList, l => l.RootFolder.ServerRelativeUrl);
-            web.Context.Load(createdList.ContentTypes);
-            web.Context.ExecuteQueryRetry();
-
-
-            if (createdList.BaseTemplate != (int)ListTemplateType.Survey)
-            {
-                // Remove existing content types only if there are custom content type bindings
-                var contentTypesToRemove = new List<ContentType>();
-                if (list.RemoveExistingContentTypes && list.ContentTypeBindings.Count > 0)
-                {
-                    contentTypesToRemove.AddRange(createdList.ContentTypes);
-                }
-
-                ContentTypeBinding defaultCtBinding = null;
-                foreach (var ctBinding in list.ContentTypeBindings)
-                {
-                    var tempCT = web.GetContentTypeById(ctBinding.ContentTypeId, searchInSiteHierarchy: true);
-                    if (tempCT != null)
-                    {
-                        // Check if CT is already available
-                        var name = tempCT.EnsureProperty(ct => ct.Name);
-                        if (!createdList.ContentTypeExistsByName(name))
-                        {
-                            createdList.AddContentTypeToListById(ctBinding.ContentTypeId, searchContentTypeInSiteHierarchy: true);
-                        }
-                        if (ctBinding.Default)
-                        {
-                            defaultCtBinding = ctBinding;
-                        }
-                    }
-                }
-
-                // default ContentTypeBinding should be set last because 
-                // list extension .SetDefaultContentTypeToList() re-sets 
-                // the list.RootFolder UniqueContentTypeOrder property
-                // which may cause missing CTs from the "New Button"
-                if (defaultCtBinding != null)
-                {
-                    createdList.SetDefaultContentTypeToList(defaultCtBinding.ContentTypeId);
-                }
-
-                // Effectively remove existing content types, if any
-                foreach (var ct in contentTypesToRemove)
-                {
-                    var shouldDelete = true;
-                    shouldDelete &= (createdList.BaseTemplate != (int)ListTemplateType.DocumentLibrary || !ct.StringId.StartsWith(BuiltInContentTypeId.Folder + "00"));
-
-                    if (shouldDelete)
-                    {
-                        ct.DeleteObject();
-                        web.Context.ExecuteQueryRetry();
-                    }
-                }
-            }
-
-            if (list.Security != null)
-            {
-                createdList.SetSecurity(parser, list.Security);
-            }
-            return Tuple.Create(createdList, parser);
-        }
-
-        private void CreateFolderInList(Microsoft.SharePoint.Client.Folder parentFolder, Model.Folder folder, TokenParser parser, PnPMonitoredScope scope)
-        {
-            // Determine the folder name, parsing any token
-            String targetFolderName = parser.ParseString(folder.Name);
-
-            // Check if the folder already exists
-            if (parentFolder.FolderExists(targetFolderName))
-            {
-                // Log a warning if the folder already exists
-                String warningFolderAlreadyExists = String.Format(CoreResources.Provisioning_ObjectHandlers_ListInstances_FolderAlreadyExists, targetFolderName, parentFolder.ServerRelativeUrl);
-                scope.LogWarning(warningFolderAlreadyExists);
-                WriteWarning(warningFolderAlreadyExists, ProvisioningMessageType.Warning);
-            }
-
-            // Create it or get a reference to it
-            var currentFolder = parentFolder.EnsureFolder(targetFolderName);
-
-            if (currentFolder != null)
-            {
-                // Handle any child-folder
-                if (folder.Folders != null && folder.Folders.Count > 0)
-                {
-                    foreach (var childFolder in folder.Folders)
-                    {
-                        CreateFolderInList(currentFolder, childFolder, parser, scope);
-                    }
-                }
-
-                // Handle current folder security
-                if (folder.Security != null && folder.Security.RoleAssignments.Count != 0)
-                {
-                    var currentFolderItem = currentFolder.ListItemAllFields;
-                    parentFolder.Context.Load(currentFolderItem);
-                    parentFolder.Context.ExecuteQueryRetry();
-                    currentFolderItem.SetSecurity(parser, folder.Security);
-                }
-            }
-        }
-
-        private class ListInfo
-        {
-            public List SiteList { get; set; }
-            public ListInstance TemplateList { get; set; }
-        }
-
-        public override ProvisioningTemplate ExtractObjects(Web web, ProvisioningTemplate template, ProvisioningTemplateCreationInformation creationInfo)
-        {
-            using (var scope = new PnPMonitoredScope(this.Name))
-            {
-                web.EnsureProperties(w => w.ServerRelativeUrl, w => w.Url);
-
-                var serverRelativeUrl = web.ServerRelativeUrl;
-
-                // For each list in the site
-                var lists = web.Lists;
-
-                web.Context.Load(lists,
-                    lc => lc.IncludeWithDefaultProperties(
-                        l => l.ContentTypes,
-                        l => l.Views,
-                        l => l.BaseTemplate,
-                        l => l.OnQuickLaunch,
-                        l => l.RootFolder.ServerRelativeUrl,
-                        l => l.Fields.IncludeWithDefaultProperties(
-                            f => f.Id,
-                            f => f.Title,
-                            f => f.Hidden,
-                            f => f.InternalName,
-                            f => f.Required)));
-
-                web.Context.ExecuteQueryRetry();
-
-                // Let's see if there are workflow subscriptions
-                Microsoft.SharePoint.Client.WorkflowServices.WorkflowSubscription[] workflowSubscriptions = null;
-                try
-                {
-                    workflowSubscriptions = web.GetWorkflowSubscriptions();
-                }
-                catch (ServerException)
-                {
-                    // If there is no workflow service present in the farm this method will throw an error. 
-                    // Swallow the exception
-                }
-
-                // Retrieve all not hidden lists and the Workflow History Lists, just in case there are active workflow subscriptions
-                foreach (var siteList in lists.AsEnumerable().Where(l => (l.Hidden == false || ((workflowSubscriptions != null && workflowSubscriptions.Length > 0) && l.BaseTemplate == 140))))
-                {
-                    ListInstance baseTemplateList = null;
-                    if (creationInfo.BaseTemplate != null)
-                    {
-                        // Check if we need to skip this list...if so let's do it before we gather all the other information for this list...improves performance
-                        var index = creationInfo.BaseTemplate.Lists.FindIndex(f => f.Url.Equals(siteList.RootFolder.ServerRelativeUrl.Substring(serverRelativeUrl.Length + 1)) &&
-                                                                                   f.TemplateType.Equals(siteList.BaseTemplate));
-                        if (index != -1)
-                        {
-                            baseTemplateList = creationInfo.BaseTemplate.Lists[index];
-                        }
-                    }
-
-                    var contentTypeFields = new List<FieldRef>();
-                    var list = new ListInstance
-                    {
-                        Description = siteList.Description,
-                        EnableVersioning = siteList.EnableVersioning,
-                        TemplateType = siteList.BaseTemplate,
-                        Title = siteList.Title,
-                        Hidden = siteList.Hidden,
-                        EnableFolderCreation = siteList.EnableFolderCreation,
-                        DocumentTemplate = Tokenize(siteList.DocumentTemplateUrl, web.Url),
-                        ContentTypesEnabled = siteList.ContentTypesEnabled,
-                        Url = siteList.RootFolder.ServerRelativeUrl.Substring(serverRelativeUrl.Length).TrimStart('/'),
-                        TemplateFeatureID = siteList.TemplateFeatureId,
-                        EnableAttachments = siteList.EnableAttachments,
-                        OnQuickLaunch = siteList.OnQuickLaunch,
-                        MaxVersionLimit =
-                            siteList.IsObjectPropertyInstantiated("MajorVersionLimit") ? siteList.MajorVersionLimit : 0,
-                        EnableMinorVersions = siteList.EnableMinorVersions,
-                        MinorVersionLimit =
-                            siteList.IsObjectPropertyInstantiated("MajorWithMinorVersionsLimit")
-                                ? siteList.MajorWithMinorVersionsLimit
-                                : 0
-                    };
-
-
-                    list = ExtractContentTypes(web, siteList, contentTypeFields, list);
-
-                    list = ExtractViews(siteList, list);
-
-                    list = ExtractFields(web, siteList, contentTypeFields, list, lists);
-
-                    list.Security = siteList.GetSecurity();
-
-                    var logCTWarning = false;
-                    if (baseTemplateList != null)
-                    {
-                        if (!baseTemplateList.Equals(list))
-                        {
-                            scope.LogDebug(CoreResources.Provisioning_ObjectHandlers_ListInstances_Adding_list___0_____1_, list.Title, list.Url);
-                            template.Lists.Add(list);
-                            if (list.ContentTypesEnabled && list.ContentTypeBindings.Any() && web.IsSubSite())
-                            {
-                                logCTWarning = true;
-                            }
-                        }
-                    }
-                    else
-                    {
-                        scope.LogDebug(CoreResources.Provisioning_ObjectHandlers_ListInstances_Adding_list___0_____1_, list.Title, list.Url);
-                        template.Lists.Add(list);
-                        if (list.ContentTypesEnabled && list.ContentTypeBindings.Any() && web.IsSubSite())
-                        {
-                            logCTWarning = true;
-                        }
-
-                    }
-                    if (logCTWarning)
-                    {
-                        scope.LogWarning("You are extracting a template from a subweb. List '{0}' refers to content types. Content types are not exported when extracting a template from a subweb", list.Title);
-                        WriteWarning(string.Format("You are extracting a template from a subweb. List '{0}' refers to content types. Content types are not exported when extracting a template from a subweb", list.Title), ProvisioningMessageType.Warning);
-                    }
-                }
-
-            }
-            return template;
-        }
-
-        private static ListInstance ExtractViews(List siteList, ListInstance list)
-        {
-            foreach (var view in siteList.Views.AsEnumerable().Where(view => !view.Hidden))
-            {
-                var schemaElement = XElement.Parse(view.ListViewXml);
-
-                // Toolbar is not supported
-
-                var toolbarElement = schemaElement.Descendants("Toolbar").FirstOrDefault();
-                if (toolbarElement != null)
-                {
-                    toolbarElement.Remove();
-                }
-
-                // XslLink is not supported
-                var xslLinkElement = schemaElement.Descendants("XslLink").FirstOrDefault();
-                if (xslLinkElement != null)
-                {
-                    xslLinkElement.Remove();
-                }
-
-                list.Views.Add(new View { SchemaXml = schemaElement.ToString() });
-            }
-
-            return list;
-        }
-
-        private static ListInstance ExtractContentTypes(Web web, List siteList, List<FieldRef> contentTypeFields, ListInstance list)
-        {
-            var count = 0;
-
-            foreach (var ct in siteList.ContentTypes)
-            {
-                web.Context.Load(ct, c => c.Parent);
-                web.Context.ExecuteQueryRetry();
-
-                if (ct.Parent != null)
-                {
-                    // Removed this - so that we are getting full list of content types and if it's oob content type,
-                    // We are taking parent - VesaJ.
-                    //if (!BuiltInContentTypeId.Contains(ct.Parent.StringId)) 
-                    //{
-<<<<<<< HEAD
-
-                    // Exclude System Content Type to prevent getting exception during import
-                    if (!ct.Parent.StringId.Equals(BuiltInContentTypeId.System))
-                    {
-                        list.ContentTypeBindings.Add(new ContentTypeBinding { ContentTypeId = ct.Parent.StringId, Default = count == 0 });
-                    }
-
-=======
-                    list.ContentTypeBindings.Add(new ContentTypeBinding { ContentTypeId = ct.Parent.StringId, Default = count == 0 });
->>>>>>> c905137f
-                    //}
-                }
-                else
-                {
-                    list.ContentTypeBindings.Add(new ContentTypeBinding { ContentTypeId = ct.StringId, Default = count == 0 });
-                }
-
-                web.Context.Load(ct.FieldLinks);
-                web.Context.ExecuteQueryRetry();
-                foreach (var fieldLink in ct.FieldLinks)
-                {
-                    if (!fieldLink.Hidden)
-                    {
-                        contentTypeFields.Add(new FieldRef() { Id = fieldLink.Id });
-                    }
-                }
-                count++;
-            }
-
-            return list;
-        }
-
-        private ListInstance ExtractFields(Web web, List siteList, List<FieldRef> contentTypeFields, ListInstance list, ListCollection lists)
-        {
-            var siteColumns = web.Fields;
-            web.Context.Load(siteColumns, scs => scs.Include(sc => sc.Id));
-            web.Context.ExecuteQueryRetry();
-
-            foreach (var field in siteList.Fields.AsEnumerable().Where(field => !field.Hidden))
-            {
-                if (siteColumns.FirstOrDefault(sc => sc.Id == field.Id) != null)
-                {
-                    var addField = true;
-                    if (siteList.ContentTypesEnabled && contentTypeFields.FirstOrDefault(c => c.Id == field.Id) == null)
-                    {
-                        if (contentTypeFields.FirstOrDefault(c => c.Id == field.Id) == null)
-                        {
-                            addField = false;
-                        }
-                    }
-
-                    var fieldElement = XElement.Parse(field.SchemaXml);
-                    var sourceId = fieldElement.Attribute("SourceID") != null ? fieldElement.Attribute("SourceID").Value : null;
-
-                    if (sourceId != null && sourceId == "http://schemas.microsoft.com/sharepoint/v3")
-                    {
-                        if (field.InternalName == "Editor" ||
-                            field.InternalName == "Author" ||
-                            field.InternalName == "Title" ||
-                            field.InternalName == "ID" ||
-                            field.InternalName == "Created" ||
-                            field.InternalName == "Modified" ||
-                            field.InternalName == "Attachments" ||
-                            field.InternalName == "_UIVersionString" ||
-                            field.InternalName == "DocIcon" ||
-                            field.InternalName == "LinkTitleNoMenu" ||
-                            field.InternalName == "LinkTitle" ||
-                            field.InternalName == "Edit" ||
-                            field.InternalName == "AppAuthor" ||
-                            field.InternalName == "AppEditor" ||
-                            field.InternalName == "ContentType" ||
-                            field.InternalName == "ItemChildCount" ||
-                            field.InternalName == "FolderChildCount" ||
-                            field.InternalName == "LinkFilenameNoMenu" ||
-                            field.InternalName == "LinkFilename" ||
-                            field.InternalName == "_CopySource" ||
-                            field.InternalName == "ParentVersionString" ||
-                            field.InternalName == "ParentLeafName" ||
-                            field.InternalName == "_CheckinComment" ||
-                            field.InternalName == "FileLeafRef" ||
-                            field.InternalName == "FileSizeDisplay" ||
-                            field.InternalName == "Preview" ||
-                            field.InternalName == "ThumbnailOnForm")
-                        {
-                            addField = false;
-                        }
-                    }
-                    if (addField)
-                    {
-
-                        list.FieldRefs.Add(new FieldRef(field.InternalName)
-                        {
-                            Id = field.Id,
-                            DisplayName = field.Title,
-                            Required = field.Required,
-                            Hidden = field.Hidden,
-                        });
-                        if (field.TypeAsString.StartsWith("TaxonomyField"))
-                        {
-                            // find the corresponding taxonomy field and include it anyway
-                            var taxField = (TaxonomyField)field;
-                            taxField.EnsureProperties(f => f.TextField, f => f.Id);
-
-                            var noteField = siteList.Fields.GetById(taxField.TextField);
-                            web.Context.Load(noteField, nf => nf.Id, nf => nf.Title, nf => nf.Required, nf => nf.Hidden, nf => nf.InternalName);
-                            web.Context.ExecuteQueryRetry();
-
-                            list.FieldRefs.Insert(0, new FieldRef(noteField.InternalName)
-                            {
-                                Id = noteField.Id,
-                                DisplayName = noteField.Title,
-                                Required = noteField.Required,
-                                Hidden = noteField.Hidden
-                            });
-                        }
-                    }
-                }
-                else
-                {
-                    var schemaXml = ParseFieldSchema(field.SchemaXml, lists);
-                    var fieldElement = XElement.Parse(field.SchemaXml);
-                    var listId = fieldElement.Attribute("List") != null ? fieldElement.Attribute("List").Value : null;
-
-                    if (listId == null)
-                        list.Fields.Add((new Model.Field { SchemaXml = field.SchemaXml }));
-                    else
-                    {
-                        var listIdValue = Guid.Empty;
-                        if (Guid.TryParse(listId, out listIdValue))
-                        {
-                            var sourceList = lists.AsEnumerable().Where(l => l.Id == listIdValue).FirstOrDefault();
-                            if (sourceList != null)
-                                fieldElement.Attribute("List").SetValue(String.Format("{{listid:{0}}}", sourceList.Title));
-                        }
-
-                        list.Fields.Add(new Model.Field { SchemaXml = fieldElement.ToString() });
-                    }
-
-                    if (field.TypeAsString.StartsWith("TaxonomyField"))
-                    {
-                        // find the corresponding taxonomy field and include it anyway
-                        var taxField = (TaxonomyField)field;
-                        taxField.EnsureProperties(f => f.TextField, f => f.Id);
-
-                        var noteField = siteList.Fields.GetById(taxField.TextField);
-                        web.Context.Load(noteField, nf => nf.SchemaXml);
-                        web.Context.ExecuteQueryRetry();
-                        var noteSchemaXml = XElement.Parse(noteField.SchemaXml);
-                        noteSchemaXml.Attribute("SourceID").Remove();
-                        list.Fields.Insert(0, new Model.Field { SchemaXml = ParseFieldSchema(noteSchemaXml.ToString(), lists) });
-                    }
-
-                }
-            }
-            return list;
-        }
-
-        private string ParseFieldSchema(string schemaXml, ListCollection lists)
-        {
-            foreach (var list in lists)
-            {
-                schemaXml = Regex.Replace(schemaXml, list.Id.ToString(), string.Format("{{listid:{0}}}", list.Title), RegexOptions.IgnoreCase);
-            }
-
-            return schemaXml;
-        }
-
-        public override bool WillProvision(Web web, ProvisioningTemplate template)
-        {
-            if (!_willProvision.HasValue)
-            {
-                _willProvision = template.Lists.Any();
-            }
-            return _willProvision.Value;
-        }
-
-        public override bool WillExtract(Web web, ProvisioningTemplate template, ProvisioningTemplateCreationInformation creationInfo)
-        {
-            if (!_willExtract.HasValue)
-            {
-                var collList = web.Lists;
-                var lists = web.Context.LoadQuery(collList.Where(l => l.Hidden == false));
-
-                web.Context.ExecuteQueryRetry();
-
-                _willExtract = lists.Any();
-            }
-            return _willExtract.Value;
-        }
-    }
-}
+﻿using System;
+using System.Collections.Generic;
+using System.IO;
+using System.Linq;
+using System.Text;
+using System.Xml.Linq;
+using Microsoft.SharePoint.Client;
+using OfficeDevPnP.Core.Framework.Provisioning.Model;
+using ContentType = Microsoft.SharePoint.Client.ContentType;
+using Field = Microsoft.SharePoint.Client.Field;
+using View = OfficeDevPnP.Core.Framework.Provisioning.Model.View;
+using OfficeDevPnP.Core.Diagnostics;
+using OfficeDevPnP.Core.Framework.Provisioning.ObjectHandlers.Extensions;
+using OfficeDevPnP.Core.Framework.Provisioning.ObjectHandlers.TokenDefinitions;
+using Microsoft.SharePoint.Client.Taxonomy;
+using System.Text.RegularExpressions;
+using OfficeDevPnP.Core.Utilities;
+
+namespace OfficeDevPnP.Core.Framework.Provisioning.ObjectHandlers
+{
+    internal class ObjectListInstance : ObjectHandlerBase
+    {
+
+        public override string Name
+        {
+            get { return "List instances"; }
+        }
+        public override TokenParser ProvisionObjects(Web web, ProvisioningTemplate template, TokenParser parser, ProvisioningTemplateApplyingInformation applyingInformation)
+        {
+            using (var scope = new PnPMonitoredScope(this.Name))
+            {
+                if (template.Lists.Any())
+                {
+                    var rootWeb = (web.Context as ClientContext).Site.RootWeb;
+
+                    web.EnsureProperties(w => w.ServerRelativeUrl);
+
+                    web.Context.Load(web.Lists, lc => lc.IncludeWithDefaultProperties(l => l.RootFolder.ServerRelativeUrl));
+                    web.Context.ExecuteQueryRetry();
+                    var existingLists = web.Lists.AsEnumerable().Select(existingList => existingList.RootFolder.ServerRelativeUrl).ToList();
+                    var serverRelativeUrl = web.ServerRelativeUrl;
+
+                    var processedLists = new List<ListInfo>();
+
+                    #region Lists
+
+                    foreach (var templateList in template.Lists)
+                    {
+                        // Check for the presence of the references content types and throw an exception if not present or in template
+                        if (templateList.ContentTypesEnabled)
+                        {
+                            var existingCts = web.Context.LoadQuery(web.AvailableContentTypes);
+                            web.Context.ExecuteQueryRetry();
+                            foreach (var ct in templateList.ContentTypeBindings)
+                            {
+                                var found = template.ContentTypes.Any(t => t.Id.ToUpperInvariant() == ct.ContentTypeId.ToUpperInvariant());
+                                if (found == false)
+                                {
+                                    found = existingCts.Any(t => t.StringId.ToUpperInvariant() == ct.ContentTypeId.ToUpperInvariant());
+                                }
+                                if (!found)
+                                {
+                                    scope.LogError("Referenced content type {0} not available in site or in template", ct.ContentTypeId);
+                                    throw new Exception(string.Format("Referenced content type {0} not available in site or in template", ct.ContentTypeId));
+                                }
+                            }
+                        }
+                        var index = existingLists.FindIndex(x => x.Equals(UrlUtility.Combine(serverRelativeUrl, templateList.Url), StringComparison.OrdinalIgnoreCase));
+                        if (index == -1)
+                        {
+                            try
+                            {
+                                scope.LogDebug(CoreResources.Provisioning_ObjectHandlers_ListInstances_Creating_list__0_, templateList.Title);
+                                var returnTuple = CreateList(web, templateList, parser, scope);
+                                var createdList = returnTuple.Item1;
+                                parser = returnTuple.Item2;
+                                processedLists.Add(new ListInfo { SiteList = createdList, TemplateList = templateList });
+
+                                parser.AddToken(new ListIdToken(web, templateList.Title, createdList.Id));
+
+                                parser.AddToken(new ListUrlToken(web, templateList.Title, createdList.RootFolder.ServerRelativeUrl.Substring(web.ServerRelativeUrl.Length + 1)));
+                            }
+                            catch (Exception ex)
+                            {
+                                scope.LogDebug(CoreResources.Provisioning_ObjectHandlers_ListInstances_Creating_list__0__failed___1_____2_, templateList.Title, ex.Message, ex.StackTrace);
+                                throw;
+                            }
+                        }
+                        else
+                        {
+                            try
+                            {
+                                scope.LogDebug(CoreResources.Provisioning_ObjectHandlers_ListInstances_Updating_list__0_, templateList.Title);
+                                var existingList = web.Lists[index];
+                                var returnTuple = UpdateList(web, existingList, templateList, parser, scope);
+                                var updatedList = returnTuple.Item1;
+                                parser = returnTuple.Item2;
+                                if (updatedList != null)
+                                {
+                                    processedLists.Add(new ListInfo { SiteList = updatedList, TemplateList = templateList });
+                                }
+                            }
+                            catch (Exception ex)
+                            {
+                                scope.LogDebug(CoreResources.Provisioning_ObjectHandlers_ListInstances_Updating_list__0__failed___1_____2_, templateList.Title, ex.Message, ex.StackTrace);
+                                throw;
+                            }
+                        }
+                    }
+
+                    #endregion
+
+                    #region FieldRefs
+
+                    foreach (var listInfo in processedLists)
+                    {
+
+                        if (listInfo.TemplateList.FieldRefs.Any())
+                        {
+
+                            foreach (var fieldRef in listInfo.TemplateList.FieldRefs)
+                            {
+                                var field = rootWeb.GetFieldById<Field>(fieldRef.Id);
+                                if (field != null)
+                                {
+                                    if (!listInfo.SiteList.FieldExistsById(fieldRef.Id))
+                                    {
+                                        CreateFieldRef(listInfo, field, fieldRef);
+                                    }
+                                    else
+                                    {
+                                        UpdateFieldRef(listInfo.SiteList, field.Id, fieldRef);
+                                    }
+                                }
+
+                            }
+                            listInfo.SiteList.Update();
+                            web.Context.ExecuteQueryRetry();
+                        }
+                    }
+
+                    #endregion
+
+                    #region Fields
+
+                    foreach (var listInfo in processedLists)
+                    {
+                        if (listInfo.TemplateList.Fields.Any())
+                        {
+                            foreach (var field in listInfo.TemplateList.Fields)
+                            {
+                                var fieldElement = XElement.Parse(parser.ParseString(field.SchemaXml, "~sitecollection", "~site"));
+                                if (fieldElement.Attribute("ID") == null)
+                                {
+                                    scope.LogError(CoreResources.Provisioning_ObjectHandlers_ListInstances_Field_schema_has_no_ID_attribute___0_, field.SchemaXml);
+                                    throw new Exception(string.Format(CoreResources.Provisioning_ObjectHandlers_ListInstances_Field_schema_has_no_ID_attribute___0_, field.SchemaXml));
+                                }
+                                var id = fieldElement.Attribute("ID").Value;
+
+                                Guid fieldGuid;
+                                if (!Guid.TryParse(id, out fieldGuid))
+                                {
+                                    scope.LogError(CoreResources.Provisioning_ObjectHandlers_ListInstances_ID_for_field_is_not_a_valid_Guid___0_, field.SchemaXml);
+                                    throw new Exception(string.Format(CoreResources.Provisioning_ObjectHandlers_ListInstances_ID_for_field_is_not_a_valid_Guid___0_, id));
+                                }
+                                else
+                                {
+                                    var fieldFromList = listInfo.SiteList.GetFieldById<Field>(fieldGuid);
+                                    if (fieldFromList == null)
+                                    {
+                                        try
+                                        {
+                                            scope.LogDebug(CoreResources.Provisioning_ObjectHandlers_ListInstances_Creating_field__0_, fieldGuid);
+                                            CreateField(fieldElement, listInfo, parser, field.SchemaXml);
+                                        }
+                                        catch (Exception ex)
+                                        {
+                                            scope.LogError(CoreResources.Provisioning_ObjectHandlers_ListInstances_Creating_field__0__failed___1_____2_, fieldGuid, ex.Message, ex.StackTrace);
+                                            throw;
+                                        }
+                                    }
+                                    else
+                                    {
+                                        try
+                                        {
+                                            scope.LogDebug(CoreResources.Provisioning_ObjectHandlers_ListInstances_Updating_field__0_, fieldGuid);
+                                            UpdateField(web, listInfo, fieldGuid, fieldElement, fieldFromList, scope, parser, field.SchemaXml);
+                                        }
+                                        catch (Exception ex)
+                                        {
+                                            scope.LogError(CoreResources.Provisioning_ObjectHandlers_ListInstances_Updating_field__0__failed___1_____2_, fieldGuid, ex.Message, ex.StackTrace);
+                                            throw;
+                                        }
+
+                                    }
+                                }
+                            }
+                        }
+                        listInfo.SiteList.Update();
+                        web.Context.ExecuteQueryRetry();
+                    }
+
+                    #endregion
+
+                    #region Default Field Values
+                    foreach (var listInfo in processedLists)
+                    {
+                        if (listInfo.TemplateList.FieldDefaults.Any())
+                        {
+                            foreach (var fieldDefault in listInfo.TemplateList.FieldDefaults)
+                            {
+                                var field = listInfo.SiteList.Fields.GetByInternalNameOrTitle(fieldDefault.Key);
+                                field.DefaultValue = fieldDefault.Value;
+                                field.Update();
+                                web.Context.ExecuteQueryRetry();
+                            }
+                        }
+                    }
+                    #endregion
+
+                    #region Views
+
+                    foreach (var listInfo in processedLists)
+                    {
+                        var list = listInfo.TemplateList;
+                        var createdList = listInfo.SiteList;
+
+                        if (list.Views.Any() && list.RemoveExistingViews)
+                        {
+                            while (createdList.Views.Any())
+                            {
+                                createdList.Views[0].DeleteObject();
+                            }
+                            web.Context.ExecuteQueryRetry();
+                        }
+
+                        var existingViews = createdList.Views;
+                        web.Context.Load(existingViews, vs => vs.Include(v => v.Title, v => v.Id));
+                        web.Context.ExecuteQueryRetry();
+                        foreach (var view in list.Views)
+                        {
+
+                            CreateView(web, view, existingViews, createdList, scope);
+
+                        }
+
+                        //// Removing existing views set the OnQuickLaunch option to false and need to be re-set.
+                        //if (list.OnQuickLaunch && list.RemoveExistingViews && list.Views.Count > 0)
+                        //{
+                        //    createdList.RefreshLoad();
+                        //    web.Context.ExecuteQueryRetry();
+                        //    createdList.OnQuickLaunch = list.OnQuickLaunch;
+                        //    createdList.Update();
+                        //    web.Context.ExecuteQueryRetry();
+                        //}
+                    }
+
+                    #endregion
+
+                    #region Folders
+
+                    // Folders are supported for document libraries and generic lists only
+                    foreach (var list in processedLists)
+                    {
+                        list.SiteList.EnsureProperties(l => l.BaseType);
+                        if ((list.SiteList.BaseType == BaseType.DocumentLibrary |
+                            list.SiteList.BaseType == BaseType.GenericList) &&
+                            list.TemplateList.Folders != null && list.TemplateList.Folders.Count > 0)
+                        {
+                            list.SiteList.EnableFolderCreation = true;
+                            list.SiteList.Update();
+                            web.Context.ExecuteQueryRetry();
+
+                            var rootFolder = list.SiteList.RootFolder;
+                            foreach (var folder in list.TemplateList.Folders)
+                            {
+                                CreateFolderInList(rootFolder, folder, parser, scope);
+                            }
+                        }
+                    }
+
+                    #endregion
+
+                    // If an existing view is updated, and the list is to be listed on the QuickLaunch, it is removed because the existing view will be deleted and recreated from scratch. 
+                    foreach (var listInfo in processedLists)
+                    {
+                        listInfo.SiteList.OnQuickLaunch = listInfo.TemplateList.OnQuickLaunch;
+                        listInfo.SiteList.Update();
+                    }
+                    web.Context.ExecuteQueryRetry();
+
+                }
+            }
+            return parser;
+        }
+
+        private void CreateView(Web web, View view, Microsoft.SharePoint.Client.ViewCollection existingViews, List createdList, PnPMonitoredScope monitoredScope)
+        {
+            try
+            {
+
+                var viewElement = XElement.Parse(view.SchemaXml);
+                var displayNameElement = viewElement.Attribute("DisplayName");
+                if (displayNameElement == null)
+                {
+                    throw new ApplicationException("Invalid View element, missing a valid value for the attribute DisplayName.");
+                }
+
+                monitoredScope.LogDebug(CoreResources.Provisioning_ObjectHandlers_ListInstances_Creating_view__0_, displayNameElement.Value);
+                var existingView = existingViews.FirstOrDefault(v => v.Title == displayNameElement.Value);
+
+                if (existingView != null)
+                {
+                    existingView.DeleteObject();
+                    web.Context.ExecuteQueryRetry();
+                }
+
+                var viewTitle = displayNameElement.Value;
+
+                // Type
+                var viewTypeString = viewElement.Attribute("Type") != null ? viewElement.Attribute("Type").Value : "None";
+                viewTypeString = viewTypeString[0].ToString().ToUpper() + viewTypeString.Substring(1).ToLower();
+                var viewType = (ViewType)Enum.Parse(typeof(ViewType), viewTypeString);
+
+                // Fields
+                string[] viewFields = null;
+                var viewFieldsElement = viewElement.Descendants("ViewFields").FirstOrDefault();
+                if (viewFieldsElement != null)
+                {
+                    viewFields = (from field in viewElement.Descendants("ViewFields").Descendants("FieldRef") select field.Attribute("Name").Value).ToArray();
+                }
+
+                // Default view
+                var viewDefault = viewElement.Attribute("DefaultView") != null && Boolean.Parse(viewElement.Attribute("DefaultView").Value);
+
+                // Row limit
+                var viewPaged = true;
+                uint viewRowLimit = 30;
+                var rowLimitElement = viewElement.Descendants("RowLimit").FirstOrDefault();
+                if (rowLimitElement != null)
+                {
+                    if (rowLimitElement.Attribute("Paged") != null)
+                    {
+                        viewPaged = bool.Parse(rowLimitElement.Attribute("Paged").Value);
+                    }
+                    viewRowLimit = uint.Parse(rowLimitElement.Value);
+                }
+
+                // Query
+                var viewQuery = new StringBuilder();
+                foreach (var queryElement in viewElement.Descendants("Query").Elements())
+                {
+                    viewQuery.Append(queryElement.ToString());
+                }
+
+                var viewCI = new ViewCreationInformation
+                {
+                    ViewFields = viewFields,
+                    RowLimit = viewRowLimit,
+                    Paged = viewPaged,
+                    Title = viewTitle,
+                    Query = viewQuery.ToString(),
+                    ViewTypeKind = viewType,
+                    PersonalView = false,
+                    SetAsDefaultView = viewDefault,
+                };
+
+                // Allow to specify a custom view url. View url is taken from title, so we first set title to the view url value we need, 
+                // create the view and then set title back to the original value
+                var urlAttribute = viewElement.Attribute("Url");
+                var urlHasValue = urlAttribute != null && !string.IsNullOrEmpty(urlAttribute.Value);
+                if (urlHasValue)
+                {
+                    //set Title to be equal to url (in order to generate desired url)
+                    viewCI.Title = Path.GetFileNameWithoutExtension(urlAttribute.Value);
+                }
+
+                var createdView = createdList.Views.Add(viewCI);
+                web.Context.Load(createdView, v => v.Scope, v => v.JSLink, v => v.Title);
+                web.Context.ExecuteQueryRetry();
+
+                if (urlHasValue)
+                {
+                    //restore original title 
+                    createdView.Title = viewTitle;
+                    createdView.Update();
+                }
+
+                // ContentTypeID
+                var contentTypeID = viewElement.Attribute("ContentTypeID") != null ? viewElement.Attribute("ContentTypeID").Value : null;
+                if (!string.IsNullOrEmpty(contentTypeID) && (contentTypeID != BuiltInContentTypeId.System))
+                {
+                    ContentTypeId childContentTypeId = null;
+                    if (contentTypeID == BuiltInContentTypeId.RootOfList)
+                    {
+                        var childContentType = web.GetContentTypeById(contentTypeID);
+                        childContentTypeId = childContentType != null ? childContentType.Id : null;
+                    }
+                    else
+                    {
+                        childContentTypeId = createdList.ContentTypes.BestMatch(contentTypeID);
+                    }
+                    if (childContentTypeId != null)
+                    {
+                        createdView.ContentTypeId = childContentTypeId;
+                        createdView.Update();
+                    }
+                }
+
+                // Default for content type
+                bool parsedDefaultViewForContentType;
+                var defaultViewForContentType = viewElement.Attribute("DefaultViewForContentType") != null ? viewElement.Attribute("DefaultViewForContentType").Value : null;
+                if (!string.IsNullOrEmpty(defaultViewForContentType) && bool.TryParse(defaultViewForContentType, out parsedDefaultViewForContentType))
+                {
+                    createdView.DefaultViewForContentType = parsedDefaultViewForContentType;
+                    createdView.Update();
+                }
+
+                // Scope
+                var scope = viewElement.Attribute("Scope") != null ? viewElement.Attribute("Scope").Value : null;
+                ViewScope parsedScope = ViewScope.DefaultValue;
+                if (!string.IsNullOrEmpty(scope) && Enum.TryParse<ViewScope>(scope, out parsedScope))
+                {
+                    createdView.Scope = parsedScope;
+                    createdView.Update();
+                }
+
+                // JSLink
+                var jslinkElement = viewElement.Descendants("JSLink").FirstOrDefault();
+                if (jslinkElement != null)
+                {
+                    var jslink = jslinkElement.Value;
+                    if (createdView.JSLink != jslink)
+                    {
+                        createdView.JSLink = jslink;
+                        createdView.Update();
+                    }
+                }
+
+                createdList.Update();
+                web.Context.ExecuteQueryRetry();
+            }
+            catch (Exception ex)
+            {
+                monitoredScope.LogError(CoreResources.Provisioning_ObjectHandlers_ListInstances_Creating_view_failed___0_____1_, ex.Message, ex.StackTrace);
+                throw;
+            }
+        }
+
+        private static void UpdateFieldRef(List siteList, Guid fieldId, FieldRef fieldRef)
+        {
+            // find the field in the list
+            var listField = siteList.Fields.GetById(fieldId);
+
+            siteList.Context.Load(listField, f => f.Title, f => f.Hidden, f => f.Required);
+            siteList.Context.ExecuteQueryRetry();
+
+            var isDirty = false;
+            if (!string.IsNullOrEmpty(fieldRef.DisplayName) && fieldRef.DisplayName != listField.Title)
+            {
+                listField.Title = fieldRef.DisplayName;
+                isDirty = true;
+            }
+            // We cannot configure Hidden property for Phonetic fields 
+            if (!(siteList.BaseTemplate == (int)ListTemplateType.Contacts &&
+                (fieldRef.Name.Equals("LastNamePhonetic", StringComparison.InvariantCultureIgnoreCase) ||
+                fieldRef.Name.Equals("FirstNamePhonetic", StringComparison.InvariantCultureIgnoreCase) ||
+                fieldRef.Name.Equals("CompanyPhonetic", StringComparison.InvariantCultureIgnoreCase))))
+            {
+                if (fieldRef.Hidden != listField.Hidden)
+                {
+                    listField.Hidden = fieldRef.Hidden;
+                    isDirty = true;
+                }
+            }
+
+            if (fieldRef.Required != listField.Required)
+            {
+                listField.Required = fieldRef.Required;
+                isDirty = true;
+            }
+
+            if (isDirty)
+            {
+                listField.UpdateAndPushChanges(true);
+                siteList.Context.ExecuteQueryRetry();
+            }
+        }
+
+        private static void CreateFieldRef(ListInfo listInfo, Field field, FieldRef fieldRef)
+        {
+            XElement element = XElement.Parse(field.SchemaXml);
+
+            element.SetAttributeValue("AllowDeletion", "TRUE");
+
+            field.SchemaXml = element.ToString();
+
+            var createdField = listInfo.SiteList.Fields.Add(field);
+
+            createdField.Context.Load(createdField, cf => cf.Title, cf => cf.Hidden, cf => cf.Required);
+            createdField.Context.ExecuteQueryRetry();
+
+            var isDirty = false;
+            if (!string.IsNullOrEmpty(fieldRef.DisplayName) && createdField.Title != fieldRef.DisplayName)
+            {
+                createdField.Title = fieldRef.DisplayName;
+                isDirty = true;
+            }
+            if (createdField.Hidden != fieldRef.Hidden)
+            {
+                createdField.Hidden = fieldRef.Hidden;
+                isDirty = true;
+            }
+            if (createdField.Required != fieldRef.Required)
+            {
+                createdField.Required = fieldRef.Required;
+                isDirty = true;
+            }
+            if (isDirty)
+            {
+                createdField.Update();
+                createdField.Context.ExecuteQueryRetry();
+            }
+        }
+
+        private static void CreateField(XElement fieldElement, ListInfo listInfo, TokenParser parser, string originalFieldXml)
+        {
+            fieldElement = PrepareField(fieldElement);
+
+            var fieldXml = parser.ParseString(fieldElement.ToString(), "~sitecollection", "~site");
+            var field = listInfo.SiteList.Fields.AddFieldAsXml(fieldXml, false, AddFieldOptions.AddFieldInternalNameHint);
+            listInfo.SiteList.Context.Load(field);
+            listInfo.SiteList.Context.ExecuteQueryRetry();
+
+            bool isDirty = false;
+#if !CLIENTSDKV15
+            if (originalFieldXml.ContainsResourceToken())
+            {
+                var originalFieldElement = XElement.Parse(originalFieldXml);
+                var nameAttributeValue = originalFieldElement.Attribute("Name") != null ? originalFieldElement.Attribute("Name").Value : "";
+                if (nameAttributeValue.ContainsResourceToken())
+                {
+                    if (field.TitleResource.SetUserResourceValue(nameAttributeValue, parser))
+                    {
+                        isDirty = true;
+                    }
+                }
+                var descriptionAttributeValue = originalFieldElement.Attribute("Description") != null ? originalFieldElement.Attribute("Description").Value : "";
+                if (descriptionAttributeValue.ContainsResourceToken())
+                {
+                    if (field.DescriptionResource.SetUserResourceValue(descriptionAttributeValue, parser))
+                    {
+                        isDirty = true;
+                    }
+                }
+            }
+#endif
+            if (isDirty)
+            {
+                field.Update();
+                listInfo.SiteList.Context.ExecuteQuery();
+            }
+        }
+
+        private void UpdateField(ClientObject web, ListInfo listInfo, Guid fieldId, XElement templateFieldElement, Field existingField, PnPMonitoredScope scope, TokenParser parser, string originalFieldXml)
+        {
+            web.Context.Load(existingField, f => f.SchemaXml);
+            web.Context.ExecuteQueryRetry();
+
+            var existingFieldElement = XElement.Parse(existingField.SchemaXml);
+
+            var equalityComparer = new XNodeEqualityComparer();
+
+            // Is field different in template?
+            if (equalityComparer.GetHashCode(existingFieldElement) != equalityComparer.GetHashCode(templateFieldElement))
+            {
+                // Is existing field of the same type?
+                if (existingFieldElement.Attribute("Type").Value == templateFieldElement.Attribute("Type").Value)
+                {
+                    templateFieldElement = PrepareField(templateFieldElement);
+
+                    foreach (var attribute in templateFieldElement.Attributes())
+                    {
+                        if (existingFieldElement.Attribute(attribute.Name) != null)
+                        {
+                            existingFieldElement.Attribute(attribute.Name).Value = attribute.Value;
+                        }
+                        else
+                        {
+                            existingFieldElement.Add(attribute);
+                        }
+                    }
+                    foreach (var element in templateFieldElement.Elements())
+                    {
+                        if (existingFieldElement.Element(element.Name) != null)
+                        {
+                            existingFieldElement.Element(element.Name).Remove();
+                        }
+                        existingFieldElement.Add(element);
+                    }
+
+                    if (existingFieldElement.Attribute("Version") != null)
+                    {
+                        existingFieldElement.Attributes("Version").Remove();
+                    }
+                    existingField.SchemaXml = parser.ParseString(existingFieldElement.ToString(), "~sitecollection", "~site");
+                    existingField.UpdateAndPushChanges(true);
+                    web.Context.ExecuteQueryRetry();
+                    bool isDirty = false;
+#if !CLIENTSDKV15
+                    if (originalFieldXml.ContainsResourceToken())
+                    {
+                        var originalFieldElement = XElement.Parse(originalFieldXml);
+                        var nameAttributeValue = originalFieldElement.Attribute("Name") != null ? originalFieldElement.Attribute("Name").Value : "";
+                        if (nameAttributeValue.ContainsResourceToken())
+                        {
+                            if (existingField.TitleResource.SetUserResourceValue(nameAttributeValue, parser))
+                            {
+                                isDirty = true;
+                            }
+                        }
+                        var descriptionAttributeValue = originalFieldElement.Attribute("Description") != null ? originalFieldElement.Attribute("Description").Value : "";
+                        if (descriptionAttributeValue.ContainsResourceToken())
+                        {
+                            if (existingField.DescriptionResource.SetUserResourceValue(descriptionAttributeValue, parser))
+                            {
+                                isDirty = true;
+                            }
+                        }
+                    }
+#endif
+                    if (isDirty)
+                    {
+                        existingField.Update();
+                        web.Context.ExecuteQuery();
+                    }
+
+                }
+                else
+                {
+                    var fieldName = existingFieldElement.Attribute("Name") != null ? existingFieldElement.Attribute("Name").Value : existingFieldElement.Attribute("StaticName").Value;
+                    scope.LogWarning(CoreResources.Provisioning_ObjectHandlers_ListInstances_Field__0____1___exists_in_list__2____3___but_is_of_different_type__Skipping_field_, fieldName, fieldId, listInfo.TemplateList.Title, listInfo.SiteList.Id);
+                    WriteWarning(string.Format(CoreResources.Provisioning_ObjectHandlers_ListInstances_Field__0____1___exists_in_list__2____3___but_is_of_different_type__Skipping_field_, fieldName, fieldId, listInfo.TemplateList.Title, listInfo.SiteList.Id), ProvisioningMessageType.Warning);
+                }
+            }
+        }
+
+        private static XElement PrepareField(XElement fieldElement)
+        {
+            var listIdentifier = fieldElement.Attribute("List") != null ? fieldElement.Attribute("List").Value : null;
+
+            if (listIdentifier != null)
+            {
+                // Temporary remove list attribute from fieldElement
+                fieldElement.Attribute("List").Remove();
+
+                if (fieldElement.Attribute("RelationshipDeleteBehavior") != null)
+                {
+                    if (fieldElement.Attribute("RelationshipDeleteBehavior").Value.Equals("Restrict") ||
+                        fieldElement.Attribute("RelationshipDeleteBehavior").Value.Equals("Cascade"))
+                    {
+                        // If RelationshipDeleteBehavior is either 'Restrict' or 'Cascade',
+                        // make sure that Indexed is set to TRUE
+                        if (fieldElement.Attribute("Indexed") != null)
+                            fieldElement.Attribute("Indexed").Value = "TRUE";
+                        else
+                            fieldElement.Add(new XAttribute("Indexed", "TRUE"));
+                    }
+
+                    fieldElement.Attribute("RelationshipDeleteBehavior").Remove();
+                }
+            }
+
+            return fieldElement;
+        }
+
+        private Tuple<List, TokenParser> UpdateList(Web web, List existingList, ListInstance templateList, TokenParser parser, PnPMonitoredScope scope)
+        {
+            web.Context.Load(existingList,
+                l => l.Title,
+                l => l.Description,
+                l => l.OnQuickLaunch,
+                l => l.Hidden,
+                l => l.ContentTypesEnabled,
+                l => l.EnableAttachments,
+                l => l.EnableFolderCreation,
+                l => l.EnableMinorVersions,
+                l => l.DraftVersionVisibility,
+                l => l.Views,
+                l => l.RootFolder
+#if !CLIENTSDKV15
+, l => l.MajorWithMinorVersionsLimit
+#endif
+);
+            web.Context.ExecuteQueryRetry();
+
+            if (existingList.BaseTemplate == templateList.TemplateType)
+            {
+                var isDirty = false;
+                if (parser.ParseString(templateList.Title) != existingList.Title)
+                {
+                    var oldTitle = existingList.Title;
+                    existingList.Title = parser.ParseString(templateList.Title);
+                    if (!oldTitle.Equals(existingList.Title, StringComparison.OrdinalIgnoreCase))
+                    {
+                        parser.AddToken(new ListIdToken(web, existingList.Title, existingList.Id));
+                        parser.AddToken(new ListUrlToken(web, existingList.Title, existingList.RootFolder.ServerRelativeUrl.Substring(web.ServerRelativeUrl.Length + 1)));
+                    }
+                    isDirty = true;
+                }
+                if (!string.IsNullOrEmpty(templateList.DocumentTemplate))
+                {
+                    if (existingList.DocumentTemplateUrl != parser.ParseString(templateList.DocumentTemplate))
+                    {
+                        existingList.DocumentTemplateUrl = parser.ParseString(templateList.DocumentTemplate);
+                        isDirty = true;
+                    }
+                }
+                if (!string.IsNullOrEmpty(templateList.Description) && templateList.Description != existingList.Description)
+                {
+                    existingList.Description = templateList.Description;
+                    isDirty = true;
+                }
+                if (templateList.Hidden != existingList.Hidden)
+                {
+                    existingList.Hidden = templateList.Hidden;
+                    isDirty = true;
+                }
+                if (templateList.OnQuickLaunch != existingList.OnQuickLaunch)
+                {
+                    existingList.OnQuickLaunch = templateList.OnQuickLaunch;
+                    isDirty = true;
+                }
+                if (existingList.BaseTemplate != (int)ListTemplateType.Survey &&
+                    templateList.ContentTypesEnabled != existingList.ContentTypesEnabled)
+                {
+                    existingList.ContentTypesEnabled = templateList.ContentTypesEnabled;
+                    isDirty = true;
+                }
+                if (existingList.BaseTemplate != (int)ListTemplateType.Survey && existingList.BaseTemplate != (int)ListTemplateType.DocumentLibrary)
+                {
+                    // https://msdn.microsoft.com/EN-US/library/microsoft.sharepoint.splist.enableattachments.aspx
+                    // The EnableAttachments property does not apply to any list that has a base type of Survey or DocumentLibrary.
+                    // If you set this property to true for either type of list, it throws an SPException.
+                    if (templateList.EnableAttachments != existingList.EnableAttachments)
+                    {
+                        existingList.EnableAttachments = templateList.EnableAttachments;
+                        isDirty = true;
+                    }
+                }
+                if (existingList.BaseTemplate != (int)ListTemplateType.DiscussionBoard)
+                {
+                    if (templateList.EnableFolderCreation != existingList.EnableFolderCreation)
+                    {
+                        existingList.EnableFolderCreation = templateList.EnableFolderCreation;
+                        isDirty = true;
+                    }
+                }
+#if !CLIENTSDKV15
+                if(templateList.Title.ContainsResourceToken())
+                {
+                    if(existingList.TitleResource.SetUserResourceValue(templateList.Title, parser))
+                    {
+                        isDirty = true;
+                    }
+                }
+#endif
+                if (templateList.EnableVersioning)
+                {
+                    if (existingList.EnableVersioning != templateList.EnableVersioning)
+                    {
+                        existingList.EnableVersioning = templateList.EnableVersioning;
+                        isDirty = true;
+                    }
+#if !CLIENTSDKV15
+                    if (existingList.IsObjectPropertyInstantiated("MajorVersionLimit") && existingList.MajorVersionLimit != templateList.MaxVersionLimit)
+                    {
+                        existingList.MajorVersionLimit = templateList.MaxVersionLimit;
+                        isDirty = true;
+                    }
+#endif
+                    if (existingList.BaseType == BaseType.DocumentLibrary)
+                    {
+                        // Only supported on Document Libraries
+                        if (templateList.EnableMinorVersions != existingList.EnableMinorVersions)
+                        {
+                            existingList.EnableMinorVersions = templateList.EnableMinorVersions;
+                            isDirty = true;
+                        }
+                        if ((DraftVisibilityType)templateList.DraftVersionVisibility != existingList.DraftVersionVisibility)
+                        {
+                            existingList.DraftVersionVisibility = (DraftVisibilityType)templateList.DraftVersionVisibility;
+                            isDirty = true;
+                        }
+
+                        if (templateList.EnableMinorVersions)
+                        {
+                            if (templateList.MinorVersionLimit != existingList.MajorWithMinorVersionsLimit)
+                            {
+                                existingList.MajorWithMinorVersionsLimit = templateList.MinorVersionLimit;
+                            }
+
+                            if (DraftVisibilityType.Approver ==
+                                (DraftVisibilityType)templateList.DraftVersionVisibility)
+                            {
+                                if (templateList.EnableModeration)
+                                {
+                                    if ((DraftVisibilityType)templateList.DraftVersionVisibility != existingList.DraftVersionVisibility)
+                                    {
+                                        existingList.DraftVersionVisibility = (DraftVisibilityType)templateList.DraftVersionVisibility;
+                                        isDirty = true;
+                                    }
+                                }
+                            }
+                            else
+                            {
+                                if ((DraftVisibilityType)templateList.DraftVersionVisibility != existingList.DraftVersionVisibility)
+                                {
+                                    existingList.DraftVersionVisibility = (DraftVisibilityType)templateList.DraftVersionVisibility;
+                                    isDirty = true;
+                                }
+                            }
+                        }
+                    }
+                }
+                if (isDirty)
+                {
+                    existingList.Update();
+                    web.Context.ExecuteQueryRetry();
+                }
+
+
+                if (existingList.ContentTypesEnabled)
+                {
+                    // Check if we need to add a content type
+
+                    var existingContentTypes = existingList.ContentTypes;
+                    web.Context.Load(existingContentTypes, cts => cts.Include(ct => ct.StringId));
+                    web.Context.ExecuteQueryRetry();
+
+                    var bindingsToAdd = templateList.ContentTypeBindings.Where(ctb => existingContentTypes.All(ct => !ctb.ContentTypeId.Equals(ct.StringId, StringComparison.InvariantCultureIgnoreCase))).ToList();
+                    var defaultCtBinding = templateList.ContentTypeBindings.FirstOrDefault(ctb => ctb.Default == true);
+
+                    var bindingAddedToList = false;
+                    foreach (var ctb in bindingsToAdd)
+                    {
+                        // Added a check so that if no bindings were actually added then the SetDefaultContentTypeToList method will not be executed
+                        // This is to address a specific scenario when OOTB PWA lists can not be updated as they are centrally managed
+                        var addedToList = existingList.AddContentTypeToListById(ctb.ContentTypeId, searchContentTypeInSiteHierarchy: true);
+                        if (addedToList)
+                        {
+                            bindingAddedToList = true;
+                        }
+                    }
+
+                    // default ContentTypeBinding should be set last because 
+                    // list extension .SetDefaultContentTypeToList() re-sets 
+                    // the list.RootFolder UniqueContentTypeOrder property
+                    // which may cause missing CTs from the "New Button"
+                    if (defaultCtBinding != null && bindingAddedToList)
+                    {
+                        existingList.SetDefaultContentTypeToList(defaultCtBinding.ContentTypeId);
+                    }
+                }
+                if (templateList.Security != null)
+                {
+                    existingList.SetSecurity(parser, templateList.Security);
+                }
+                return Tuple.Create(existingList, parser);
+            }
+            else
+            {
+                scope.LogWarning(CoreResources.Provisioning_ObjectHandlers_ListInstances_List__0____1____2___exists_but_is_of_a_different_type__Skipping_list_, templateList.Title, templateList.Url, existingList.Id);
+                WriteWarning(string.Format(CoreResources.Provisioning_ObjectHandlers_ListInstances_List__0____1____2___exists_but_is_of_a_different_type__Skipping_list_, templateList.Title, templateList.Url, existingList.Id), ProvisioningMessageType.Warning);
+                return null;
+            }
+        }
+
+        private Tuple<List, TokenParser> CreateList(Web web, ListInstance list, TokenParser parser, PnPMonitoredScope scope)
+        {
+            var listCreate = new ListCreationInformation();
+            listCreate.Description = list.Description;
+            listCreate.TemplateType = list.TemplateType;
+            listCreate.Title = parser.ParseString(list.Title);
+
+            // the line of code below doesn't add the list to QuickLaunch
+            // the OnQuickLaunch property is re-set on the Created List object
+            listCreate.QuickLaunchOption = list.OnQuickLaunch ? QuickLaunchOptions.On : QuickLaunchOptions.Off;
+
+            listCreate.Url = parser.ParseString(list.Url);
+            listCreate.TemplateFeatureId = list.TemplateFeatureID;
+
+            var createdList = web.Lists.Add(listCreate);
+            createdList.Update();
+            web.Context.Load(createdList, l => l.BaseTemplate);
+            web.Context.ExecuteQueryRetry();
+
+#if !CLIENTSDKV15
+            if (list.Title.ContainsResourceToken())
+            {
+                createdList.TitleResource.SetUserResourceValue(list.Title, parser);
+            }
+            if(list.Description.ContainsResourceToken())
+            {
+                createdList.DescriptionResource.SetUserResourceValue(list.Description, parser);
+            }
+#endif
+            if (!String.IsNullOrEmpty(list.DocumentTemplate))
+            {
+                createdList.DocumentTemplateUrl = parser.ParseString(list.DocumentTemplate);
+            }
+
+            // EnableAttachments are not supported for DocumentLibraries and Surveys
+            // TODO: the user should be warned
+            if (createdList.BaseTemplate != (int)ListTemplateType.DocumentLibrary && createdList.BaseTemplate != (int)ListTemplateType.Survey)
+            {
+                createdList.EnableAttachments = list.EnableAttachments;
+            }
+
+            createdList.EnableModeration = list.EnableModeration;
+
+            // Done for all other lists than for Survey - With Surveys versioning configuration will cause an exception
+            if (createdList.BaseTemplate != (int)ListTemplateType.Survey)
+            {
+                createdList.EnableVersioning = list.EnableVersioning;
+                if (list.EnableVersioning)
+                {
+#if !CLIENTSDKV15
+                    createdList.MajorVersionLimit = list.MaxVersionLimit;
+#endif
+
+                    if (createdList.BaseTemplate == (int)ListTemplateType.DocumentLibrary)
+                    {
+                        // Only supported on Document Libraries
+                        createdList.EnableMinorVersions = list.EnableMinorVersions;
+                        createdList.DraftVersionVisibility = (DraftVisibilityType)list.DraftVersionVisibility;
+
+                        if (list.EnableMinorVersions)
+                        {
+                            createdList.MajorWithMinorVersionsLimit = list.MinorVersionLimit; // Set only if enabled, otherwise you'll get exception due setting value to zero.
+
+                            // DraftVisibilityType.Approver is available only when the EnableModeration option of the list is true
+                            if (DraftVisibilityType.Approver ==
+                                (DraftVisibilityType)list.DraftVersionVisibility)
+                            {
+                                if (list.EnableModeration)
+                                {
+                                    createdList.DraftVersionVisibility =
+                                        (DraftVisibilityType)list.DraftVersionVisibility;
+                                }
+                                else
+                                {
+                                    scope.LogWarning(CoreResources.Provisioning_ObjectHandlers_ListInstances_DraftVersionVisibility_not_applied_because_EnableModeration_is_not_set_to_true);
+                                    WriteWarning(CoreResources.Provisioning_ObjectHandlers_ListInstances_DraftVersionVisibility_not_applied_because_EnableModeration_is_not_set_to_true, ProvisioningMessageType.Warning);
+                                }
+                            }
+                            else
+                            {
+                                createdList.DraftVersionVisibility = (DraftVisibilityType)list.DraftVersionVisibility;
+                            }
+                        }
+                    }
+                }
+            }
+
+            createdList.OnQuickLaunch = list.OnQuickLaunch;
+            if (createdList.BaseTemplate != (int)ListTemplateType.DiscussionBoard &&
+                createdList.BaseTemplate != (int)ListTemplateType.Events)
+            {
+                createdList.EnableFolderCreation = list.EnableFolderCreation;
+            }
+            createdList.Hidden = list.Hidden;
+
+            if (createdList.BaseTemplate != (int)ListTemplateType.Survey)
+            {
+                createdList.ContentTypesEnabled = list.ContentTypesEnabled;
+            }
+
+            createdList.Update();
+
+            web.Context.Load(createdList.Views);
+            web.Context.Load(createdList, l => l.Id);
+            web.Context.Load(createdList, l => l.RootFolder.ServerRelativeUrl);
+            web.Context.Load(createdList.ContentTypes);
+            web.Context.ExecuteQueryRetry();
+
+
+            if (createdList.BaseTemplate != (int)ListTemplateType.Survey)
+            {
+                // Remove existing content types only if there are custom content type bindings
+                var contentTypesToRemove = new List<ContentType>();
+                if (list.RemoveExistingContentTypes && list.ContentTypeBindings.Count > 0)
+                {
+                    contentTypesToRemove.AddRange(createdList.ContentTypes);
+                }
+
+                ContentTypeBinding defaultCtBinding = null;
+                foreach (var ctBinding in list.ContentTypeBindings)
+                {
+                    var tempCT = web.GetContentTypeById(ctBinding.ContentTypeId, searchInSiteHierarchy: true);
+                    if (tempCT != null)
+                    {
+                        // Check if CT is already available
+                        var name = tempCT.EnsureProperty(ct => ct.Name);
+                        if (!createdList.ContentTypeExistsByName(name))
+                        {
+                            createdList.AddContentTypeToListById(ctBinding.ContentTypeId, searchContentTypeInSiteHierarchy: true);
+                        }
+                        if (ctBinding.Default)
+                        {
+                            defaultCtBinding = ctBinding;
+                        }
+                    }
+                }
+
+                // default ContentTypeBinding should be set last because 
+                // list extension .SetDefaultContentTypeToList() re-sets 
+                // the list.RootFolder UniqueContentTypeOrder property
+                // which may cause missing CTs from the "New Button"
+                if (defaultCtBinding != null)
+                {
+                    createdList.SetDefaultContentTypeToList(defaultCtBinding.ContentTypeId);
+                }
+
+                // Effectively remove existing content types, if any
+                foreach (var ct in contentTypesToRemove)
+                {
+                    var shouldDelete = true;
+                    shouldDelete &= (createdList.BaseTemplate != (int)ListTemplateType.DocumentLibrary || !ct.StringId.StartsWith(BuiltInContentTypeId.Folder + "00"));
+
+                    if (shouldDelete)
+                    {
+                        ct.DeleteObject();
+                        web.Context.ExecuteQueryRetry();
+                    }
+                }
+            }
+
+            if (list.Security != null)
+            {
+                createdList.SetSecurity(parser, list.Security);
+            }
+            return Tuple.Create(createdList, parser);
+        }
+
+        private void CreateFolderInList(Microsoft.SharePoint.Client.Folder parentFolder, Model.Folder folder, TokenParser parser, PnPMonitoredScope scope)
+        {
+            // Determine the folder name, parsing any token
+            String targetFolderName = parser.ParseString(folder.Name);
+
+            // Check if the folder already exists
+            if (parentFolder.FolderExists(targetFolderName))
+            {
+                // Log a warning if the folder already exists
+                String warningFolderAlreadyExists = String.Format(CoreResources.Provisioning_ObjectHandlers_ListInstances_FolderAlreadyExists, targetFolderName, parentFolder.ServerRelativeUrl);
+                scope.LogWarning(warningFolderAlreadyExists);
+                WriteWarning(warningFolderAlreadyExists, ProvisioningMessageType.Warning);
+            }
+
+            // Create it or get a reference to it
+            var currentFolder = parentFolder.EnsureFolder(targetFolderName);
+
+            if (currentFolder != null)
+            {
+                // Handle any child-folder
+                if (folder.Folders != null && folder.Folders.Count > 0)
+                {
+                    foreach (var childFolder in folder.Folders)
+                    {
+                        CreateFolderInList(currentFolder, childFolder, parser, scope);
+                    }
+                }
+
+                // Handle current folder security
+                if (folder.Security != null && folder.Security.RoleAssignments.Count != 0)
+                {
+                    var currentFolderItem = currentFolder.ListItemAllFields;
+                    parentFolder.Context.Load(currentFolderItem);
+                    parentFolder.Context.ExecuteQueryRetry();
+                    currentFolderItem.SetSecurity(parser, folder.Security);
+                }
+            }
+        }
+
+        private class ListInfo
+        {
+            public List SiteList { get; set; }
+            public ListInstance TemplateList { get; set; }
+        }
+
+        public override ProvisioningTemplate ExtractObjects(Web web, ProvisioningTemplate template, ProvisioningTemplateCreationInformation creationInfo)
+        {
+            using (var scope = new PnPMonitoredScope(this.Name))
+            {
+                web.EnsureProperties(w => w.ServerRelativeUrl, w => w.Url);
+
+                var serverRelativeUrl = web.ServerRelativeUrl;
+
+                // For each list in the site
+                var lists = web.Lists;
+
+                web.Context.Load(lists,
+                    lc => lc.IncludeWithDefaultProperties(
+                        l => l.ContentTypes,
+                        l => l.Views,
+                        l => l.BaseTemplate,
+                        l => l.OnQuickLaunch,
+                        l => l.RootFolder.ServerRelativeUrl,
+                        l => l.Fields.IncludeWithDefaultProperties(
+                            f => f.Id,
+                            f => f.Title,
+                            f => f.Hidden,
+                            f => f.InternalName,
+                            f => f.Required)));
+
+                web.Context.ExecuteQueryRetry();
+
+                // Let's see if there are workflow subscriptions
+                Microsoft.SharePoint.Client.WorkflowServices.WorkflowSubscription[] workflowSubscriptions = null;
+                try
+                {
+                    workflowSubscriptions = web.GetWorkflowSubscriptions();
+                }
+                catch (ServerException)
+                {
+                    // If there is no workflow service present in the farm this method will throw an error. 
+                    // Swallow the exception
+                }
+
+                // Retrieve all not hidden lists and the Workflow History Lists, just in case there are active workflow subscriptions
+                foreach (var siteList in lists.AsEnumerable().Where(l => (l.Hidden == false || ((workflowSubscriptions != null && workflowSubscriptions.Length > 0) && l.BaseTemplate == 140))))
+                {
+                    ListInstance baseTemplateList = null;
+                    if (creationInfo.BaseTemplate != null)
+                    {
+                        // Check if we need to skip this list...if so let's do it before we gather all the other information for this list...improves performance
+                        var index = creationInfo.BaseTemplate.Lists.FindIndex(f => f.Url.Equals(siteList.RootFolder.ServerRelativeUrl.Substring(serverRelativeUrl.Length + 1)) &&
+                                                                                   f.TemplateType.Equals(siteList.BaseTemplate));
+                        if (index != -1)
+                        {
+                            baseTemplateList = creationInfo.BaseTemplate.Lists[index];
+                        }
+                    }
+
+                    var contentTypeFields = new List<FieldRef>();
+                    var list = new ListInstance
+                    {
+                        Description = siteList.Description,
+                        EnableVersioning = siteList.EnableVersioning,
+                        TemplateType = siteList.BaseTemplate,
+                        Title = siteList.Title,
+                        Hidden = siteList.Hidden,
+                        EnableFolderCreation = siteList.EnableFolderCreation,
+                        DocumentTemplate = Tokenize(siteList.DocumentTemplateUrl, web.Url),
+                        ContentTypesEnabled = siteList.ContentTypesEnabled,
+                        Url = siteList.RootFolder.ServerRelativeUrl.Substring(serverRelativeUrl.Length).TrimStart('/'),
+                        TemplateFeatureID = siteList.TemplateFeatureId,
+                        EnableAttachments = siteList.EnableAttachments,
+                        OnQuickLaunch = siteList.OnQuickLaunch,
+                        MaxVersionLimit =
+                            siteList.IsObjectPropertyInstantiated("MajorVersionLimit") ? siteList.MajorVersionLimit : 0,
+                        EnableMinorVersions = siteList.EnableMinorVersions,
+                        MinorVersionLimit =
+                            siteList.IsObjectPropertyInstantiated("MajorWithMinorVersionsLimit")
+                                ? siteList.MajorWithMinorVersionsLimit
+                                : 0
+                    };
+
+
+                    list = ExtractContentTypes(web, siteList, contentTypeFields, list);
+
+                    list = ExtractViews(siteList, list);
+
+                    list = ExtractFields(web, siteList, contentTypeFields, list, lists);
+
+                    list.Security = siteList.GetSecurity();
+
+                    var logCTWarning = false;
+                    if (baseTemplateList != null)
+                    {
+                        if (!baseTemplateList.Equals(list))
+                        {
+                            scope.LogDebug(CoreResources.Provisioning_ObjectHandlers_ListInstances_Adding_list___0_____1_, list.Title, list.Url);
+                            template.Lists.Add(list);
+                            if (list.ContentTypesEnabled && list.ContentTypeBindings.Any() && web.IsSubSite())
+                            {
+                                logCTWarning = true;
+                            }
+                        }
+                    }
+                    else
+                    {
+                        scope.LogDebug(CoreResources.Provisioning_ObjectHandlers_ListInstances_Adding_list___0_____1_, list.Title, list.Url);
+                        template.Lists.Add(list);
+                        if (list.ContentTypesEnabled && list.ContentTypeBindings.Any() && web.IsSubSite())
+                        {
+                            logCTWarning = true;
+                        }
+
+                    }
+                    if (logCTWarning)
+                    {
+                        scope.LogWarning("You are extracting a template from a subweb. List '{0}' refers to content types. Content types are not exported when extracting a template from a subweb", list.Title);
+                        WriteWarning(string.Format("You are extracting a template from a subweb. List '{0}' refers to content types. Content types are not exported when extracting a template from a subweb", list.Title), ProvisioningMessageType.Warning);
+                    }
+                }
+
+            }
+            return template;
+        }
+
+        private static ListInstance ExtractViews(List siteList, ListInstance list)
+        {
+            foreach (var view in siteList.Views.AsEnumerable().Where(view => !view.Hidden))
+            {
+                var schemaElement = XElement.Parse(view.ListViewXml);
+
+                // Toolbar is not supported
+
+                var toolbarElement = schemaElement.Descendants("Toolbar").FirstOrDefault();
+                if (toolbarElement != null)
+                {
+                    toolbarElement.Remove();
+                }
+
+                // XslLink is not supported
+                var xslLinkElement = schemaElement.Descendants("XslLink").FirstOrDefault();
+                if (xslLinkElement != null)
+                {
+                    xslLinkElement.Remove();
+                }
+
+                list.Views.Add(new View { SchemaXml = schemaElement.ToString() });
+            }
+
+            return list;
+        }
+
+        private static ListInstance ExtractContentTypes(Web web, List siteList, List<FieldRef> contentTypeFields, ListInstance list)
+        {
+            var count = 0;
+
+            foreach (var ct in siteList.ContentTypes)
+            {
+                web.Context.Load(ct, c => c.Parent);
+                web.Context.ExecuteQueryRetry();
+
+                if (ct.Parent != null)
+                {
+                    // Removed this - so that we are getting full list of content types and if it's oob content type,
+                    // We are taking parent - VesaJ.
+                    //if (!BuiltInContentTypeId.Contains(ct.Parent.StringId)) 
+                    //{
+
+                    // Exclude System Content Type to prevent getting exception during import
+                    if (!ct.Parent.StringId.Equals(BuiltInContentTypeId.System))
+                    {
+                    list.ContentTypeBindings.Add(new ContentTypeBinding { ContentTypeId = ct.Parent.StringId, Default = count == 0 });
+                    }
+
+                    //}
+                }
+                else
+                {
+                    list.ContentTypeBindings.Add(new ContentTypeBinding { ContentTypeId = ct.StringId, Default = count == 0 });
+                }
+
+                web.Context.Load(ct.FieldLinks);
+                web.Context.ExecuteQueryRetry();
+                foreach (var fieldLink in ct.FieldLinks)
+                {
+                    if (!fieldLink.Hidden)
+                    {
+                        contentTypeFields.Add(new FieldRef() { Id = fieldLink.Id });
+                    }
+                }
+                count++;
+            }
+
+            return list;
+        }
+
+        private ListInstance ExtractFields(Web web, List siteList, List<FieldRef> contentTypeFields, ListInstance list, ListCollection lists)
+        {
+            var siteColumns = web.Fields;
+            web.Context.Load(siteColumns, scs => scs.Include(sc => sc.Id));
+            web.Context.ExecuteQueryRetry();
+
+            foreach (var field in siteList.Fields.AsEnumerable().Where(field => !field.Hidden))
+            {
+                if (siteColumns.FirstOrDefault(sc => sc.Id == field.Id) != null)
+                {
+                    var addField = true;
+                    if (siteList.ContentTypesEnabled && contentTypeFields.FirstOrDefault(c => c.Id == field.Id) == null)
+                    {
+                        if (contentTypeFields.FirstOrDefault(c => c.Id == field.Id) == null)
+                        {
+                            addField = false;
+                        }
+                    }
+
+                    var fieldElement = XElement.Parse(field.SchemaXml);
+                    var sourceId = fieldElement.Attribute("SourceID") != null ? fieldElement.Attribute("SourceID").Value : null;
+
+                    if (sourceId != null && sourceId == "http://schemas.microsoft.com/sharepoint/v3")
+                    {
+                        if (field.InternalName == "Editor" ||
+                            field.InternalName == "Author" ||
+                            field.InternalName == "Title" ||
+                            field.InternalName == "ID" ||
+                            field.InternalName == "Created" ||
+                            field.InternalName == "Modified" ||
+                            field.InternalName == "Attachments" ||
+                            field.InternalName == "_UIVersionString" ||
+                            field.InternalName == "DocIcon" ||
+                            field.InternalName == "LinkTitleNoMenu" ||
+                            field.InternalName == "LinkTitle" ||
+                            field.InternalName == "Edit" ||
+                            field.InternalName == "AppAuthor" ||
+                            field.InternalName == "AppEditor" ||
+                            field.InternalName == "ContentType" ||
+                            field.InternalName == "ItemChildCount" ||
+                            field.InternalName == "FolderChildCount" ||
+                            field.InternalName == "LinkFilenameNoMenu" ||
+                            field.InternalName == "LinkFilename" ||
+                            field.InternalName == "_CopySource" ||
+                            field.InternalName == "ParentVersionString" ||
+                            field.InternalName == "ParentLeafName" ||
+                            field.InternalName == "_CheckinComment" ||
+                            field.InternalName == "FileLeafRef" ||
+                            field.InternalName == "FileSizeDisplay" ||
+                            field.InternalName == "Preview" ||
+                            field.InternalName == "ThumbnailOnForm")
+                        {
+                            addField = false;
+                        }
+                    }
+                    if (addField)
+                    {
+
+                        list.FieldRefs.Add(new FieldRef(field.InternalName)
+                        {
+                            Id = field.Id,
+                            DisplayName = field.Title,
+                            Required = field.Required,
+                            Hidden = field.Hidden,
+                        });
+                        if (field.TypeAsString.StartsWith("TaxonomyField"))
+                        {
+                            // find the corresponding taxonomy field and include it anyway
+                            var taxField = (TaxonomyField)field;
+                            taxField.EnsureProperties(f => f.TextField, f => f.Id);
+
+                            var noteField = siteList.Fields.GetById(taxField.TextField);
+                            web.Context.Load(noteField, nf => nf.Id, nf => nf.Title, nf => nf.Required, nf => nf.Hidden, nf => nf.InternalName);
+                            web.Context.ExecuteQueryRetry();
+
+                            list.FieldRefs.Insert(0, new FieldRef(noteField.InternalName)
+                            {
+                                Id = noteField.Id,
+                                DisplayName = noteField.Title,
+                                Required = noteField.Required,
+                                Hidden = noteField.Hidden
+                            });
+                        }
+                    }
+                }
+                else
+                {
+                    var schemaXml = ParseFieldSchema(field.SchemaXml, lists);
+                    var fieldElement = XElement.Parse(field.SchemaXml);
+                    var listId = fieldElement.Attribute("List") != null ? fieldElement.Attribute("List").Value : null;
+
+                    if (listId == null)
+                        list.Fields.Add((new Model.Field { SchemaXml = field.SchemaXml }));
+                    else
+                    {
+                        var listIdValue = Guid.Empty;
+                        if (Guid.TryParse(listId, out listIdValue))
+                        {
+                            var sourceList = lists.AsEnumerable().Where(l => l.Id == listIdValue).FirstOrDefault();
+                            if (sourceList != null)
+                                fieldElement.Attribute("List").SetValue(String.Format("{{listid:{0}}}", sourceList.Title));
+                        }
+
+                        list.Fields.Add(new Model.Field { SchemaXml = fieldElement.ToString() });
+                    }
+
+                    if (field.TypeAsString.StartsWith("TaxonomyField"))
+                    {
+                        // find the corresponding taxonomy field and include it anyway
+                        var taxField = (TaxonomyField)field;
+                        taxField.EnsureProperties(f => f.TextField, f => f.Id);
+
+                        var noteField = siteList.Fields.GetById(taxField.TextField);
+                        web.Context.Load(noteField, nf => nf.SchemaXml);
+                        web.Context.ExecuteQueryRetry();
+                        var noteSchemaXml = XElement.Parse(noteField.SchemaXml);
+                        noteSchemaXml.Attribute("SourceID").Remove();
+                        list.Fields.Insert(0, new Model.Field { SchemaXml = ParseFieldSchema(noteSchemaXml.ToString(), lists) });
+                    }
+
+                }
+            }
+            return list;
+        }
+
+        private string ParseFieldSchema(string schemaXml, ListCollection lists)
+        {
+            foreach (var list in lists)
+            {
+                schemaXml = Regex.Replace(schemaXml, list.Id.ToString(), string.Format("{{listid:{0}}}", list.Title), RegexOptions.IgnoreCase);
+            }
+
+            return schemaXml;
+        }
+
+        public override bool WillProvision(Web web, ProvisioningTemplate template)
+        {
+            if (!_willProvision.HasValue)
+            {
+                _willProvision = template.Lists.Any();
+            }
+            return _willProvision.Value;
+        }
+
+        public override bool WillExtract(Web web, ProvisioningTemplate template, ProvisioningTemplateCreationInformation creationInfo)
+        {
+            if (!_willExtract.HasValue)
+            {
+                var collList = web.Lists;
+                var lists = web.Context.LoadQuery(collList.Where(l => l.Hidden == false));
+
+                web.Context.ExecuteQueryRetry();
+
+                _willExtract = lists.Any();
+            }
+            return _willExtract.Value;
+        }
+    }
+}