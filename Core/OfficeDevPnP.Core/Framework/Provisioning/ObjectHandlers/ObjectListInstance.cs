﻿using Microsoft.SharePoint.Client;
using Microsoft.SharePoint.Client.Taxonomy;
using OfficeDevPnP.Core.Diagnostics;
using OfficeDevPnP.Core.Entities;
using OfficeDevPnP.Core.Extensions;
using OfficeDevPnP.Core.Framework.Provisioning.Model;
using OfficeDevPnP.Core.Framework.Provisioning.Model.Configuration;
using OfficeDevPnP.Core.Framework.Provisioning.ObjectHandlers.Extensions;
using OfficeDevPnP.Core.Framework.Provisioning.ObjectHandlers.TokenDefinitions;
using OfficeDevPnP.Core.Framework.Provisioning.ObjectHandlers.Utilities;
using OfficeDevPnP.Core.Utilities;
using System;
using System.Collections.Generic;
using System.IO;
using System.Linq;
using System.Text;
using System.Text.RegularExpressions;
using System.Threading.Tasks;
using System.Xml.Linq;
using ContentType = Microsoft.SharePoint.Client.ContentType;
using Field = Microsoft.SharePoint.Client.Field;
using Folder = Microsoft.SharePoint.Client.Folder;
using View = OfficeDevPnP.Core.Framework.Provisioning.Model.View;

namespace OfficeDevPnP.Core.Framework.Provisioning.ObjectHandlers
{
    internal class ObjectListInstance : ObjectHandlerBase
    {
        private readonly FieldAndListProvisioningStepHelper.Step step;

        public override string Name
        {
#if DEBUG
            get { return $"List instances ({step})"; }
#else
            get { return $"List instances"; }
#endif
        }

        public override string InternalName => "ListInstances";

        public ObjectListInstance(FieldAndListProvisioningStepHelper.Step stage)
        {
            this.step = stage;
        }

        public override TokenParser ProvisionObjects(Web web, ProvisioningTemplate template, TokenParser parser, ProvisioningTemplateApplyingInformation applyingInformation)
        {
            using (var scope = new PnPMonitoredScope(this.Name))
            {
                if (template.Lists.Any())
                {
                    var rootWeb = ((ClientContext)web.Context).Site.RootWeb;

                    web.EnsureProperties(w => w.ServerRelativeUrl, w => w.SupportedUILanguageIds);

                    web.Context.Load(web.Lists, lc => lc.IncludeWithDefaultProperties(l => l.RootFolder.ServerRelativeUrl));
                    web.Context.Load(web.AvailableFields, fields => fields.Include(f => f.Id, f => f.InternalName, f => f.SchemaXmlWithResourceTokens));
                    web.Context.ExecuteQueryRetry();
                    var existingLists = web.Lists.AsEnumerable().ToList();
                    var serverRelativeUrl = web.ServerRelativeUrl;

                    var processedLists = new List<ListInfo>();

                    // Check if this is not a noscript site as we're not allowed to update some properties
                    bool isNoScriptSite = web.IsNoScriptSite();

                    var total = template.Lists.Count;

                    #region Lists and List Content Types

                    var currentListIndex = 0;
                    foreach (var templateList in template.Lists)
                    {
                        // Create a clone of the parser so we can enrich the parser with tokens for this specific list, i.e. for list fields containing tokens pointing to this specific list, without poluting the "global" parser
                        var listParser = (TokenParser) parser.Clone();

                        templateList.Url = listParser.ParseString(templateList.Url);
                        currentListIndex++;
                        WriteSubProgress("List", templateList.Title, currentListIndex, total);
                        CheckContentTypes(web, template, scope, templateList);
                        // check if the List exists by url or by title
                        var index = existingLists.FindIndex(x => x.Title.Equals(listParser.ParseString(templateList.Title), StringComparison.OrdinalIgnoreCase) || x.RootFolder.ServerRelativeUrl.Equals(UrlUtility.Combine(serverRelativeUrl, templateList.Url), StringComparison.OrdinalIgnoreCase));
                        
                        if (index == -1)
                        {
                            // Create a new list
                            try
                            {
                                scope.LogDebug(CoreResources.Provisioning_ObjectHandlers_ListInstances_Creating_list__0_, templateList.Title);
                                var returnTuple = CreateList(web, templateList, listParser, scope, isNoScriptSite);
                                var createdList = returnTuple.Item1;
                                listParser = returnTuple.Item2;
                                processedLists.Add(new ListInfo { SiteList = createdList, TemplateList = templateList, TokenParser = listParser });

                                // Add this new list to the generic parser so other elements outside of this list can use it as well as to the list specific parser so fields in this list can use it
                                parser.AddToken(new ListIdToken(web, createdList.Title, createdList.Id));
                                listParser.AddToken(new ListIdToken(web, createdList.Title, createdList.Id));

#if !SP2013
                                foreach (var supportedlanguageId in web.SupportedUILanguageIds)
                                {
                                    var ci = new System.Globalization.CultureInfo(supportedlanguageId);
                                    var titleResource = createdList.TitleResource.GetValueForUICulture(ci.Name);
                                    createdList.Context.ExecuteQueryRetry();

                                    if (titleResource != null && titleResource.Value != null)
                                    {
                                        listParser.AddToken(new ListIdToken(web, titleResource.Value, createdList.Id));
                                        parser.AddToken(new ListIdToken(web, titleResource.Value, createdList.Id));
                                    }
                                }
#endif
                                listParser.AddToken(new ListUrlToken(web, createdList.Title, createdList.RootFolder.ServerRelativeUrl.Substring(web.ServerRelativeUrl.Length + 1)));
                                parser.AddToken(new ListUrlToken(web, createdList.Title, createdList.RootFolder.ServerRelativeUrl.Substring(web.ServerRelativeUrl.Length + 1)));

                                // Add this new list to the list with existingLists. If in the same definition this list would be referenced again, it will threat it as an update to this created list. Useful in i.e. scenarios where you want to set the list validation to a list field you create in your first list instance declaration.
                                existingLists.Add(createdList);
                            }
                            catch (Exception ex)
                            {
                                scope.LogDebug(CoreResources.Provisioning_ObjectHandlers_ListInstances_Creating_list__0__failed___1_____2_, templateList.Title, ex.Message, ex.StackTrace);
                                throw;
                            }
                        }
                        else
                        {
                            // Update an existing list
                            try
                            {
                                scope.LogDebug(CoreResources.Provisioning_ObjectHandlers_ListInstances_Updating_list__0_, templateList.Title);
                                var existingList = web.Lists[index];
                                var returnTuple = UpdateList(web, existingList, templateList, listParser, scope, isNoScriptSite);
                                var updatedList = returnTuple.Item1;
                                listParser = returnTuple.Item2;
                                if (updatedList != null)
                                {
                                    processedLists.Add(new ListInfo { SiteList = updatedList, TemplateList = templateList, TokenParser = listParser });
                                }
                            }
                            catch (Exception ex)
                            {
                                scope.LogDebug(CoreResources.Provisioning_ObjectHandlers_ListInstances_Updating_list__0__failed___1_____2_, templateList.Title, ex.Message, ex.StackTrace);
                                throw;
                            }
                        }
                    }

                    #endregion Lists and List Content Types

                    #region FieldRefs

                    var siteFields = template.SiteFields.ToDictionary(sf => (Guid)XElement.Parse(parser.ParseXmlString(sf.SchemaXml)).Attribute("ID"), sf => sf);

                    foreach (var listInfo in processedLists)
                    {
                        ProcessFieldRefs(web, siteFields, listInfo.TokenParser ?? parser, scope, rootWeb, listInfo);
                    }

                    #endregion FieldRefs

                    #region Fields

                    foreach (var listInfo in processedLists)
                    {
                        ProcessFields(web, listInfo.TokenParser ?? parser, scope, listInfo);
                    }

                    #endregion Fields

                    // We stop here unless we reached the last provisioning stop of the list
                    if (step == FieldAndListProvisioningStepHelper.Step.ListSettings)
                    {
                        parser.RebuildListTokens(web);

                        #region Default Field Values

                        foreach (var listInfo in processedLists)
                        {
                            ProcessFieldDefaults(web, listInfo.TokenParser ?? parser, listInfo);
                        }

                        #endregion Default Field Values

                        #region Views

                        foreach (var listInfo in processedLists)
                        {
                            ProcessViews(web, listInfo.TokenParser ?? parser, scope, listInfo);
                        }

                        parser.RebuildListTokens(web);

                        #endregion Views

                        #region Folders

                        // Folders are supported for document libraries and generic lists only
                        foreach (var listInfo in processedLists)
                        {
                            ProcessFolders(web, listInfo.TokenParser ?? parser, scope, listInfo);
                        }

                        #endregion Folders

                        #region IRM Settings

                        // Configure IRM Settings
                        foreach (var list in processedLists)
                        {
                            ProcessIRMSettings(web, list);
                        }

                        #endregion IRM Settings

                        // If an existing view is updated, and the list is to be listed on the QuickLaunch, it is removed because the existing view will be deleted and recreated from scratch.
                        foreach (var listInfo in processedLists)
                        {
                            listInfo.SiteList.OnQuickLaunch = listInfo.TemplateList.OnQuickLaunch;
                            listInfo.SiteList.Update();
                        }
                        web.Context.ExecuteQueryRetry();

                        #region Property Bag Entries

                        // Configure Property Bag Entries
                        foreach (var listInfo in processedLists)
                        {
                            ProcessPropertyBagEntries(listInfo.TokenParser ?? parser, scope, listInfo);
                        }

                        #endregion Property Bag Entries

                        #region Column default values

                        foreach (var listInfo in processedLists)
                        {
                            var defaultFolderValues = new List<Entities.IDefaultColumnValue>();
                            foreach (var templateListFolder in listInfo.TemplateList.Folders)
                            {
                                var folderName = templateListFolder.Name;
                                ProcessDefaultFolders(web, listInfo, templateListFolder, folderName, defaultFolderValues);
                            }
                            listInfo.SiteList.SetDefaultColumnValues(defaultFolderValues, true);
                        }

                        #endregion Column default values
                    }
                    WriteMessage("Done processing lists", ProvisioningMessageType.Completed);
                }
            }
            return parser;
        }

        private static void ProcessDefaultFolders(Web web, ListInfo listInfo, Model.Folder templateListFolder, string folderName,
            List<IDefaultColumnValue> defaultFolderValues)
        {
            foreach (KeyValuePair<string, string> columnValue in templateListFolder.DefaultColumnValues)
            {
                string fieldName = columnValue.Key;
                var field = listInfo.SiteList.Fields.GetByInternalNameOrTitle(fieldName);
                var defaultValue =
                    field.GetDefaultColumnValueFromField((ClientContext)web.Context, folderName, new[] { columnValue.Value });
                defaultFolderValues.Add(defaultValue);
            }
            foreach (var folder in templateListFolder.Folders)
            {
                var childFolderName = folderName + "/" + folder.Name;
                ProcessDefaultFolders(web, listInfo, folder, childFolderName, defaultFolderValues);
            }
        }

        private static void ProcessIRMSettings(Web web, ListInfo list)
        {
            if (list.SiteList.BaseTemplate != (int)ListTemplateType.PictureLibrary && list.TemplateList.IRMSettings != null && list.TemplateList.IRMSettings.Enabled)
            {
                list.SiteList.IrmEnabled = true;
                list.SiteList.IrmExpire = list.TemplateList.IrmExpire;
                list.SiteList.IrmReject = list.TemplateList.IrmReject;

                list.SiteList.InformationRightsManagementSettings.AllowPrint = list.TemplateList.IRMSettings.AllowPrint;
                list.SiteList.InformationRightsManagementSettings.AllowScript = list.TemplateList.IRMSettings.AllowScript;
                list.SiteList.InformationRightsManagementSettings.AllowWriteCopy = list.TemplateList.IRMSettings.AllowWriteCopy;
                list.SiteList.InformationRightsManagementSettings.DisableDocumentBrowserView = list.TemplateList.IRMSettings.DisableDocumentBrowserView;
                list.SiteList.InformationRightsManagementSettings.DocumentAccessExpireDays = list.TemplateList.IRMSettings.DocumentAccessExpireDays;
                if (list.TemplateList.IRMSettings.DocumentLibraryProtectionExpiresInDays > 0)
                {
                    list.SiteList.InformationRightsManagementSettings.DocumentLibraryProtectionExpireDate = DateTime.Now.AddDays(list.TemplateList.IRMSettings.DocumentLibraryProtectionExpiresInDays);
                }
                list.SiteList.InformationRightsManagementSettings.EnableDocumentAccessExpire = list.TemplateList.IRMSettings.EnableDocumentAccessExpire;
                list.SiteList.InformationRightsManagementSettings.EnableDocumentBrowserPublishingView = list.TemplateList.IRMSettings.EnableDocumentBrowserPublishingView;
                list.SiteList.InformationRightsManagementSettings.EnableGroupProtection = list.TemplateList.IRMSettings.EnableGroupProtection;
                list.SiteList.InformationRightsManagementSettings.EnableLicenseCacheExpire = list.TemplateList.IRMSettings.EnableLicenseCacheExpire;
                list.SiteList.InformationRightsManagementSettings.GroupName = list.TemplateList.IRMSettings.GroupName;
                list.SiteList.InformationRightsManagementSettings.LicenseCacheExpireDays = list.TemplateList.IRMSettings.LicenseCacheExpireDays;
                list.SiteList.InformationRightsManagementSettings.PolicyDescription = list.TemplateList.IRMSettings.PolicyDescription;
                list.SiteList.InformationRightsManagementSettings.PolicyTitle = list.TemplateList.IRMSettings.PolicyTitle;

                list.SiteList.Update();
                web.Context.ExecuteQueryRetry();
            }
        }

        private void ProcessFolders(Web web, TokenParser parser, PnPMonitoredScope scope, ListInfo list)
        {
            list.SiteList.EnsureProperties(l => l.BaseType);
            if ((list.SiteList.BaseType == BaseType.DocumentLibrary
                || list.SiteList.BaseType == BaseType.GenericList)
                && list.TemplateList.Folders != null && list.TemplateList.Folders.Count > 0)
            {
                list.SiteList.EnableFolderCreation = true;
                list.SiteList.Update();
                web.Context.ExecuteQueryRetry();

                var rootFolder = list.SiteList.RootFolder;
                foreach (var folder in list.TemplateList.Folders)
                {
                    CreateFolderInList(list, rootFolder, folder, parser, scope);
                }
            }
        }

        private void ProcessViews(Web web, TokenParser parser, PnPMonitoredScope scope, ListInfo listInfo)
        {
            var list = listInfo.TemplateList;
            var createdList = listInfo.SiteList;

            if (list.Views.Any() && list.RemoveExistingViews)
            {
                for (int i = createdList.Views.Count - 1; i >= 0; i--)
                {
                    var view = createdList.Views[i];
                    if (view.Hidden && view.ServerRelativeUrl.IndexOf(listInfo.TemplateList.Url, StringComparison.OrdinalIgnoreCase) == -1)
                    {
                        // Don't delete views related to list view webparts - view URL differ from list URL
                        continue;
                    }
                    createdList.Views[i].DeleteObject();
                }
                web.Context.ExecuteQueryRetry();
            }

            var existingViews = createdList.Views;
            web.Context.Load(existingViews, vs => vs.Include(v => v.Title, v => v.Id));
            web.Context.ExecuteQueryRetry();
            var currentViewIndex = 0;
            foreach (var view in list.Views)
            {
                currentViewIndex++;
                CreateView(web, view, existingViews, createdList, scope, parser, currentViewIndex, list.Views.Count);
            }
        }

        private static void ProcessFieldDefaults(Web web, TokenParser parser, ListInfo listInfo)
        {
            if (listInfo.TemplateList.FieldDefaults.Count > 0)
            {
                foreach (var fieldDefault in listInfo.TemplateList.FieldDefaults)
                {
                    var fieldDefaultValue = parser.ParseString(fieldDefault.Value);
                    var field = listInfo.SiteList.Fields.GetByInternalNameOrTitle(fieldDefault.Key);

                    // If there has been a default value specified, request the type of field so we know if we have to deal with the default value in a special way according to the field type. If no default has been specified, we can simply set the default to NULL, regardless of the field type.
                    if (!string.IsNullOrEmpty(fieldDefaultValue))
                    {
                        // A default value has been provided, request the field type so we know if we have to apply special handling for the type of field
                        web.Context.Load(field, f => f.TypeAsString);
                        web.Context.ExecuteQueryRetry();

                        // In the case of a Taxonomy field, ensure that the default value which is in the format <ID>;#<NAME>|<TERMGUID> has its ID match with the actual ID in the TaxonomyHiddenList of the target site if the ID has been set to -1.
                        if (field.TypeAsString == "TaxonomyFieldType" || field.TypeAsString == "TaxonomyFieldTypeMulti")
                        {
                            fieldDefaultValue = ObjectField.GetTaxonomyFieldValidatedValue(web.Context.CastTo<TaxonomyField>(field), fieldDefaultValue);
                        }
                    }
                    field.DefaultValue = fieldDefaultValue;

                    field.Update();
                    web.Context.ExecuteQueryRetry();
                }
            }
        }

        private void ProcessFields(Web web, TokenParser parser, PnPMonitoredScope scope, ListInfo listInfo)
        {
            if (listInfo.TemplateList.Fields.Any())
            {
                var currentFieldIndex = 0;
                var fieldsToProcess = listInfo.TemplateList.Fields
                    .Select(fld => new
                    {
                        Field = fld,
                        FieldRef = (string)XElement.Parse(parser.ParseString(fld.SchemaXml)).Attribute("FieldRef"), // FieldRef means this is a dependent lookup
                        Step = fld.GetFieldProvisioningStep(parser)
                    })
                    .Where(fldData => fldData.Step == step) // Only include fields related to the current step
                    .OrderBy(fldData => fldData.FieldRef) // Ensure fields having fieldRef are handled after. This ensure lookups are created before dependent lookups
                    .Select(fldData => fldData.Field)
                    .ToArray();

                foreach (var field in fieldsToProcess)
                {
                    var fieldElement = XElement.Parse(parser.ParseXmlString(field.SchemaXml));
                    if (fieldElement.Attribute("ID") == null)
                    {
                        scope.LogError(CoreResources.Provisioning_ObjectHandlers_ListInstances_Field_schema_has_no_ID_attribute___0_, field.SchemaXml);
                        throw new Exception(string.Format(CoreResources.Provisioning_ObjectHandlers_ListInstances_Field_schema_has_no_ID_attribute___0_, field.SchemaXml));
                    }
                    var id = fieldElement.Attribute("ID").Value;
                    var internalName = fieldElement.Attribute("InternalName")?.Value ?? fieldElement.Attribute("Name")?.Value;

                    currentFieldIndex++;
                    WriteSubProgress($"List Columns for list {listInfo.TemplateList.Title}", $"{internalName ?? id}", currentFieldIndex, fieldsToProcess.Length);
                    if (!Guid.TryParse(id, out var fieldGuid))
                    {
                        scope.LogError(CoreResources.Provisioning_ObjectHandlers_ListInstances_ID_for_field_is_not_a_valid_Guid___0_, field.SchemaXml);
                        throw new Exception(string.Format(CoreResources.Provisioning_ObjectHandlers_ListInstances_ID_for_field_is_not_a_valid_Guid___0_, id));
                    }
                    else
                    {
                        var fieldFromList = listInfo.SiteList.GetFieldById<Field>(fieldGuid);
                        if (fieldFromList == null)
                        {
                            try
                            {
                                scope.LogDebug(CoreResources.Provisioning_ObjectHandlers_ListInstances_Creating_field__0_, fieldGuid);
                                var createdField = CreateField(fieldElement, listInfo, parser, field.SchemaXml, (ClientContext)web.Context, scope);
                                if (createdField != null)
                                {
                                    createdField.EnsureProperties(f => f.InternalName, f => f.Title, f => f.Id);
                                    parser.AddToken(new FieldTitleToken(web, createdField.InternalName,
                                        createdField.Title));
                                    parser.AddToken(new FieldIdToken(web, createdField.InternalName,
                                        createdField.Id));
                                }
                            }
                            catch (Exception ex)
                            {
                                scope.LogError(CoreResources.Provisioning_ObjectHandlers_ListInstances_Creating_field__0__failed___1_____2_, fieldGuid, ex.Message, ex.StackTrace);
                                throw;
                            }
                        }
                        else
                        {
                            try
                            {
                                scope.LogDebug(CoreResources.Provisioning_ObjectHandlers_ListInstances_Updating_field__0_, fieldGuid);
                                var updatedField = UpdateField(web, listInfo, fieldGuid, fieldElement, fieldFromList, scope, parser, field.SchemaXml);
                                if (updatedField != null)
                                {
                                    updatedField.EnsureProperties(f => f.InternalName, f => f.Title, f => f.Id);
                                    parser.AddToken(new FieldTitleToken(web, updatedField.InternalName, updatedField.Title));
                                    parser.AddToken(new FieldIdToken(web, updatedField.InternalName, updatedField.Id));
                                }
                            }
                            catch (Exception ex)
                            {
                                scope.LogError(CoreResources.Provisioning_ObjectHandlers_ListInstances_Updating_field__0__failed___1_____2_, fieldGuid, ex.Message, ex.StackTrace);
                                throw;
                            }
                        }
                    }
                }
                listInfo.SiteList.Update();
                web.Context.ExecuteQueryRetry();
            }
        }

        private void ProcessFieldRefs(Web web, Dictionary<Guid, Model.Field> siteFields, TokenParser parser, PnPMonitoredScope scope, Web rootWeb, ListInfo listInfo)
        {
            if (listInfo.TemplateList.FieldRefs.Any())
            {
                var fieldsRefsToProcess = listInfo.TemplateList.FieldRefs.Select(fr => new
                {
                    FieldRef = fr,
                    TemplateField = siteFields.Any(sf => sf.Key.Equals(fr.Id)) ? siteFields.Single(sf => sf.Key.Equals(fr.Id)).Value : null
                }).Where(frData =>
                    frData.TemplateField == null // Process fields refs if the target is not defined in the current template
                    || frData.TemplateField.GetFieldProvisioningStep(parser) == step // or process field ref only if the current step is matching
                ).Select(fr => fr.FieldRef).ToArray();

                var total = fieldsRefsToProcess.Length;

                var currentListIndex = 0;
                foreach (var fieldRef in fieldsRefsToProcess)
                {
                    scope.LogDebug(CoreResources.Provisioning_ObjectHandlers_ListInstances_FieldRef_Updating_list__0_, listInfo.TemplateList.Title, fieldRef.Name);

                    currentListIndex++;

                    WriteSubProgress($"Site Columns for list {listInfo.TemplateList.Title}", fieldRef.Name, currentListIndex, total);
                    var field = rootWeb.GetFieldById(fieldRef.Id);
                    if (field == null)
                    {
                        // if the Field already exists on the List we can still update it and do not have to skip it
                        if (listInfo.SiteList.FieldExistsById(fieldRef.Id))
                        {
                            field = listInfo.SiteList.GetFieldById(fieldRef.Id);
                        }
                        else
                        {
                            // log missing referenced field
                            this.WriteMessage(string.Format(CoreResources.Provisioning_ObjectHandlers_ListInstances_InvalidFieldReference, listInfo.TemplateList.Title, fieldRef.Name, fieldRef.Id), ProvisioningMessageType.Error);

                            // move onto next field reference
                            continue;
                        }
                    }

                    if (!listInfo.SiteList.FieldExistsById(fieldRef.Id))
                    {
                        field = CreateFieldRef(listInfo, field, fieldRef, parser, web);
                    }
                    else
                    {
                        field = UpdateFieldRef(listInfo.SiteList, field.Id, fieldRef, parser);
                    }

                    field.EnsureProperties(f => f.InternalName, f => f.Title, f => f.Id);

                    parser.AddToken(new FieldTitleToken(web, field.InternalName, field.Title));
                    parser.AddToken(new FieldIdToken(web, field.InternalName, field.Id));

                    // check if it's FieldRef to Field on Template List Level
                    if (listInfo.TemplateList.Fields.Any(f => f.GetFieldId(parser) == fieldRef.Id))
                    {
                        listInfo.SiteList.EnsureProperties(l => l.ContentTypesEnabled, l => l.ContentTypes.Include(c => c.Id, c => c.FieldLinks, c => c.Sealed));
                        // check if the Field is linked to no ContentType on the List
                        if (!listInfo.SiteList.ContentTypes.Any(c => c.FieldLinks.Any(f => f.Id == fieldRef.Id)))
                        {
                            // add Field to any ContentType on the List which is not sealed
                            foreach (var ct in listInfo.SiteList.ContentTypes.Where(c => !c.Sealed))
                            {
                                ct.FieldLinks.Add(new FieldLinkCreationInformation { Field = field });
                                ct.Update(false);
                                listInfo.SiteList.Context.ExecuteQueryRetry();
                            }
                        }
                    }
#if !SP2013
                    siteFields.TryGetValue(field.Id, out var siteField);

                    if (siteField != null && siteField.SchemaXml.ContainsResourceToken())
                    {
                        var isDirty = false;
                        var originalFieldElement = XElement.Parse(siteField.SchemaXml);
                        var nameAttributeValue = originalFieldElement.Attribute("DisplayName") != null ? originalFieldElement.Attribute("DisplayName").Value : "";
                        if (nameAttributeValue.ContainsResourceToken())
                        {
                            if (field.TitleResource.SetUserResourceValue(nameAttributeValue, parser))
                            {
                                isDirty = true;
                            }
                        }
                        var descriptionAttributeValue = originalFieldElement.Attribute("Description") != null ? originalFieldElement.Attribute("Description").Value : "";
                        if (descriptionAttributeValue.ContainsResourceToken())
                        {
                            if (field.DescriptionResource.SetUserResourceValue(descriptionAttributeValue, parser))
                            {
                                isDirty = true;
                            }
                        }

                        if (isDirty)
                        {
                            field.Update();
                            field.Context.ExecuteQueryRetry();
                        }
                    }
#endif
                }

                listInfo.SiteList.Update();
                web.Context.ExecuteQueryRetry();
            }
        }

        private void ProcessPropertyBagEntries(TokenParser parser, PnPMonitoredScope scope, ListInfo list)
        {
            if (list.TemplateList.PropertyBagEntries != null && list.TemplateList.PropertyBagEntries.Count > 0)
            {
                // Handle root folder property bag
                var rootFolder = list.SiteList.RootFolder;
                list.SiteList.Context.Load(rootFolder, f => f.Properties);
                list.SiteList.Context.ExecuteQueryRetry();

                foreach (var p in list.TemplateList.PropertyBagEntries)
                {
                    var parsedKey = parser.ParseString(p.Key);
                    if (!rootFolder.Properties.FieldValues.ContainsKey(parsedKey) || p.Overwrite)
                    {
                        list.SiteList.SetPropertyBagValue(parsedKey, parser.ParseString(p.Value));
                        if (p.Indexed)
                        {
                            list.SiteList.AddIndexedPropertyBagKey(parsedKey);
                        }
                        else
                        {
                            list.SiteList.RemoveIndexedPropertyBagKey(parsedKey);
                        }
                    }
                    scope.LogDebug(CoreResources.Provisioning_ObjectHandlers_ListInstances_Added_PropertyBagEntry__0__To_List__1, parsedKey, list.SiteList.Title);
                }
            }
        }

        private static void CheckContentTypes(Web web, ProvisioningTemplate template, PnPMonitoredScope scope, ListInstance templateList)
        {
            // Check for the presence of the references content types and throw an exception if not present or in template
            if (!templateList.ContentTypesEnabled) return;

            var existingCts = web.Context.LoadQuery(web.AvailableContentTypes);
            web.Context.ExecuteQueryRetry();
            foreach (var ct in templateList.ContentTypeBindings)
            {
                var found = template.ContentTypes.Any(t => string.Equals(t.Id, ct.ContentTypeId, StringComparison.InvariantCultureIgnoreCase));
                if (!found)
                {
                    found = existingCts.Any(t => string.Equals(t.StringId, ct.ContentTypeId, StringComparison.InvariantCultureIgnoreCase));
                }
                if (!found)
                {
                    scope.LogError("Referenced content type {0} not available in site or in template", ct.ContentTypeId);
                    throw new Exception($"Referenced content type {ct.ContentTypeId} not available in site or in template");
                }
            }
        }

        private void CreateView(Web web, View view, Microsoft.SharePoint.Client.ViewCollection existingViews, List createdList, PnPMonitoredScope monitoredScope, TokenParser parser, int currentViewIndex, int total)
        {
            try
            {
                //have to maintain raw displayNameElement for displayNameElement.Value.ContainsResourceToken() at Line 717
                var viewElementRaw = XElement.Parse(view.SchemaXml);
                var displayNameElement = viewElementRaw.Attribute("DisplayName");
                if (displayNameElement == null)
                {
                    throw new ApplicationException("Invalid View element, missing a valid value for the attribute DisplayName.");
                }

                //for all other functions need Parsed SchemaXML
                var viewElement = XElement.Parse(parser.ParseString(view.SchemaXml));

                WriteSubProgress($"Views for list {createdList.Title}", displayNameElement.Value, currentViewIndex, total);
                monitoredScope.LogDebug(CoreResources.Provisioning_ObjectHandlers_ListInstances_Creating_view__0_, displayNameElement.Value);

                //get from resource file
                var viewTitle = parser.ParseString(displayNameElement.Value);
                var existingView = existingViews.FirstOrDefault(v => v.Title == viewTitle);
                if (existingView != null)
                {
                    existingView.DeleteObject();
                    web.Context.ExecuteQueryRetry();
                }

                // Type
                var viewTypeString = viewElement.Attribute("Type") != null ? viewElement.Attribute("Type").Value : "None";
                viewTypeString = viewTypeString[0].ToString().ToUpper() + viewTypeString.Substring(1).ToLower();
                var viewType = (ViewType)Enum.Parse(typeof(ViewType), viewTypeString);

                // Fix the calendar recurrence
                if (viewType == ViewType.Calendar)
                {
                    viewType = ViewType.Calendar | ViewType.Recurrence;
                }

                // Fields
                string[] viewFields = null;
                var viewFieldsElement = viewElement.Descendants("ViewFields").FirstOrDefault();
                if (viewFieldsElement != null)
                {
                    viewFields = (from field in viewElement.Descendants("ViewFields").Descendants("FieldRef") select field.Attribute("Name").Value).ToArray();
                }

                // Default view
                var viewDefault = viewElement.Attribute("DefaultView") != null && bool.Parse(viewElement.Attribute("DefaultView").Value);

                // Hidden view
                var hidden = viewElement.Attribute("Hidden") != null && bool.Parse(viewElement.Attribute("Hidden").Value);

                // Row limit
                var viewPaged = true;
                uint viewRowLimit = 30;
                var rowLimitElement = viewElement.Descendants("RowLimit").FirstOrDefault();
                if (rowLimitElement != null)
                {
                    if (rowLimitElement.Attribute("Paged") != null)
                    {
                        viewPaged = bool.Parse(rowLimitElement.Attribute("Paged").Value);
                    }
                    viewRowLimit = uint.Parse(rowLimitElement.Value);
                }

#if !SP2013 && !SP2016
                //BaseViewID
                int BaseViewID = 1;
                var baseviewIDElement = viewElementRaw.Attribute("BaseViewID");
                if (baseviewIDElement != null)
                {
                    BaseViewID = int.Parse(baseviewIDElement.Value);
                }
#endif
                // Query
                var viewQuery = new StringBuilder();
                foreach (var queryElement in viewElement.Descendants("Query").Elements())
                {
                    viewQuery.Append(queryElement.ToString());
                }

                var viewCI = new ViewCreationInformation
                {
#if !SP2013 && !SP2016
                    baseViewId = BaseViewID,
#endif
                    ViewFields = viewFields,
                    RowLimit = viewRowLimit,
                    Paged = viewPaged,
                    Title = viewTitle,
                    Query = viewQuery.ToString(),
                    ViewTypeKind = viewType,
                    PersonalView = false,
                    SetAsDefaultView = viewDefault
                };

                // Allow to specify a custom view url. View url is taken from title, so we first set title to the view url value we need,
                // create the view and then set title back to the original value
                var urlAttribute = viewElement.Attribute("Url");
                var urlHasValue = urlAttribute != null && !string.IsNullOrEmpty(urlAttribute.Value);
                if (urlHasValue)
                {
                    //set Title to be equal to url (in order to generate desired url)
                    viewCI.Title = Path.GetFileNameWithoutExtension(urlAttribute.Value);
                }

                var reader = viewElement.CreateReader();
                reader.MoveToContent();
                var viewInnerXml = reader.ReadInnerXml();

                var createdView = createdList.Views.Add(viewCI);
                createdView.ListViewXml = viewInnerXml;
                if (hidden) createdView.Hidden = hidden;
                createdView.Update();
#if SP2013 || SP2016
                createdView.EnsureProperties(v => v.Scope, v => v.JSLink, v => v.Title, v => v.Aggregations, v => v.MobileView, v => v.MobileDefaultView, v => v.ViewData);
#else
                createdView.EnsureProperties(v => v.Scope, v => v.JSLink, v => v.Title, v => v.Aggregations, v => v.MobileView, v => v.MobileDefaultView, v => v.ViewData, v => v.CustomFormatter);
#endif
                web.Context.ExecuteQueryRetry();

                if (urlHasValue)
                {
                    //restore original title
                    if (string.Equals(createdView.Title, viewTitle, StringComparison.CurrentCultureIgnoreCase))
                    {
                        // The title field will only be updated if a change other than case is applied
                        createdView.Title = $"{viewTitle}_temp";
                        createdView.Title = viewTitle;
                        createdView.Update();
                        web.Context.ExecuteQueryRetry();
                    }
                    createdView.Title = viewTitle;
                    createdView.Update();
                }

                // ContentTypeID
                var contentTypeID = (string)viewElement.Attribute("ContentTypeID");
                if (!string.IsNullOrEmpty(contentTypeID) && (contentTypeID != BuiltInContentTypeId.System))
                {
                    ContentTypeId childContentTypeId = null;
                    if (contentTypeID == BuiltInContentTypeId.RootOfList)
                    {
                        var childContentType = web.GetContentTypeById(contentTypeID);
                        childContentTypeId = childContentType != null ? childContentType.Id : null;
                    }
                    else
                    {
                        childContentTypeId = createdList.ContentTypes.BestMatch(contentTypeID);
                    }
                    if (childContentTypeId != null)
                    {
                        createdView.ContentTypeId = childContentTypeId;
                        createdView.Update();
                    }
                }

                // Default for content type
                bool parsedDefaultViewForContentType;
                var defaultViewForContentType = (string)viewElement.Attribute("DefaultViewForContentType");
                if (!string.IsNullOrEmpty(defaultViewForContentType) && bool.TryParse(defaultViewForContentType, out parsedDefaultViewForContentType))
                {
                    createdView.DefaultViewForContentType = parsedDefaultViewForContentType;
                    createdView.Update();
                }

                // Scope
                var scope = (string)viewElement.Attribute("Scope");
                var parsedScope = ViewScope.DefaultValue;
                if (!string.IsNullOrEmpty(scope) && Enum.TryParse<ViewScope>(scope, out parsedScope))
                {
                    createdView.Scope = parsedScope;
                    createdView.Update();
                }

                // MobileView
                var mobileView = viewElement.Attribute("MobileView") != null && bool.Parse(viewElement.Attribute("MobileView").Value);
                if (mobileView)
                {
                    createdView.MobileView = mobileView;
                    createdView.Update();
                }

                // MobileDefaultView
                var mobileDefaultView = viewElement.Attribute("MobileDefaultView") != null && bool.Parse(viewElement.Attribute("MobileDefaultView").Value);
                if (mobileDefaultView)
                {
                    createdView.MobileDefaultView = mobileDefaultView;
                    createdView.Update();
                }

                // Aggregations
                var aggregationsElement = viewElement.Descendants("Aggregations").FirstOrDefault();
                if (aggregationsElement != null && aggregationsElement.HasElements)
                {
                    var fieldRefString = "";
                    foreach (var fieldRef in aggregationsElement.Descendants("FieldRef"))
                    {
                        fieldRefString += fieldRef.ToString();
                    }
                    if (createdView.Aggregations != fieldRefString)
                    {
                        createdView.Aggregations = fieldRefString;
                        createdView.Update();
                    }
                }

                // JSLink
                var jslinkElement = viewElement.Descendants("JSLink").FirstOrDefault();
                if (jslinkElement != null)
                {
                    var jslink = jslinkElement.Value;
                    if (createdView.JSLink != jslink)
                    {
                        createdView.JSLink = jslink;
                        createdView.Update();

                        // Only push the JSLink value to the web part as it contains a / indicating it's a custom one. So we're not pushing the OOB ones like clienttemplates.js or hierarchytaskslist.js
                        // but do push custom ones down to th web part (e.g. ~sitecollection/Style Library/JSLink-Samples/ConfidentialDocuments.js)
                        if (jslink.Contains("/"))
                        {
                            createdView.EnsureProperty(v => v.ServerRelativeUrl);
                            createdList.SetJSLinkCustomizations(createdView.ServerRelativeUrl, jslink);
                        }
                    }
                }

#if !SP2013 && !SP2016
                // CustomFormatter
                var customFormatterElement = viewElement.Descendants("CustomFormatter").FirstOrDefault();
                if (customFormatterElement != null)
                {
                    var customFormatter = customFormatterElement.Value;
                    customFormatter = customFormatter.Replace("&", "&amp;");
                    if (createdView.CustomFormatter != customFormatter)
                    {
                        createdView.CustomFormatter = customFormatter;
                        createdView.Update();
                    }
                }
#endif

                // View Data
                var viewDataElement = viewElement.Descendants("ViewData").FirstOrDefault();
                if (viewDataElement != null && viewDataElement.HasElements)
                {
                    var fieldRefString = "";
                    foreach (var fieldRef in viewDataElement.Descendants("FieldRef"))
                    {
                        fieldRefString += fieldRef.ToString();
                    }
                    if (createdView.ViewData != fieldRefString)
                    {
                        createdView.ViewData = fieldRefString;
                        createdView.Update();
                    }
                }

                createdList.Update();
                web.Context.ExecuteQueryRetry();

                // Add ListViewId token parser
                createdView.EnsureProperty(v => v.Id);
                parser.AddToken(new ListViewIdToken(web, createdList.Title, createdView.Title, createdView.Id));

#if !SP2013
                // Localize view title
                if (displayNameElement.Value.ContainsResourceToken())
                {
                    createdView.LocalizeView(web, displayNameElement.Value, parser, monitoredScope);
                }
#endif
            }
            catch (Exception ex)
            {
                monitoredScope.LogError(CoreResources.Provisioning_ObjectHandlers_ListInstances_Creating_view_failed___0_____1_, ex.Message, ex.StackTrace);
                throw;
            }
        }

        private static Field UpdateFieldRef(List siteList, Guid fieldId, FieldRef fieldRef, TokenParser parser)
        {
            // find the field in the list
            var listField = siteList.Fields.GetById(fieldId);

            siteList.Context.Load(listField, f => f.Id, f => f.Title, f => f.Hidden, f => f.Required);
            siteList.Context.ExecuteQueryRetry();

            var isDirty = false;

#if !SP2013
            if (!string.IsNullOrEmpty(fieldRef.DisplayName)
                && (fieldRef.DisplayName != listField.Title || fieldRef.DisplayName.ContainsResourceToken())
                )
            {
                if (fieldRef.DisplayName.ContainsResourceToken())
                {
                    listField.TitleResource.SetUserResourceValue(fieldRef.DisplayName, parser);
                }
                else
                {
                    listField.Title = fieldRef.DisplayName;
                }
                isDirty = true;
            }
#else
            if (!string.IsNullOrEmpty(fieldRef.DisplayName) && fieldRef.DisplayName != listField.Title)
            {
                listField.Title = fieldRef.DisplayName;
                isDirty = true;
            }
#endif

            // We cannot configure Hidden property for Phonetic fields
            if (CanConfigureHiddenPropertyForField(siteList, fieldRef))
            {
                if (fieldRef.Hidden != listField.Hidden)
                {
                    listField.Hidden = fieldRef.Hidden;
                    isDirty = true;
                }
            }

            if (fieldRef.Required != listField.Required)
            {
                listField.Required = fieldRef.Required;
                isDirty = true;
            }

            if (isDirty)
            {
                listField.UpdateAndPushChanges(true);
                siteList.Context.ExecuteQueryRetry();
            }

            return listField;
        }

        private static bool CanConfigureHiddenPropertyForField(List siteList, FieldRef fieldRef)
        {
            bool result = true;

            try
            {
                if (
                    (
                        // We cannot configure Hidden property for Phonetic fields 
                        siteList.BaseTemplate == (int)ListTemplateType.Contacts
                        && fieldRef.Name != null
                        &&
                        (
                            fieldRef.Name.Equals("LastNamePhonetic", StringComparison.InvariantCultureIgnoreCase)
                            || fieldRef.Name.Equals("FirstNamePhonetic", StringComparison.InvariantCultureIgnoreCase)
                            || fieldRef.Name.Equals("CompanyPhonetic", StringComparison.InvariantCultureIgnoreCase)
                        )
                    )
#if ONPREMISES
                || 
                    ( 
                        // We cannot configure Hidden property for folowing fields 
                        fieldRef.Name != null 
                        &&  
                        ( 
                            fieldRef.Name.Equals("_ComplianceFlags", StringComparison.InvariantCultureIgnoreCase) 
                            || fieldRef.Name.Equals("_ComplianceTag", StringComparison.InvariantCultureIgnoreCase)
                            || fieldRef.Name.Equals("_ComplianceTagWrittenTime", StringComparison.InvariantCultureIgnoreCase) 
                            || fieldRef.Name.Equals("_ComplianceTagUserId", StringComparison.InvariantCultureIgnoreCase) 
                            || fieldRef.Name.Equals("_IsRecord", StringComparison.InvariantCultureIgnoreCase) 
                        ) 
                    ) 
#endif
                )
                {
                    result = false;
                }
            }
            catch (Exception ex)
            {
                throw;
            }

            return result;
        }

        private static Field CreateFieldRef(ListInfo listInfo, Field field, FieldRef fieldRef, TokenParser parser, Web web)
        {
            field.EnsureProperty(f => f.SchemaXmlWithResourceTokens);
            string fieldXml = field.SchemaXmlWithResourceTokens;
            fieldXml = FieldUtilities.FixLookupField(fieldXml, web);
            XElement element = XElement.Parse(fieldXml);

            element.SetAttributeValue("AllowDeletion", "TRUE");

            var calculatedField = field as FieldCalculated;
            if (calculatedField != null)
            {
                if (element.Element("Formula") != null)
                {
                    element.Element("Formula").Value = calculatedField.Formula;
                }
            }

            field.SchemaXml = element.ToString();

            //Field has column Validation
            if (element.Elements("Validation").FirstOrDefault() != null)
            {
                field.SchemaXml = ObjectField.TokenizeFieldValidationFormula(field, field.SchemaXml);
            }

            var createdField = listInfo.SiteList.Fields.Add(field);

            createdField.Context.Load(createdField, cf => cf.Id, cf => cf.Title, cf => cf.Hidden, cf => cf.Required);
            createdField.Context.ExecuteQueryRetry();

            var isDirty = false;

#if !SP2013
            if (!string.IsNullOrEmpty(fieldRef.DisplayName) && (createdField.Title != fieldRef.DisplayName || fieldRef.DisplayName.ContainsResourceToken()))
            {
                if (fieldRef.DisplayName.ContainsResourceToken())
                {
                    createdField.TitleResource.SetUserResourceValue(fieldRef.DisplayName, parser);
                }
                else
                {
                    createdField.Title = fieldRef.DisplayName;
                }
                isDirty = true;
            }
#else
            if (!string.IsNullOrEmpty(fieldRef.DisplayName) && createdField.Title != fieldRef.DisplayName)
            {
                createdField.Title = fieldRef.DisplayName;
                isDirty = true;
            }
#endif

            if (createdField.Hidden != fieldRef.Hidden)
            {
                createdField.Hidden = fieldRef.Hidden;
                isDirty = true;
            }
            if (createdField.Required != fieldRef.Required)
            {
                createdField.Required = fieldRef.Required;
                isDirty = true;
            }
            if (isDirty)
            {
                createdField.Update();
                createdField.Context.ExecuteQueryRetry();
            }

            return createdField;
        }

        private static Field CreateField(XElement fieldElement, ListInfo listInfo, TokenParser parser, string originalFieldXml, ClientContext context, PnPMonitoredScope scope)
        {
            Field field = null;
            fieldElement = PrepareField(fieldElement);

            var fieldXml = parser.ParseXmlString(fieldElement.ToString());
            if (IsFieldXmlValid(parser.ParseXmlString(originalFieldXml), parser, context))
            {
                var addOptions = listInfo.TemplateList.ContentTypesEnabled
                    ? AddFieldOptions.AddFieldInternalNameHint | AddFieldOptions.AddToNoContentType
                    : AddFieldOptions.AddFieldInternalNameHint | AddFieldOptions.AddToDefaultContentType;

                fieldXml = FieldUtilities.FixLookupField(fieldXml, context.Web);

                field = listInfo.SiteList.Fields.AddFieldAsXml(fieldXml, false, addOptions);
                listInfo.SiteList.Context.Load(field);
                listInfo.SiteList.Context.ExecuteQueryRetry();

                bool isDirty = false;
#if !SP2013
                if (originalFieldXml.ContainsResourceToken())
                {
                    var originalFieldElement = XElement.Parse(originalFieldXml);
                    var nameAttributeValue = (string)originalFieldElement.Attribute("DisplayName");
                    if (nameAttributeValue.ContainsResourceToken()
                        && field.TitleResource.SetUserResourceValue(nameAttributeValue, parser))
                    {
                        isDirty = true;
                    }
                    var descriptionAttributeValue = (string)originalFieldElement.Attribute("Description");
                    if (descriptionAttributeValue.ContainsResourceToken()
                        && field.DescriptionResource.SetUserResourceValue(descriptionAttributeValue, parser))
                    {
                        isDirty = true;
                    }
                }
#endif
                if (isDirty)
                {
                    field.Update();
                    listInfo.SiteList.Context.ExecuteQueryRetry();
                }
            }
            else
            {
                // The field Xml was found invalid
                var tokenString = parser.GetLeftOverTokens(originalFieldXml).Aggregate(String.Empty, (acc, i) => acc + " " + i);
                scope.LogError("The field was found invalid: {0}", tokenString);
                throw new Exception($"The field was found invalid: {tokenString}");
            }
            return field;
        }

        private Field UpdateField(Web web, ListInfo listInfo, Guid fieldId, XElement templateFieldElement, Field existingField, PnPMonitoredScope scope, TokenParser parser, string originalFieldXml)
        {
            Field field = null;
            web.Context.Load(existingField, f => f.SchemaXmlWithResourceTokens);
            web.Context.ExecuteQueryRetry();

            var existingFieldElement = XElement.Parse(existingField.SchemaXmlWithResourceTokens);

            var equalityComparer = new XNodeEqualityComparer();

            // Is field different in template?
            if (equalityComparer.GetHashCode(existingFieldElement) != equalityComparer.GetHashCode(templateFieldElement))
            {
                // Is existing field of the same type?
                if (existingFieldElement.Attribute("Type").Value == templateFieldElement.Attribute("Type").Value)
                {
                    templateFieldElement = PrepareField(templateFieldElement);
                    if (IsFieldXmlValid(parser.ParseXmlString(templateFieldElement.ToString()), parser, web.Context))
                    {
                        foreach (var attribute in templateFieldElement.Attributes())
                        {
                            if (existingFieldElement.Attribute(attribute.Name) != null)
                            {
                                existingFieldElement.Attribute(attribute.Name).Value = attribute.Value;
                            }
                            else
                            {
                                existingFieldElement.Add(attribute);
                            }
                        }
                        foreach (var element in templateFieldElement.Elements())
                        {
                            if (existingFieldElement.Element(element.Name) != null)
                            {
                                existingFieldElement.Element(element.Name).Remove();
                            }
                            existingFieldElement.Add(element);
                        }

                        if (string.Equals(templateFieldElement.Attribute("Type").Value, "Calculated", StringComparison.OrdinalIgnoreCase))
                        {
                            var fieldRefsElement = existingFieldElement.Descendants("FieldRefs").FirstOrDefault();
                            if (fieldRefsElement != null)
                            {
                                fieldRefsElement.Remove();
                            }
                        }

                        if (existingFieldElement.Attribute("Version") != null)
                        {
                            existingFieldElement.Attributes("Version").Remove();
                        }
                        var existingFieldXml = FieldUtilities.FixLookupField(existingFieldElement.ToString(), web);
                        existingField.SchemaXml = parser.ParseXmlString(existingFieldXml);
                        existingField.UpdateAndPushChanges(true);
                        web.Context.ExecuteQueryRetry();
#if !SP2013
                        bool isDirty = false;
                        if (originalFieldXml.ContainsResourceToken())
                        {
                            var originalFieldElement = XElement.Parse(originalFieldXml);
                            var nameAttributeValue = (string)originalFieldElement.Attribute("DisplayName");
                            if (nameAttributeValue.ContainsResourceToken()
                                && existingField.TitleResource.SetUserResourceValue(nameAttributeValue, parser)
                                )
                            {
                                isDirty = true;
                            }
                            var descriptionAttributeValue = (string)originalFieldElement.Attribute("Description");
                            if (descriptionAttributeValue.ContainsResourceToken()
                                && existingField.DescriptionResource.SetUserResourceValue(descriptionAttributeValue, parser)
                                )
                            {
                                isDirty = true;
                            }
                        }
                        if (isDirty)
                        {
                            existingField.Update();
                            web.Context.ExecuteQueryRetry();
                            field = existingField;
                        }
#endif
                    }
                    else
                    {
                        // The field Xml was found invalid
                        var tokenString = parser.GetLeftOverTokens(originalFieldXml).Aggregate(String.Empty, (acc, i) => acc + " " + i);
                        scope.LogError("The field was found invalid: {0}", tokenString);
                        throw new Exception($"The field was found invalid: {tokenString}");
                    }
                }
                else
                {
                    var fieldName = (string)existingFieldElement.Attribute("Name") ?? (string)existingFieldElement.Attribute("StaticName");
                    var warning = string.Format(CoreResources.Provisioning_ObjectHandlers_ListInstances_Field__0____1___exists_in_list__2____3___but_is_of_different_type__Skipping_field_, fieldName, fieldId, listInfo.TemplateList.Title, listInfo.SiteList.Id);
                    scope.LogWarning(warning);
                    WriteMessage(warning, ProvisioningMessageType.Warning);
                }
            }
            return field;
        }

        private static XElement PrepareField(XElement fieldElement)
        {
            var listIdentifier = (string)fieldElement.Attribute("List");

            if (listIdentifier != null)
            {
                if (fieldElement.Attribute("RelationshipDeleteBehavior") != null)
                {
                    if (fieldElement.Attribute("RelationshipDeleteBehavior").Value.Equals("Restrict")
                        || fieldElement.Attribute("RelationshipDeleteBehavior").Value.Equals("Cascade"))
                    {
                        // If RelationshipDeleteBehavior is either 'Restrict' or 'Cascade',
                        // make sure that Indexed is set to TRUE
                        if (fieldElement.Attribute("Indexed") != null)
                            fieldElement.Attribute("Indexed").Value = "TRUE";
                        else
                            fieldElement.Add(new XAttribute("Indexed", "TRUE"));
                    }

                    fieldElement.Attribute("RelationshipDeleteBehavior").Remove();
                }
            }

            return fieldElement;
        }

        private Tuple<List, TokenParser> UpdateList(Web web, List existingList, ListInstance templateList, TokenParser parser, PnPMonitoredScope scope, bool isNoScriptSite = false)
        {
            web.Context.Load(existingList,
                l => l.Title,
                l => l.Description,
                l => l.OnQuickLaunch,
                l => l.Hidden,
                l => l.ContentTypesEnabled,
                l => l.EnableAttachments,
                l => l.EnableVersioning,
                l => l.EnableFolderCreation,
                l => l.EnableModeration,
                l => l.EnableMinorVersions,
                l => l.ForceCheckout,
                l => l.DefaultDisplayFormUrl,
                l => l.DefaultEditFormUrl,
                l => l.DefaultNewFormUrl,
                l => l.IsApplicationList,
                l => l.Direction,
                l => l.ImageUrl,
                l => l.IrmExpire,
                l => l.IrmReject,
                l => l.IrmEnabled,
                l => l.ValidationFormula,
                l => l.ValidationMessage,
                l => l.DraftVersionVisibility,
                l => l.Views,
                l => l.DocumentTemplateUrl,
                l => l.RootFolder,
                l => l.BaseType,
                l => l.BaseTemplate,
                l => l.MajorWithMinorVersionsLimit,
<<<<<<< HEAD
                l => l.MajorVersionLimit
#if !SP2013 && !SP2016
=======
                l => l.MajorVersionLimit,
                l => l.Fields.Include(field => field.Title, field => field.InternalName, field => field.Id)
#if !ONPREMISES
>>>>>>> defd4371
, l => l.ListExperienceOptions
, l => l.ReadSecurity
, l => l.WriteSecurity
#endif
);
            web.Context.ExecuteQueryRetry();

            // Add the fields of the updated list to the parser so they can be used in settings and actions which reference this list
            foreach (var listField in existingList.Fields)
            {
                parser.AddToken(new FieldTitleToken(web, listField.InternalName, listField.Title));
                parser.AddToken(new FieldIdToken(web, listField.InternalName, listField.Id));
            }

            if (existingList.BaseTemplate == templateList.TemplateType)
            {
                var isDirty = false;

#if !SP2013
                string newUrl = UrlUtility.Combine(web.ServerRelativeUrl, templateList.Url);
                string oldUrl = existingList.RootFolder.ServerRelativeUrl;
                if (!newUrl.Equals(oldUrl, StringComparison.OrdinalIgnoreCase))
                {
                    Folder folder = web.GetFolderByServerRelativeUrl(oldUrl);
                    folder.MoveTo(newUrl);
                    folder.Update();
                }
#endif

                if (parser.ParseString(templateList.Title) != existingList.Title)
                {
                    var oldTitle = existingList.Title;
                    existingList.Title = parser.ParseString(templateList.Title);
                    if (!oldTitle.Equals(existingList.Title, StringComparison.OrdinalIgnoreCase))
                    {
                        parser.RemoveToken(new ListIdToken(web, oldTitle, existingList.Id));
                        parser.RemoveToken(new ListUrlToken(web, oldTitle, existingList.RootFolder.ServerRelativeUrl.Substring(web.ServerRelativeUrl.Length + 1)));

                        parser.AddToken(new ListIdToken(web, existingList.Title, existingList.Id));
                        parser.AddToken(new ListUrlToken(web, existingList.Title, existingList.RootFolder.ServerRelativeUrl.Substring(web.ServerRelativeUrl.Length + 1)));
                    }
                    isDirty = true;
                }
                isDirty |= existingList.Set(x => x.DocumentTemplateUrl, parser.ParseString(templateList.DocumentTemplate).NullIfEmpty(), false, false);
                isDirty |= existingList.Set(x => x.Description, parser.ParseString(templateList.Description), false, false);
                isDirty |= existingList.Set(x => x.Hidden, templateList.Hidden);
                isDirty |= existingList.Set(x => x.OnQuickLaunch, templateList.OnQuickLaunch);
                isDirty |= existingList.Set(x => x.DefaultDisplayFormUrl, parser.ParseString(templateList.DefaultDisplayFormUrl).NullIfEmpty(), false);
                isDirty |= existingList.Set(x => x.DefaultEditFormUrl, parser.ParseString(templateList.DefaultEditFormUrl).NullIfEmpty(), false);
                isDirty |= existingList.Set(x => x.DefaultNewFormUrl, parser.ParseString(templateList.DefaultNewFormUrl).NullIfEmpty(), false);

                if (existingList.Direction == "none" && templateList.Direction != ListReadingDirection.None)
                {
                    existingList.Direction = templateList.Direction == ListReadingDirection.None ? "none" : templateList.Direction == ListReadingDirection.RTL ? "rtl" : "ltr";
                    isDirty = true;
                }
                else if (existingList.Direction == "rtl" && templateList.Direction != ListReadingDirection.RTL)
                {
                    existingList.Direction = templateList.Direction == ListReadingDirection.None ? "none" : templateList.Direction == ListReadingDirection.RTL ? "rtl" : "ltr";
                    isDirty = true;
                }
                else if (existingList.Direction == "ltr" && templateList.Direction != ListReadingDirection.LTR)
                {
                    existingList.Direction = templateList.Direction == ListReadingDirection.None ? "none" : templateList.Direction == ListReadingDirection.RTL ? "rtl" : "ltr";
                    isDirty = true;
                }

                isDirty |= existingList.Set(x => x.ImageUrl, parser.ParseString(templateList.ImageUrl), false);
                isDirty |= existingList.Set(x => x.IsApplicationList, templateList.IsApplicationList);

#if !SP2013 && !SP2016
                if (existingList.ReadSecurity != (templateList.ReadSecurity == 0 ? 1 : templateList.ReadSecurity))
                {
                    // 0 or 1 [Default] = Read all items
                    // 2 = Read items that where created by the user
                    existingList.ReadSecurity = (templateList.ReadSecurity == 0 ? 1 : templateList.ReadSecurity);
                    isDirty = true;
                }
                if (existingList.WriteSecurity != (templateList.WriteSecurity == 0 ? 1 : templateList.WriteSecurity))
                {
                    // 0 or 1 [Default] = Create and edit all items
                    // 2 = Create items and edit items that where created by the user
                    // 4 = None
                    existingList.WriteSecurity = (templateList.WriteSecurity == 0 ? 1 : templateList.WriteSecurity);
                    isDirty = true;
                }
#endif

                isDirty |= existingList.Set(x => x.ValidationFormula, parser.ParseString(templateList.ValidationFormula), false);
                isDirty |= existingList.Set(x => x.ValidationMessage, parser.ParseString(templateList.ValidationMessage), false);
                isDirty |= existingList.Set(x => x.IrmExpire, templateList.IrmExpire);
                isDirty |= existingList.Set(x => x.IrmReject, templateList.IrmReject);

                if (existingList.BaseTemplate != (int)ListTemplateType.PictureLibrary && templateList.IRMSettings != null)
                {
                    isDirty |= existingList.Set(x => x.IrmEnabled, templateList.IRMSettings.Enabled);

                    existingList.EnsureProperties(l => l.InformationRightsManagementSettings);

                    isDirty |= existingList.Set(x => x.InformationRightsManagementSettings.AllowPrint, templateList.IRMSettings.AllowPrint);
                    isDirty |= existingList.Set(x => x.InformationRightsManagementSettings.AllowScript, templateList.IRMSettings.AllowScript);
                    isDirty |= existingList.Set(x => x.InformationRightsManagementSettings.AllowWriteCopy, templateList.IRMSettings.AllowWriteCopy);
                    isDirty |= existingList.Set(x => x.InformationRightsManagementSettings.DisableDocumentBrowserView, templateList.IRMSettings.DisableDocumentBrowserView);
                    isDirty |= existingList.Set(x => x.InformationRightsManagementSettings.DocumentAccessExpireDays, templateList.IRMSettings.DocumentAccessExpireDays);
                    isDirty |= existingList.Set(x => x.InformationRightsManagementSettings.DocumentLibraryProtectionExpireDate, DateTime.Now.AddDays(templateList.IRMSettings.DocumentLibraryProtectionExpiresInDays));
                    isDirty |= existingList.Set(x => x.InformationRightsManagementSettings.EnableDocumentAccessExpire, templateList.IRMSettings.EnableDocumentAccessExpire);
                    isDirty |= existingList.Set(x => x.InformationRightsManagementSettings.EnableDocumentBrowserPublishingView, templateList.IRMSettings.EnableDocumentBrowserPublishingView);
                    isDirty |= existingList.Set(x => x.InformationRightsManagementSettings.EnableGroupProtection, templateList.IRMSettings.EnableGroupProtection);
                    isDirty |= existingList.Set(x => x.InformationRightsManagementSettings.EnableLicenseCacheExpire, templateList.IRMSettings.EnableLicenseCacheExpire);
                    isDirty |= existingList.Set(x => x.InformationRightsManagementSettings.GroupName, parser.ParseString(templateList.IRMSettings.GroupName));
                    isDirty |= existingList.Set(x => x.InformationRightsManagementSettings.LicenseCacheExpireDays, templateList.IRMSettings.LicenseCacheExpireDays);
                    isDirty |= existingList.Set(x => x.InformationRightsManagementSettings.PolicyDescription, parser.ParseString(templateList.IRMSettings.PolicyDescription));
                    isDirty |= existingList.Set(x => x.InformationRightsManagementSettings.PolicyTitle, parser.ParseString(templateList.IRMSettings.PolicyTitle));
                }
                if (existingList.BaseTemplate != (int)ListTemplateType.Survey
                    && templateList.ContentTypesEnabled != existingList.ContentTypesEnabled)
                {
                    existingList.ContentTypesEnabled = templateList.ContentTypesEnabled;
                    isDirty = true;
                }
#if !SP2013 && !SP2016
                isDirty |= existingList.Set(x => x.ListExperienceOptions, (Microsoft.SharePoint.Client.ListExperience)Enum.Parse(typeof(Microsoft.SharePoint.Client.ListExperience), templateList.ListExperience.ToString()));

#endif
                if (existingList.BaseTemplate != (int)ListTemplateType.Survey
                    && existingList.BaseTemplate != (int)ListTemplateType.DocumentLibrary
                    && existingList.BaseTemplate != (int)ListTemplateType.PictureLibrary
                    && existingList.BaseTemplate != 850) // 850 = Pages library on publishing site
                {
                    // https://msdn.microsoft.com/EN-US/library/microsoft.sharepoint.splist.enableattachments.aspx
                    // The EnableAttachments property does not apply to any list that has a base type of Survey, DocumentLibrary or PictureLibrary.
                    // If you set this property to true for either type of list, it throws an SPException.
                    isDirty |= existingList.Set(x => x.EnableAttachments, templateList.EnableAttachments);
                }
                if (existingList.BaseTemplate != (int)ListTemplateType.DiscussionBoard)
                {
                    isDirty |= existingList.Set(x => x.EnableFolderCreation, templateList.EnableFolderCreation);
                }
#if !SP2013
                if (templateList.Title.ContainsResourceToken())
                {
                    if (existingList.TitleResource.SetUserResourceValue(templateList.Title, parser))
                    {
                        isDirty = true;
                    }
                }

                if (templateList.Description.ContainsResourceToken())
                {
                    if (existingList.DescriptionResource.SetUserResourceValue(templateList.Description, parser))
                    {
                        isDirty = true;
                    }
                }
#endif
                isDirty |= existingList.Set(x => x.EnableModeration, templateList.EnableModeration);
                isDirty |= existingList.Set(x => x.ForceCheckout, templateList.ForceCheckout);

                if (templateList.EnableVersioning)
                {
                    isDirty |= existingList.Set(x => x.EnableVersioning, templateList.EnableVersioning);

#if !ONPREMISES
                    isDirty |= existingList.Set(x => x.MajorVersionLimit, templateList.MaxVersionLimit > 0 ? templateList.MaxVersionLimit : 500);
#else
                    isDirty |= existingList.Set(x => x.MajorVersionLimit, templateList.MaxVersionLimit);
#endif
                    if (existingList.BaseType == BaseType.DocumentLibrary)
                    {
                        // Only supported on Document Libraries
                        isDirty |= existingList.Set(x => x.EnableMinorVersions, templateList.EnableMinorVersions);
                        isDirty |= existingList.Set(x => x.DraftVersionVisibility, (DraftVisibilityType)templateList.DraftVersionVisibility);

                        if (templateList.EnableMinorVersions)
                        {
#if !ONPREMISES
                            isDirty |= existingList.Set(x => x.MajorWithMinorVersionsLimit, templateList.MinorVersionLimit > 0 ? templateList.MinorVersionLimit : 500);
#else
                            isDirty |= existingList.Set(x => x.MajorWithMinorVersionsLimit, templateList.MinorVersionLimit);
#endif
                            if (DraftVisibilityType.Approver == (DraftVisibilityType)templateList.DraftVersionVisibility)
                            {
                                if (templateList.EnableModeration)
                                {
                                    isDirty |= existingList.Set(x => x.DraftVersionVisibility, (DraftVisibilityType)templateList.DraftVersionVisibility);
                                }
                            }
                            else
                            {
                                isDirty |= existingList.Set(x => x.DraftVersionVisibility, (DraftVisibilityType)templateList.DraftVersionVisibility);
                            }
                        }
                    }
                }
                else
                {
                    isDirty |= existingList.Set(x => x.EnableVersioning, templateList.EnableVersioning);
                }

                isDirty |= existingList.Set(x => x.NoCrawl, templateList.NoCrawl);

                if (isDirty)
                {
                    existingList.Update();
                    web.Context.ExecuteQueryRetry();
                    isDirty = false;
                }

#if !ONPREMISES
                // Process list webhooks
                if (templateList.Webhooks.Any())
                {
                    foreach (var webhook in templateList.Webhooks)
                    {
                        AddOrUpdateListWebHook(existingList, webhook, scope, parser, true);
                    }
                }
#endif

                #region UserCustomActions

                isDirty |= UpdateCustomActions(web, existingList, templateList, parser, scope, isNoScriptSite);

                #endregion UserCustomActions

                if (isDirty)
                {
                    existingList.Update();
                    web.Context.ExecuteQueryRetry();
                    isDirty = false;
                }

                if (existingList.ContentTypesEnabled)
                {
                    ConfigureContentTypes(web, existingList, templateList, false, scope);
                }
                if (templateList.Security != null)
                {
                    existingList.SetSecurity(parser, templateList.Security);
                }
                return Tuple.Create(existingList, parser);
            }
            else
            {
                var warning = string.Format(CoreResources.Provisioning_ObjectHandlers_ListInstances_List__0____1____2___exists_but_is_of_a_different_type__Skipping_list_, templateList.Title, templateList.Url, existingList.Id);
                scope.LogWarning(warning);
                WriteMessage(warning, ProvisioningMessageType.Warning);
                return null;
            }
        }

        private static bool UpdateCustomActions(Web web, List existingList, ListInstance templateList, TokenParser parser, PnPMonitoredScope scope, bool isNoScriptSite)
        {
            bool isDirty = false;

            if (!isNoScriptSite)
            {
                // Add any UserCustomActions
                var existingUserCustomActions = existingList.UserCustomActions;
                web.Context.Load(existingUserCustomActions);
                web.Context.ExecuteQueryRetry();

                foreach (CustomAction userCustomAction in templateList.UserCustomActions)
                {
                    // Check for existing custom actions before adding (compare by custom action name)
                    if (!existingUserCustomActions.AsEnumerable().Any(uca => uca.Name == userCustomAction.Name))
                    {
                        CreateListCustomAction(existingList, parser, userCustomAction);
                        isDirty = true;
                    }
                    else
                    {
                        var existingCustomAction = existingUserCustomActions.AsEnumerable().FirstOrDefault(uca => uca.Name == userCustomAction.Name);
                        if (existingCustomAction != null)
                        {
                            // If the custom action already exists
                            if (userCustomAction.Remove)
                            {
                                // And if we need to remove it, we simply delete it
                                existingCustomAction.DeleteObject();
                            }
                            else
                            {
                                // Otherwise we update it, and before we force the target
                                // registration type and ID to avoid issues
                                userCustomAction.RegistrationType = UserCustomActionRegistrationType.List;
                                userCustomAction.RegistrationId = existingList.Id.ToString("B").ToUpper();
                                ObjectCustomActions.UpdateCustomAction(parser, scope, userCustomAction, existingCustomAction);
                                // Blank out these values again to avoid inconsistent domain model data
                                userCustomAction.RegistrationType = UserCustomActionRegistrationType.None;
                                userCustomAction.RegistrationId = null;
                            }
                            isDirty = true;
                        }
                    }
                }
            }
            else
            {
                scope.LogWarning(CoreResources.Provisioning_ObjectHandlers_ListInstances_SkipAddingOrUpdatingCustomActions);
            }

            return isDirty;
        }

        private void ConfigureContentTypes(Web web, List list, ListInstance templateList, bool isNewList, PnPMonitoredScope scope)
        {
            var contentTypesToRemove = new List<ContentType>();

            if (isNewList)
            {
                if (templateList.RemoveExistingContentTypes && templateList.ContentTypeBindings.Count > 0)
                {
                    contentTypesToRemove.AddRange(list.ContentTypes);
                }
            }
            else
            {
                var existingContentTypes = list.ContentTypes;
                web.Context.Load(existingContentTypes, cts => cts.Include(ct => ct.StringId));
                web.Context.Load(existingContentTypes, cts => cts.Include(ct => ct.Id));
                web.Context.ExecuteQueryRetry();

                if (templateList.RemoveExistingContentTypes && existingContentTypes.Count > 0)
                {
                    var warning = $"You specified to remove existing content types for the list with url '{list.RootFolder.ServerRelativeUrl}'. We found a list with the same url in the site. In case of a list update we cannot remove existing content types as they can be in use by existing list items and/or documents.";
                    scope.LogWarning(warning);
                    WriteMessage(warning, ProvisioningMessageType.Warning);
                }
            }

            ContentType defaultContentType = null;
            IList<ContentType> contentTypesToShowInNewButton = new List<ContentType>();
            IList<ContentType> contentTypesToHideInNewButton = new List<ContentType>();

            foreach (var ctb in templateList.ContentTypeBindings)
            {
                var tempCT = web.GetContentTypeById(
                    ctb.ContentTypeId,
                    cts => cts.Include(
                        ct => ct.Id,
                        ct => ct.Name,
                        ct => ct.FieldLinks.Include(fl => fl.Id, fl => fl.Hidden)
                    ),
                    searchInSiteHierarchy: true
                    );
                if (tempCT != null)
                {
                    ContentTypeId existingContentTypeId = list.ContentTypes.BestMatch(ctb.ContentTypeId);
                    bool contentTypeAlreadyExistsInList = existingContentTypeId != null && existingContentTypeId.GetParentIdValue().Equals(ctb.ContentTypeId, StringComparison.OrdinalIgnoreCase);
                    if (ctb.Remove)
                    {
                        if (contentTypeAlreadyExistsInList)
                        {
                            // Remove the content type
                            list.ContentTypes.GetById(existingContentTypeId.StringValue).DeleteObject();
                            list.Update();
                            web.Context.ExecuteQueryRetry();
                        }
                    }
                    else
                    {
                        ContentType listContentType;
                        if (contentTypeAlreadyExistsInList)
                        {
                            //Get the content type
                            listContentType = list.ContentTypes.GetById(existingContentTypeId.StringValue);
                        }
                        else
                        {
                            // To avoid error [Exception setting "Hidden": "Cannot change Hidden attribute for this field], add fields to list before adding the content type. #2407
                            AddContentTypeHiddenFieldsToList(tempCT, list);
                            // Add the content type
                            listContentType = list.ContentTypes.AddExistingContentType(tempCT);
                        }
                        web.Context.ExecuteQueryRetry();

                        if (ctb.Default && defaultContentType == null)
                        {
                            defaultContentType = listContentType;
                        }

                        if (listContentType.GetIsAllowedInContentTypeOrder())
                        {
                            if (ctb.Hidden)
                            {
                                contentTypesToHideInNewButton.Add(listContentType);
                            }
                            else
                            {
                                contentTypesToShowInNewButton.Add(listContentType);
                            }
                        }
                    }
                }
            }

            // Effectively remove existing content types, if any
            foreach (var ct in contentTypesToRemove)
            {
                var shouldDelete = true;
                shouldDelete &= ((list.BaseTemplate != (int)ListTemplateType.DocumentLibrary
                    && list.BaseTemplate != 851)
                    || !ct.StringId.StartsWith(BuiltInContentTypeId.Folder + "00"));

                if (shouldDelete)
                {
                    ct.DeleteObject();
                    web.Context.ExecuteQueryRetry();
                }
            }

            //Content type order and visibility should be done after removing all pre-existing content types.
            //If the content type configuration matches the content type order on the list
            //a unique content type order is not required.
            list.ShowContentTypesInNewButton(contentTypesToShowInNewButton);
            list.HideContentTypesInNewButton(contentTypesToHideInNewButton);

            if (defaultContentType != null)
            {
                defaultContentType.EnsureProperty(ct => ct.Id);
                list.SetDefaultContentType(defaultContentType.Id);
            }
        }

        private void AddContentTypeHiddenFieldsToList(ContentType tempCT, List list)
        {
            var ctx = (ClientContext)list.Context;
            var web = ctx.Web;
            foreach (var fieldLink in tempCT.FieldLinks)
            {
                if (fieldLink.Hidden && !list.FieldExistsById(fieldLink.Id))
                {
                    var siteField = web.AvailableFields.First(f => f.Id == fieldLink.Id);

                    list.Fields.Add(siteField);
                }
            }
            if (ctx.HasPendingRequest)
            {
                ctx.ExecuteQueryRetry();
            }
        }

        private static void CreateListCustomAction(List existingList, TokenParser parser, CustomAction userCustomAction)
        {
            UserCustomAction newUserCustomAction = existingList.UserCustomActions.Add();

            newUserCustomAction.Title = userCustomAction.Title;
            newUserCustomAction.Description = userCustomAction.Description;

#if !SP2013 && !SP2016
            if (!string.IsNullOrEmpty(userCustomAction.Title) && userCustomAction.Title.ContainsResourceToken())
            {
                newUserCustomAction.TitleResource.SetUserResourceValue(userCustomAction.Title, parser);
            }
            if (!string.IsNullOrEmpty(userCustomAction.Description) && userCustomAction.Description.ContainsResourceToken())
            {
                newUserCustomAction.DescriptionResource.SetUserResourceValue(userCustomAction.Description, parser);
            }
            if (userCustomAction.ClientSideComponentId != null && userCustomAction.ClientSideComponentId != Guid.Empty)
            {
                newUserCustomAction.ClientSideComponentId = userCustomAction.ClientSideComponentId;
            }
            if (!string.IsNullOrEmpty(userCustomAction.ClientSideComponentProperties))
            {
                newUserCustomAction.ClientSideComponentProperties = parser.ParseString(userCustomAction.ClientSideComponentProperties);
            }
#endif

            newUserCustomAction.Name = userCustomAction.Name;
            newUserCustomAction.ImageUrl = userCustomAction.ImageUrl;
            newUserCustomAction.Rights = userCustomAction.Rights;
            newUserCustomAction.Sequence = userCustomAction.Sequence;
            newUserCustomAction.Group = userCustomAction.Group;
            newUserCustomAction.Location = userCustomAction.Location;
            //newUserCustomAction.RegistrationId = userCustomAction.RegistrationId;
            //newUserCustomAction.RegistrationType = userCustomAction.RegistrationType;
            if (userCustomAction.CommandUIExtension != null)
            {
                newUserCustomAction.CommandUIExtension = parser.ParseString(userCustomAction.CommandUIExtension.ToString());
            }
            newUserCustomAction.ScriptBlock = userCustomAction.ScriptBlock;
            newUserCustomAction.ScriptSrc = userCustomAction.ScriptSrc;
            newUserCustomAction.Url = userCustomAction.Url;

            newUserCustomAction.Update();
        }

        private Tuple<List, TokenParser> CreateList(Web web, ListInstance templateList, TokenParser parser, PnPMonitoredScope scope, bool isNoScriptSite = false)
        {
            List createdList;
            if (templateList.Url.Equals("SiteAssets") && templateList.TemplateType == (int)ListTemplateType.DocumentLibrary)
            {
                //Ensure that the Site Assets library is created using the out of the box creation mechanism
                //Site Assets that are created using the EnsureSiteAssetsLibrary method slightly differ from
                //default Document Libraries. See issue 512 (https://github.com/OfficeDev/PnP-Sites-Core/issues/512)
                //for details about the issue fixed by this approach.
                createdList = web.Lists.EnsureSiteAssetsLibrary();
                //Check that Title and Description have the correct values
                web.Context.Load(createdList, l => l.Title,
                                              l => l.Description,
                                              l => l.NoCrawl);
                web.Context.ExecuteQueryRetry();
                var isDirty = false;
                if (!string.Equals(createdList.Description, templateList.Description))
                {
                    createdList.Description = templateList.Description;
                    isDirty = true;
                }
                if (!string.Equals(createdList.Title, templateList.Title))
                {
                    createdList.Title = templateList.Title;
                    isDirty = true;
                }
                if (isDirty)
                {
                    createdList.Update();
                    web.Context.ExecuteQueryRetry();
                }
            }
            else
            {
                ListCreationInformation listCreate =
                    new ListCreationInformation
                    {
                        Title = parser.ParseString(templateList.Title),
                        Description = parser.ParseString(templateList.Description),
                        Url = parser.ParseString(templateList.Url),
                        // the line of code below doesn't add the list to QuickLaunch
                        // the OnQuickLaunch property is re-set on the Created List object
                        QuickLaunchOption = templateList.OnQuickLaunch ? QuickLaunchOptions.On : QuickLaunchOptions.Off
                    };
#if !SP2013 && !SP2016
                if (templateList.TemplateFeatureID != Guid.Empty)
                {
                    Site site = ((ClientContext)web.Context).Site;
                    var listTemplates = site.GetCustomListTemplates(web);
                    web.Context.Load(listTemplates);
                    web.Context.ExecuteQueryRetry();

                    var matchingTemplatesFilter = listTemplates.Where(t => t.FeatureId == templateList.TemplateFeatureID &&
                            t.ListTemplateTypeKind == templateList.TemplateType);

                    // Support for named stp's from schema 2019/03
                    if (!string.IsNullOrWhiteSpace(templateList.TemplateInternalName))
                    {
                        matchingTemplatesFilter = matchingTemplatesFilter.Where(t => t.InternalName.Equals(templateList.TemplateInternalName,
                            StringComparison.InvariantCultureIgnoreCase));
                    }

                    var matchingTemplates = matchingTemplatesFilter.ToList();
                    if (matchingTemplates.Count == 1)
                    {
                        listCreate.ListTemplate = matchingTemplates[0];
                    }
                }
                if (listCreate.ListTemplate == null)
                {
                    // Don't set feature id, but set template id present
                    listCreate.TemplateType = templateList.TemplateType;
                    listCreate.TemplateFeatureId = templateList.TemplateFeatureID;
                }
#else
                listCreate.TemplateType = templateList.TemplateType;
                listCreate.TemplateFeatureId = templateList.TemplateFeatureID;
#endif
                createdList = web.Lists.Add(listCreate);
                createdList.Update();
            }
            web.Context.Load(createdList, l => l.BaseTemplate, l => l.Fields.Include(field => field.Title, field => field.InternalName, field => field.Id));
            web.Context.ExecuteQueryRetry();

            // Add the fields of the created list to the parser so they can be used in settings and actions which reference this list
            foreach(var listField in createdList.Fields)
            {
                parser.AddToken(new FieldTitleToken(web, listField.InternalName, listField.Title));
                parser.AddToken(new FieldIdToken(web, listField.InternalName, listField.Id));
            }

#if !SP2013
            if (templateList.Title.ContainsResourceToken())
            {
                createdList.TitleResource.SetUserResourceValue(templateList.Title, parser);
            }
            if (templateList.Description.ContainsResourceToken())
            {
                createdList.DescriptionResource.SetUserResourceValue(templateList.Description, parser);
            }
#endif
            if (!String.IsNullOrEmpty(templateList.DocumentTemplate))
            {
                createdList.DocumentTemplateUrl = parser.ParseString(templateList.DocumentTemplate);
            }
            if (!string.IsNullOrEmpty(parser.ParseString(templateList.DefaultDisplayFormUrl)))
            {
                createdList.DefaultDisplayFormUrl = parser.ParseString(templateList.DefaultDisplayFormUrl);
            }
            if (!string.IsNullOrEmpty(parser.ParseString(templateList.DefaultEditFormUrl)))
            {
                createdList.DefaultEditFormUrl = parser.ParseString(templateList.DefaultEditFormUrl);
            }
            if (!string.IsNullOrEmpty(parser.ParseString(templateList.DefaultNewFormUrl)))
            {
                createdList.DefaultNewFormUrl = parser.ParseString(templateList.DefaultNewFormUrl);
            }
            createdList.Direction = templateList.Direction.ToString().ToLower();
            if (!string.IsNullOrEmpty(parser.ParseString(templateList.ImageUrl)))
            {
                createdList.ImageUrl = parser.ParseString(templateList.ImageUrl);
            }
            createdList.IrmExpire = templateList.IrmExpire;
            createdList.IrmReject = templateList.IrmReject;
            createdList.IsApplicationList = templateList.IsApplicationList;
#if !SP2013 && !SP2016
            if (templateList.ReadSecurity != default(int))
            {
                createdList.ReadSecurity = templateList.ReadSecurity;
            }
            if (templateList.WriteSecurity != default(int))
            {
                createdList.WriteSecurity = templateList.WriteSecurity;
            }
#endif
            if (!string.IsNullOrEmpty(parser.ParseString(templateList.ValidationFormula)))
            {
                createdList.ValidationFormula = parser.ParseString(templateList.ValidationFormula);
            }
            if (!string.IsNullOrEmpty(parser.ParseString(templateList.ValidationMessage)))
            {
                createdList.ValidationMessage = parser.ParseString(templateList.ValidationMessage);
            }
            if (createdList.BaseTemplate != (int)ListTemplateType.PictureLibrary && templateList.IRMSettings != null)
            {
                createdList.IrmEnabled = templateList.IRMSettings.Enabled;
                createdList.InformationRightsManagementSettings.AllowPrint = templateList.IRMSettings.AllowPrint;
                createdList.InformationRightsManagementSettings.AllowScript = templateList.IRMSettings.AllowScript;
                createdList.InformationRightsManagementSettings.AllowWriteCopy = templateList.IRMSettings.AllowWriteCopy;
                createdList.InformationRightsManagementSettings.DisableDocumentBrowserView = templateList.IRMSettings.DisableDocumentBrowserView;
                createdList.InformationRightsManagementSettings.DocumentAccessExpireDays = templateList.IRMSettings.DocumentAccessExpireDays;
                createdList.InformationRightsManagementSettings.DocumentLibraryProtectionExpireDate = DateTime.Now.AddDays(templateList.IRMSettings.DocumentLibraryProtectionExpiresInDays);
                createdList.InformationRightsManagementSettings.EnableDocumentAccessExpire = templateList.IRMSettings.EnableDocumentAccessExpire;
                createdList.InformationRightsManagementSettings.EnableDocumentBrowserPublishingView = templateList.IRMSettings.EnableDocumentBrowserPublishingView;
                createdList.InformationRightsManagementSettings.EnableGroupProtection = templateList.IRMSettings.EnableGroupProtection;
                createdList.InformationRightsManagementSettings.EnableLicenseCacheExpire = templateList.IRMSettings.EnableLicenseCacheExpire;
                if (!string.IsNullOrEmpty(parser.ParseString(templateList.IRMSettings.GroupName)))
                {
                    createdList.InformationRightsManagementSettings.GroupName = parser.ParseString(templateList.IRMSettings.GroupName);
                }
                if (!string.IsNullOrEmpty(parser.ParseString(templateList.IRMSettings.PolicyDescription)))
                {
                    createdList.InformationRightsManagementSettings.PolicyDescription = parser.ParseString(templateList.IRMSettings.PolicyDescription);
                }
                if (!string.IsNullOrEmpty(parser.ParseString(templateList.IRMSettings.PolicyTitle)))
                {
                    createdList.InformationRightsManagementSettings.PolicyTitle = parser.ParseString(templateList.IRMSettings.PolicyTitle);
                }
            }
#if !SP2013 && !SP2016
            createdList.ListExperienceOptions = (Microsoft.SharePoint.Client.ListExperience)Enum.Parse(typeof(Microsoft.SharePoint.Client.ListExperience), templateList.ListExperience.ToString());
#endif

            // EnableAttachments are not supported for DocumentLibraries, Survey and PictureLibraries
            // TODO: the user should be warned
            if (createdList.BaseTemplate != (int)ListTemplateType.DocumentLibrary
                && createdList.BaseTemplate != (int)ListTemplateType.Survey
                && createdList.BaseTemplate != (int)ListTemplateType.PictureLibrary)
            {
                createdList.EnableAttachments = templateList.EnableAttachments;
            }

            createdList.EnableModeration = templateList.EnableModeration;
            createdList.ForceCheckout = templateList.ForceCheckout;

            // Done for all other lists than for Survey - With Surveys versioning configuration will cause an exception
            if (createdList.BaseTemplate != (int)ListTemplateType.Survey)
            {
                createdList.EnableVersioning = templateList.EnableVersioning;
                if (templateList.EnableVersioning)
                {
#if !ONPREMISES
                    createdList.MajorVersionLimit = templateList.MaxVersionLimit > 0 ? templateList.MaxVersionLimit : 500;
#else
                    createdList.MajorVersionLimit = templateList.MaxVersionLimit;
#endif
                    // DraftVisibilityType.Approver is available only when the EnableModeration option of the list is true
                    if (DraftVisibilityType.Approver
                        == (DraftVisibilityType)templateList.DraftVersionVisibility)
                    {
                        if (templateList.EnableModeration)
                        {
                            createdList.DraftVersionVisibility =
                                (DraftVisibilityType)templateList.DraftVersionVisibility;
                        }
                        else
                        {
                            var warning = string.Format(CoreResources.Provisioning_ObjectHandlers_ListInstances_DraftVersionVisibility_not_applied_to_list_0_because_EnableModeration_is_not_set_to_true, templateList.Url);
                            scope.LogWarning(warning);
                            WriteMessage(warning, ProvisioningMessageType.Warning);
                        }
                    }
                    else
                    {
                        createdList.DraftVersionVisibility = (DraftVisibilityType)templateList.DraftVersionVisibility;
                    }

                    if (createdList.BaseTemplate == (int)ListTemplateType.DocumentLibrary)
                    {
                        // Only supported on Document Libraries
                        createdList.EnableMinorVersions = templateList.EnableMinorVersions;
                        createdList.DraftVersionVisibility = (DraftVisibilityType)templateList.DraftVersionVisibility;

                        if (templateList.EnableMinorVersions)
                        {
#if !ONPREMISES
                            createdList.MajorWithMinorVersionsLimit = templateList.MinorVersionLimit > 0 ? templateList.MinorVersionLimit : 500; // Set only if enabled, otherwise you'll get exception due setting value to zero.
#else
                            createdList.MajorWithMinorVersionsLimit = templateList.MinorVersionLimit; // Set only if enabled, otherwise you'll get exception due setting value to zero.
#endif
                        }
                    }
                }
            }

            createdList.OnQuickLaunch = templateList.OnQuickLaunch;
            if (createdList.BaseTemplate != (int)ListTemplateType.DiscussionBoard
                && createdList.BaseTemplate != (int)ListTemplateType.Events)
            {
                createdList.EnableFolderCreation = templateList.EnableFolderCreation;
            }
            createdList.Hidden = templateList.Hidden;

            if (createdList.BaseTemplate != (int)ListTemplateType.Survey)
            {
                createdList.ContentTypesEnabled = templateList.ContentTypesEnabled;
            }

            createdList.NoCrawl = templateList.NoCrawl;

            createdList.Update();

            web.Context.Load(createdList.Views);
            web.Context.Load(createdList, l => l.Id);
            web.Context.Load(createdList, l => l.RootFolder.ServerRelativeUrl);
            web.Context.Load(createdList.ContentTypes);
            web.Context.ExecuteQueryRetry();

            if (createdList.BaseTemplate != (int)ListTemplateType.Survey)
            {
                ConfigureContentTypes(web, createdList, templateList, true, scope);
            }

            // Add any custom action
            if (templateList.UserCustomActions.Any())
            {
                if (!isNoScriptSite)
                {
                    foreach (var userCustomAction in templateList.UserCustomActions)
                    {
                        CreateListCustomAction(createdList, parser, userCustomAction);
                    }

                    web.Context.ExecuteQueryRetry();
                }
                else
                {
                    scope.LogWarning(CoreResources.Provisioning_ObjectHandlers_ListInstances_SkipAddingOrUpdatingCustomActions);
                }
            }

#if !ONPREMISES
            // Process list webhooks
            if (templateList.Webhooks.Any())
            {
                foreach (var webhook in templateList.Webhooks)
                {
                    AddOrUpdateListWebHook(createdList, webhook, scope, parser);
                }
            }
#endif
            if (templateList.Security != null)
            {
                createdList.SetSecurity(parser, templateList.Security);
            }
            return Tuple.Create(createdList, parser);
        }

#if !ONPREMISES

        private void AddOrUpdateListWebHook(List list, Webhook webhook, PnPMonitoredScope scope, TokenParser parser, bool isListUpdate = false)
        {
            var webhookServerNotificationUrl = parser.ParseString(webhook.ServerNotificationUrl);
            if (webhook.ExpiresInDays > 0)
            {
                try
                {
                    // for a new list immediately add the webhook
                    if (!isListUpdate)
                    {
                        var webhookSubscription = list.AddWebhookSubscription(webhookServerNotificationUrl, DateTime.Now.AddDays(webhook.ExpiresInDays));
                    }
                    // for existing lists add a new webhook or update existing webhook
                    else
                    {
                        // get the webhooks defined on the list
                        var addedWebhooks = Task.Run(() => list.GetWebhookSubscriptionsAsync()).GetAwaiter().GetResult();

                        var existingWebhook = addedWebhooks.Where(p => p.NotificationUrl.Equals(webhookServerNotificationUrl, StringComparison.InvariantCultureIgnoreCase)).FirstOrDefault();
                        if (existingWebhook != null)
                        {
                            // refresh the expiration date of the existing webhook
                            existingWebhook.ExpirationDateTime = DateTime.Now.AddDays(webhook.ExpiresInDays);
                            // update the existing webhook
                            list.UpdateWebhookSubscription(existingWebhook);
                        }
                        else
                        {
                            // add as new webhook
                            var webhookSubscription = list.AddWebhookSubscription(webhookServerNotificationUrl, DateTime.Now.AddDays(webhook.ExpiresInDays));
                        }
                    }
                }
                catch (Exception ex)
                {
                    // Eat all webhook exceptions, we don't want to stop the provisioning flow is an exported file happended to have a reference to a stale webhook
                    scope.LogError(CoreResources.Provisioning_ObjectHandlers_ListInstances_Webhook_Error, ex.Message);
                }
            }
            else
            {
                list.EnsureProperty(l => l.Title);
                scope.LogWarning(CoreResources.Provisioning_ObjectHandlers_ListInstances_SkipExpiredWebHook, webhookServerNotificationUrl, list.Title);
            }
        }

#endif

        private void CreateFolderInList(ListInfo list, Microsoft.SharePoint.Client.Folder parentFolder, Model.Folder folder, TokenParser parser, PnPMonitoredScope scope)
        {
            // Determine the folder name, parsing any token
            String targetFolderName = parser.ParseString(folder.Name);
            list.SiteList.ParentWeb.EnsureProperties(w => w.ServerRelativeUrl);

            // Check if the folder already exists
            if (parentFolder.FolderExists(targetFolderName))
            {
                // Log a warning if the folder already exists
                var warningFolderAlreadyExists = String.Format(CoreResources.Provisioning_ObjectHandlers_ListInstances_FolderAlreadyExists, targetFolderName, parentFolder.ServerRelativeUrl);
                scope.LogWarning(warningFolderAlreadyExists);
                WriteMessage(warningFolderAlreadyExists, ProvisioningMessageType.Warning);
            }

            // Create it or get a reference to it
            Folder currentFolder = parentFolder.EnsureFolder(targetFolderName);

            if (currentFolder != null)
            {
#if !SP2013
                //add the uniqueid's of the folders to the Token Parser
                currentFolder.EnsureProperties(p => p.UniqueId, p => p.ServerRelativeUrl);
                parser.AddToken(new FileUniqueIdToken(list.SiteList.ParentWeb, currentFolder.ServerRelativeUrl.Substring(list.SiteList.ParentWeb.ServerRelativeUrl.Length).TrimStart("/".ToCharArray()), currentFolder.UniqueId));
                parser.AddToken(new FileUniqueIdEncodedToken(list.SiteList.ParentWeb, currentFolder.ServerRelativeUrl.Substring(list.SiteList.ParentWeb.ServerRelativeUrl.Length).TrimStart("/".ToCharArray()), currentFolder.UniqueId));
#endif
                // Handle any child-folder
                if (folder.Folders != null && folder.Folders.Count > 0)
                {
                    foreach (var childFolder in folder.Folders)
                    {
                        CreateFolderInList(list, currentFolder, childFolder, parser, scope);
                    }
                }

                //Handle ContentType
                if (!string.IsNullOrWhiteSpace(folder.ContentTypeID))
                {
                    list.SiteList.Context.Load(list.SiteList, p => p.ContentTypes.Include(c => c.StringId));
                    list.SiteList.Context.ExecuteQueryRetry();
                    var ct = list.SiteList.ContentTypes.OrderByDescending(p => p.StringId.Length).FirstOrDefault(c => c.StringId.StartsWith(folder.ContentTypeID));

                    var currentFolderItem = currentFolder.ListItemAllFields;
                    currentFolderItem["ContentTypeId"] = ct.StringId;

                    if (folder.ContentTypeID.StartsWith(BuiltInContentTypeId.DocumentSet, StringComparison.InvariantCultureIgnoreCase))
                    {
                        currentFolderItem["HTML_x0020_File_x0020_Type"] = "Sharepoint.DocumentSet";
                        currentFolder.Properties["docset_LastRefresh"] = DateTime.UtcNow.ToString("yyyy-MM-ddTHH:mm:ss");
                        currentFolder.Properties["vti_contenttypeorder"] = string.Join(",", list.SiteList.ContentTypes.ToList().Where(c => c.StringId.StartsWith(BuiltInContentTypeId.Document + "00"))?.Select(c => c.StringId));
                    }
#if !SP2013 && !SP2016
                    currentFolderItem.UpdateOverwriteVersion();
#else
                    currentFolderItem.Update();
#endif
                    currentFolder.Update();
                    parentFolder.Context.ExecuteQueryRetry();
                }

                //Set Property Fields of Folder in order to handle for example OneNote Folders
                if (folder.Properties != null && folder.Properties.Any(p => !p.Key.Equals("ContentTypeId")))
                {
                    var currentFolderItem = currentFolder.ListItemAllFields;
                    parentFolder.Context.Load(currentFolderItem);
                    parentFolder.Context.ExecuteQueryRetry();
                    foreach (var p in folder.Properties.Where(p => !p.Key.Equals("ContentTypeId")))
                    {
                        currentFolderItem[p.Key] = parser.ParseString(p.Value);
                    }
#if !SP2013 && !SP2016
                    currentFolderItem.UpdateOverwriteVersion();
#else
                    currentFolderItem.Update();
#endif
                    currentFolder.Update();
                    parentFolder.Context.ExecuteQueryRetry();
                }

                // Handle current folder security
                if (folder.Security != null && folder.Security.RoleAssignments.Count != 0)
                {
                    var currentFolderItem = currentFolder.ListItemAllFields;
                    parentFolder.Context.Load(currentFolderItem);
                    parentFolder.Context.ExecuteQueryRetry();
                    currentFolderItem.SetSecurity(parser, folder.Security);
                }

                // Handle current folder property bags
                if (folder.PropertyBagEntries != null && folder.PropertyBagEntries.Count > 0)
                {
                    foreach (var p in folder.PropertyBagEntries)
                    {
                        currentFolder.Properties[p.Key] = parser.ParseString(p.Value);
                    }
                    currentFolder.Update();
                }
            }
        }

        private class ListInfo
        {
            public List SiteList { get; set; }
            public ListInstance TemplateList { get; set; }

            /// <summary>
            /// List specific TokenParser containing additional references to list elements such as list fields
            /// </summary>
            public TokenParser TokenParser { get; set; }
        }

        private static bool ShouldNotExtractList(ProvisioningTemplateCreationInformation creationInfo, List siteList)
        {
            if (creationInfo.ListsToExtract != null && creationInfo.ListsToExtract.Count > 0 &&
                       !creationInfo.ListsToExtract.Any(i =>
                       {
                           if (Guid.TryParse(i, out Guid listId))
                           {
                               return listId == siteList.Id;
                           }
                           else
                           {
                               return false;
                           }
                       }) && !creationInfo.ListsToExtract.Contains(siteList.Title))
            {
                return true;
            }
            if (creationInfo.ExtractConfiguration != null && creationInfo.ExtractConfiguration.Lists != null
                && creationInfo.ExtractConfiguration.Lists.HasLists
                &&
                !creationInfo.ExtractConfiguration.Lists.Lists.Any(i =>
                {
                    if (Guid.TryParse(i.Title, out Guid listId))
                    {
                        return listId == siteList.Id;
                    }
                    else
                    {
                        return false;
                    }
                })
                && !creationInfo.ExtractConfiguration.Lists.Lists.Any(i => i.Title.Equals(siteList.Title))
                && !creationInfo.ExtractConfiguration.Lists.Lists.Any(i => siteList.RootFolder.ServerRelativeUrl.EndsWith(i.Title, StringComparison.InvariantCultureIgnoreCase)))
            {
                return true;
            }

            return false;
        }

        private static bool IntentToExtractItems(ExtractConfiguration configuration, List siteList)
        {
            if (configuration != null && configuration.Lists != null && configuration.Lists.HasLists)
            {
                Func<string, Guid, bool> matchGuid = (string title, Guid guid) =>
                  {
                      if (Guid.TryParse(title, out Guid parsedTitle))
                      {
                          return guid == parsedTitle;
                      }
                      else
                      {
                          return false;
                      }
                  };
                var listConfig = configuration.Lists.Lists.FirstOrDefault(l => l.Title.Equals(siteList.Title)
                || siteList.RootFolder.ServerRelativeUrl.EndsWith(l.Title, StringComparison.InvariantCulture)
                || matchGuid(l.Title, siteList.Id));

                return listConfig != null && listConfig.IncludeItems == true;
            }
            return false;
        }

        public override ProvisioningTemplate ExtractObjects(Web web, ProvisioningTemplate template, ProvisioningTemplateCreationInformation creationInfo)
        {
            using (var scope = new PnPMonitoredScope(this.Name))
            {
                // Check if this is not a noscript site as we're not allowed to update some properties
                bool isNoScriptSite = web.IsNoScriptSite();

                web.EnsureProperties(w => w.ServerRelativeUrl, w => w.Url);

                var serverRelativeUrl = web.ServerRelativeUrl;

                // For each list in the site
                var lists = web.Lists;

                web.Context.Load(lists,
                    lc => lc.IncludeWithDefaultProperties(
                        l => l.ContentTypes,
                        l => l.Views,
                        l => l.EnableModeration,
                        l => l.ForceCheckout,
                        l => l.BaseTemplate,
                        l => l.OnQuickLaunch,
                        l => l.RootFolder.ServerRelativeUrl,
                        l => l.UserCustomActions,
                        l => l.MajorVersionLimit,
                        l => l.MajorWithMinorVersionsLimit,
                        l => l.DraftVersionVisibility,
                        l => l.DefaultDisplayFormUrl,
                        l => l.DefaultEditFormUrl,
                        l => l.ImageUrl,
                        l => l.DefaultNewFormUrl,
                        l => l.Direction,
                        l => l.IrmExpire,
                        l => l.IrmReject,
                        l => l.IrmEnabled,
                        l => l.IsApplicationList,
                        l => l.ValidationFormula,
                        l => l.ValidationMessage,
                        l => l.DocumentTemplateUrl,
                        l => l.NoCrawl,
#if !SP2013 && !SP2016
                        l => l.ListExperienceOptions,
                        l => l.ReadSecurity,
                        l => l.WriteSecurity,
#endif
                        l => l.Fields.IncludeWithDefaultProperties(
                            f => f.Id,
                            f => f.Title,
                            f => f.Hidden,
                            f => f.InternalName,
                            f => f.DefaultValue,
                            f => f.Required)));

                web.Context.ExecuteQueryRetry();

                var allLists = new List<List>();

                if (web.IsSubSite())
                {
                    // If current web is subweb then include the lists in the rootweb for lookup column support
                    var rootWeb = (web.Context as ClientContext).Site.RootWeb;
                    rootWeb.Context.Load(rootWeb.Lists, lsts => lsts.Include(l => l.Id, l => l.Title));
                    rootWeb.Context.ExecuteQueryRetry();
                    foreach (var rootList in rootWeb.Lists)
                    {
                        allLists.Add(rootList);
                    }
                }

                foreach (var list in lists)
                {
                    allLists.Add(list);
                }

                // Let's see if there are workflow subscriptions
                Microsoft.SharePoint.Client.WorkflowServices.WorkflowSubscription[] workflowSubscriptions = null;
                try
                {
                    workflowSubscriptions = web.GetWorkflowSubscriptions();
                }
                catch (ServerException)
                {
                    // If there is no workflow service present in the farm this method will throw an error.
                    // Swallow the exception
                }

                // Retrieve all not hidden lists and the Workflow History Lists, just in case there are active workflow subscriptions
                var listsToProcess = lists.AsEnumerable().Where(l => (l.Hidden == false || l.Hidden == creationInfo.IncludeHiddenLists || ((workflowSubscriptions != null && workflowSubscriptions.Length > 0) && l.BaseTemplate == 140))).ToArray();
                var listCount = 0;
                var totalListsCount = listsToProcess.Length;
                if (creationInfo.ListsToExtract != null && creationInfo.ListsToExtract.Count > 0)
                {
                    totalListsCount = creationInfo.ListsToExtract.Count;
                }
                if (creationInfo.ExtractConfiguration != null && creationInfo.ExtractConfiguration.Lists != null
                      && creationInfo.ExtractConfiguration.Lists.HasLists)
                {
                    totalListsCount = creationInfo.ExtractConfiguration.Lists.Lists.Count;
                }
                foreach (var siteList in listsToProcess)
                {
                    if (ShouldNotExtractList(creationInfo, siteList))
                    {
                        continue;
                    }

                    listCount++;
                    WriteSubProgress("List", siteList.Title, listCount, totalListsCount);
                    ListInstance baseTemplateList = null;
                    if (creationInfo.BaseTemplate != null)
                    {
                        // Check if we need to skip this list...if so let's do it before we gather all the other information for this list...improves performance
                        var index = creationInfo.BaseTemplate.Lists.FindIndex(f => f.Url.Equals(siteList.RootFolder.ServerRelativeUrl.Substring(serverRelativeUrl.Length + 1))
                                                                                   && f.TemplateType.Equals(siteList.BaseTemplate));
                        if (index != -1)
                        {
                            baseTemplateList = creationInfo.BaseTemplate.Lists[index];
                        }
                    }

                    var contentTypeFields = new List<FieldRef>();
                    var list = new ListInstance
                    {
                        Description = siteList.Description,
                        EnableVersioning = siteList.EnableVersioning,
                        TemplateType = siteList.BaseTemplate,
                        Title = siteList.Title,
                        Hidden = siteList.Hidden,
                        EnableFolderCreation = siteList.EnableFolderCreation,
                        DocumentTemplate = Tokenize(siteList.DocumentTemplateUrl, web.Url),
                        ContentTypesEnabled = siteList.ContentTypesEnabled,
                        Url = siteList.RootFolder.ServerRelativeUrl.Substring(serverRelativeUrl.Length).TrimStart('/'),
                        TemplateFeatureID = siteList.TemplateFeatureId,
                        EnableAttachments = siteList.EnableAttachments,
                        OnQuickLaunch = siteList.OnQuickLaunch,
                        DefaultDisplayFormUrl = Tokenize(siteList.DefaultDisplayFormUrl, web.Url),
                        DefaultEditFormUrl = Tokenize(siteList.DefaultEditFormUrl, web.Url),
                        DefaultNewFormUrl = Tokenize(siteList.DefaultNewFormUrl, web.Url),
                        Direction = string.Equals(siteList.Direction, "none", StringComparison.OrdinalIgnoreCase) ? ListReadingDirection.None : string.Equals(siteList.Direction, "rtl", StringComparison.OrdinalIgnoreCase) ? ListReadingDirection.RTL : ListReadingDirection.LTR,
                        ImageUrl = Tokenize(siteList.ImageUrl, web.Url),
                        IrmExpire = siteList.IrmExpire,
                        IrmReject = siteList.IrmReject,
                        IsApplicationList = siteList.IsApplicationList,
                        ValidationFormula = siteList.ValidationFormula,
                        ValidationMessage = siteList.ValidationMessage,
                        EnableModeration = siteList.EnableModeration,
                        NoCrawl = siteList.NoCrawl,
#if !SP2013 && !SP2016
                        ListExperience = (Model.ListExperience)Enum.Parse(typeof(Model.ListExperience), siteList.ListExperienceOptions.ToString()),
                        ReadSecurity = siteList.ReadSecurity,
                        WriteSecurity = siteList.WriteSecurity,
#endif
                        MaxVersionLimit =
                            siteList.IsPropertyAvailable("MajorVersionLimit") ? siteList.MajorVersionLimit : 0,
                        EnableMinorVersions = siteList.EnableMinorVersions,
                        MinorVersionLimit =
                            siteList.IsPropertyAvailable("MajorWithMinorVersionsLimit")
                                ? siteList.MajorWithMinorVersionsLimit
                                : 0,
                        ForceCheckout = siteList.IsPropertyAvailable("ForceCheckout") ?
                            siteList.ForceCheckout : false,
                        DraftVersionVisibility = siteList.IsPropertyAvailable("DraftVersionVisibility") ? (int)siteList.DraftVersionVisibility : 0,
                    };

                    if (creationInfo.ExtractConfiguration != null && creationInfo.ExtractConfiguration.Lists != null && creationInfo.ExtractConfiguration.Lists.HasLists)
                    {
                        var listConfig = creationInfo.ExtractConfiguration.Lists.Lists.FirstOrDefault(l => l.Title == siteList.Title);
                        if (listConfig != null)
                        {
                            if (listConfig.RemoveExistingContentTypes)
                            {
                                list.RemoveExistingContentTypes = listConfig.RemoveExistingContentTypes;
                            }
                        }
                    }
                    if (siteList.BaseTemplate != (int)ListTemplateType.PictureLibrary)
                    {
                        siteList.EnsureProperties(l => l.InformationRightsManagementSettings);
                    }

                    if (creationInfo.PersistMultiLanguageResources)
                    {
#if !SP2013
                        var escapedListTitle = siteList.Title.Replace(" ", "_");
                        if (UserResourceExtensions.PersistResourceValue(siteList.TitleResource, $"List_{escapedListTitle}_Title", template, creationInfo))
                        {
                            list.Title = $"{{res:List_{escapedListTitle}_Title}}";
                        }
                        if (UserResourceExtensions.PersistResourceValue(siteList.DescriptionResource, $"List_{escapedListTitle}_Description", template, creationInfo))
                        {
                            list.Description = $"{{res:List_{escapedListTitle}_Description}}";
                        }
#endif
                    }

                    list = ExtractContentTypes(web, siteList, contentTypeFields, list);

                    list = ExtractViews(web, siteList, list, template, creationInfo);

                    list = ExtractFields(web, siteList, contentTypeFields, list, allLists, creationInfo, template);

                    list = ExtractUserCustomActions(web, siteList, list, creationInfo, template);

#if !ONPREMISES
                    list = ExtractWebhooks(siteList, list);
#endif

                    list.Security = siteList.GetSecurity();

                    list = ExtractInformationRightsManagement(web, siteList, list, creationInfo, template);

                    list = ExtractPropertyBagEntries(siteList, list);

                    if (baseTemplateList != null)
                    {
                        // do we plan to extract items from this list?
                        var extractItems = creationInfo.ExtractConfiguration != null && IntentToExtractItems(creationInfo.ExtractConfiguration, siteList);
                        if (!baseTemplateList.Equals(list) || extractItems)
                        {
                            scope.LogDebug(CoreResources.Provisioning_ObjectHandlers_ListInstances_Adding_list___0_____1_, list.Title, list.Url);
                            template.Lists.Add(list);
                        }
                    }
                    else
                    {
                        scope.LogDebug(CoreResources.Provisioning_ObjectHandlers_ListInstances_Adding_list___0_____1_, list.Title, list.Url);
                        template.Lists.Add(list);
                    }
                }
            }
            WriteMessage("Done processing lists", ProvisioningMessageType.Completed);
            return template;
        }

#if !ONPREMISES

        private static ListInstance ExtractWebhooks(List siteList, ListInstance list)
        {
            var addedWebhooks = Task.Run(() => siteList.GetWebhookSubscriptionsAsync()).GetAwaiter().GetResult();

            foreach (var webhook in addedWebhooks.Where(x => !string.IsNullOrEmpty(x.NotificationUrl)))
            {
                var expireInDays = webhook.ExpirationDateTime.Subtract(DateTime.Now).Days + 1;
                if (expireInDays > 0)
                {
                    list.Webhooks.Add(new Webhook
                    {
                        ExpiresInDays = webhook.ExpirationDateTime.Subtract(DateTime.Now).Days + 1,
                        ServerNotificationUrl = webhook.NotificationUrl,
                    });
                }
            }
            return list;
        }

#endif

        private ListInstance ExtractViews(Web web, List siteList, ListInstance list, ProvisioningTemplate template, ProvisioningTemplateCreationInformation creationInfo)
        {
            foreach (var view in siteList.Views.AsEnumerable().Where(view => !view.Hidden && view.ListViewXml != null))
            {
                var schemaElement = XElement.Parse(view.ListViewXml);

                // exclude survey and events list as they dont support jsLink customizations
                if (siteList.BaseTemplate != (int)ListTemplateType.Survey && siteList.BaseTemplate != (int)ListTemplateType.Events)
                {
                    var currentView = siteList.GetViewById(view.Id);

                    Microsoft.SharePoint.Client.File viewPage = web.GetFileByServerRelativeUrl(currentView.ServerRelativeUrl);
                    Microsoft.SharePoint.Client.WebParts.LimitedWebPartManager limitedWebPartManager = viewPage.GetLimitedWebPartManager(Microsoft.SharePoint.Client.WebParts.PersonalizationScope.Shared);
                    web.Context.Load(limitedWebPartManager.WebParts);
                    web.Context.ExecuteQueryRetry();

                    if (limitedWebPartManager.WebParts.Count > 0)
                    {
                        var webPart = limitedWebPartManager.WebParts.FirstOrDefault();
                        web.Context.Load(webPart.WebPart.Properties);
                        web.Context.ExecuteQueryRetry();

                        if (webPart.WebPart.Properties.FieldValues.ContainsKey("JSLink"))
                        {
                            var jsLinkValue = webPart.WebPart.Properties["JSLink"];

                            var jsLinkElement = schemaElement.Descendants("JSLink").FirstOrDefault();
                            if (jsLinkElement != null && jsLinkValue != null)
                            {
                                jsLinkElement.Value = Convert.ToString(jsLinkValue);
                            }
                        }
                    }
                }

                // Toolbar is not supported

                var toolbarElement = schemaElement.Descendants("Toolbar").FirstOrDefault();
                if (toolbarElement != null)
                {
                    toolbarElement.Remove();
                }

                // XslLink is not supported
                var xslLinkElement = schemaElement.Descendants("XslLink").FirstOrDefault();
                if (xslLinkElement != null)
                {
                    xslLinkElement.Remove();
                }

#if !SP2013
                if (creationInfo.PersistMultiLanguageResources)
                {
                    var xslDisplayName = schemaElement.Attribute("DisplayName");
                    if (xslDisplayName != null && !string.IsNullOrWhiteSpace(xslDisplayName.Value))
                    {
                        var escapedListTitle = siteList.Title.Replace(" ", "_");
                        var escapedViewTitle = xslDisplayName.Value.Replace(" ", "_");
                        string test = xslDisplayName.Value;
                        if (UserResourceExtensions.PersistResourceValue(siteList, view.Id, $"ListView_{escapedListTitle}_{escapedViewTitle}_Title", template, creationInfo))
                        {
                            xslDisplayName.Value = $"{{res:ListView_{escapedListTitle}_{escapedViewTitle}_Title}}";
                        }
                    }
                }
#endif
                list.Views.Add(new View { SchemaXml = TokenizeXml(schemaElement.ToString(), web) });
            }

            return list;
        }

        private static ListInstance ExtractContentTypes(Web web, List siteList, List<FieldRef> contentTypeFields, ListInstance list)
        {
            var count = 0;

            foreach (var ct in siteList.ContentTypes)
            {
                web.Context.Load(ct, c => c.Parent);
                web.Context.ExecuteQueryRetry();

                if (ct.Parent != null)
                {
                    // Removed this - so that we are getting full list of content types and if it's oob content type,
                    // We are taking parent - VesaJ.
                    //if (!BuiltInContentTypeId.Contains(ct.Parent.StringId))
                    //{
                    // Exclude System Content Type to prevent getting exception during import
                    if (!ct.Parent.StringId.Equals(BuiltInContentTypeId.System))
                    {
                        list.ContentTypeBindings.Add(new ContentTypeBinding { ContentTypeId = ct.Parent.StringId, Default = count == 0 });
                    }

                    //}
                }
                else
                {
                    list.ContentTypeBindings.Add(new ContentTypeBinding { ContentTypeId = ct.StringId, Default = count == 0 });
                }

                web.Context.Load(ct.FieldLinks);
                web.Context.ExecuteQueryRetry();
                foreach (var fieldLink in ct.FieldLinks)
                {
                    if (!fieldLink.Hidden)
                    {
                        contentTypeFields.Add(new FieldRef() { Id = fieldLink.Id });
                    }
                }
                count++;
            }

            return list;
        }

        private List<string> SpecialFields => new List<string>() { "LikedBy", "RatedBy", "Ratings" };

        private ListInstance ExtractFields(Web web, List siteList, List<FieldRef> contentTypeFields, ListInstance list, List<List> lists, ProvisioningTemplateCreationInformation creationInfo, ProvisioningTemplate template)
        {
            Microsoft.SharePoint.Client.FieldCollection siteColumns = null;
            if (web.IsSubSite())
            {
                var siteContext = web.Context.GetSiteCollectionContext();
                var rootWeb = siteContext.Site.RootWeb;
                siteColumns = rootWeb.Fields;
#if !SP2013 && !SP2016
                siteContext.Load(siteColumns, scs => scs.Include(sc => sc.Id, sc => sc.DefaultValue, sc => sc.PinnedToFiltersPane, sc => sc.ShowInFiltersPane, sc => sc.CustomFormatter));
#else
                siteContext.Load(siteColumns, scs => scs.Include(sc => sc.Id, sc => sc.DefaultValue));
#endif
                siteContext.ExecuteQueryRetry();
            }
            else
            {
                siteColumns = web.Fields;
#if !SP2013 && !SP2016
                web.Context.Load(siteColumns, scs => scs.Include(sc => sc.Id, sc => sc.DefaultValue, sc => sc.PinnedToFiltersPane, sc => sc.ShowInFiltersPane, sc => sc.CustomFormatter));
#else
                web.Context.Load(siteColumns, scs => scs.Include(sc => sc.Id, sc => sc.DefaultValue));
#endif
                web.Context.ExecuteQueryRetry();
            }

            var fieldsToProcess = siteList.Fields.AsEnumerable().Where(field => !field.Hidden || SpecialFields.Contains(field.InternalName)).ToArray();

            foreach (var field in fieldsToProcess)
            {
                bool includeAsListField = false;
                var siteColumn = siteColumns.FirstOrDefault(sc => sc.Id == field.Id);

#if !SP2013 && !SP2016
                if (siteColumn != null)
                {
                    //include the list field if settings on List field instance are different then the ones on the web field
                    if(siteColumn.PinnedToFiltersPane != field.PinnedToFiltersPane 
                        || siteColumn.ShowInFiltersPane != field.ShowInFiltersPane 
                        || siteColumn.CustomFormatter != field.CustomFormatter)
                    {
                        includeAsListField = true;
                    }
                }
#endif

                if (siteColumn != null && !includeAsListField)
                {
                    var addField = true;
                    if (siteList.ContentTypesEnabled && contentTypeFields.FirstOrDefault(c => c.Id == field.Id) == null)
                    {
                        if (contentTypeFields.FirstOrDefault(c => c.Id == field.Id) == null)
                        {
                            addField = false;
                        }
                    }

                    if (siteColumn.DefaultValue != field.DefaultValue)
                    {
                        list.FieldDefaults.Add(field.InternalName, field.DefaultValue);
                        addField = true;
                    }

                    var fieldElement = XElement.Parse(field.SchemaXml);
                    var sourceId = fieldElement.Attribute("SourceID") != null ? fieldElement.Attribute("SourceID").Value : null;

                    if (sourceId != null && sourceId == "http://schemas.microsoft.com/sharepoint/v3")
                    {
                        if (field.InternalName == "Editor"
                            || field.InternalName == "Author"
                            || field.InternalName == "Title"
                            || field.InternalName == "ID"
                            || field.InternalName == "Created"
                            || field.InternalName == "Modified"
                            || field.InternalName == "Attachments"
                            || field.InternalName == "_UIVersionString"
                            || field.InternalName == "DocIcon"
                            || field.InternalName == "LinkTitleNoMenu"
                            || field.InternalName == "LinkTitle"
                            || field.InternalName == "Edit"
                            || field.InternalName == "AppAuthor"
                            || field.InternalName == "AppEditor"
                            || field.InternalName == "ContentType"
                            || field.InternalName == "ItemChildCount"
                            || field.InternalName == "FolderChildCount"
                            || field.InternalName == "LinkFilenameNoMenu"
                            || field.InternalName == "LinkFilename"
                            || field.InternalName == "_CopySource"
                            || field.InternalName == "ParentVersionString"
                            || field.InternalName == "ParentLeafName"
                            || field.InternalName == "_CheckinComment"
                            || field.InternalName == "FileLeafRef"
                            || field.InternalName == "FileSizeDisplay"
                            || field.InternalName == "Preview"
                            || field.InternalName == "ThumbnailOnForm"
                            || field.InternalName == "CheckoutUser"
                            || field.InternalName == "Modified_x0020_By"
                            || field.InternalName == "Created_x0020_By"
                            || field.InternalName == "_DisplayName"
                            || field.InternalName == "ComplianceAssetId"
                            || field.InternalName == "_ComplianceFlags"
                            || field.InternalName == "_ComplianceTag"
                            || field.InternalName == "_ComplianceTagWrittenTime"
                            || field.InternalName == "_ComplianceTagUserId"
                            || field.InternalName == "_IsRecord"
                            )
                        {
                            addField = false;
                        }
                    }

                    if (addField)
                    {
                        list.FieldRefs.Add(new FieldRef(field.InternalName)
                        {
                            Id = field.Id,
                            DisplayName = field.Title,
                            Required = field.Required,
                            Hidden = field.Hidden,
                        });
                        if (field.TypeAsString.StartsWith("TaxonomyField"))
                        {
                            // find the corresponding taxonomy field and include it anyway
                            var taxField = (TaxonomyField)field;
                            taxField.EnsureProperties(f => f.TextField, f => f.Id);

                            var noteField = siteList.Fields.GetById(taxField.TextField);
                            web.Context.Load(noteField, 
                                nf => nf.Id, 
                                nf => nf.Title, 
                                nf => nf.Required, 
                                nf => nf.Hidden, 
                                nf => nf.InternalName);
                            web.Context.ExecuteQueryRetry();

                            list.FieldRefs.Insert(0, new FieldRef(noteField.InternalName)
                            {
                                Id = noteField.Id,
                                DisplayName = noteField.Title,
                                Required = noteField.Required,
                                Hidden = noteField.Hidden
                            });
                        }
                    }
                }
                else
                {
                    var schemaXml = ParseFieldSchema(field.SchemaXml, web, lists);
                    var fieldElement = XElement.Parse(field.SchemaXml);
                    var sourceId = fieldElement.Attribute("SourceID") != null ? fieldElement.Attribute("SourceID").Value : null;

                    if (sourceId != null && sourceId == "http://schemas.microsoft.com/sharepoint/v3")
                    {
                        if (field.InternalName == "_DisplayName")
                        {
                            continue;
                        }
                    }

                    var listId = fieldElement.Attribute("List") != null ? fieldElement.Attribute("List").Value : null;

                    if (creationInfo.PersistMultiLanguageResources)
                    {
#if !SP2013
                        var escapedFieldTitle = field.Title.Replace(" ", "_");
                        if (UserResourceExtensions.PersistResourceValue(field.TitleResource, $"Field_{escapedFieldTitle}_DisplayName", template, creationInfo))
                        {
                            var fieldTitle = $"{{res:Field_{escapedFieldTitle}_DisplayName}}";
                            fieldElement.SetAttributeValue("DisplayName", fieldTitle);
                        }
                        if (UserResourceExtensions.PersistResourceValue(field.DescriptionResource, $"Field_{escapedFieldTitle}_Description", template, creationInfo))
                        {
                            var fieldDescription = $"{{res:Field_{escapedFieldTitle}_Description}}";
                            fieldElement.SetAttributeValue("Description", fieldDescription);
                        }

                        schemaXml = fieldElement.ToString();
#endif
                    }

                    if (fieldElement.Attribute("Type").Value == "Calculated")
                    {
                        schemaXml = ObjectField.TokenizeFieldFormula(siteList.Fields, (FieldCalculated)field, schemaXml);
                    }

                    //Field has column Validation
                    if (fieldElement.Elements("Validation").FirstOrDefault() != null)
                    {
                        schemaXml = ObjectField.TokenizeFieldValidationFormula(field, schemaXml);
                    }

                    if (listId == null)
                    {
                        list.Fields.Add((new Model.Field { SchemaXml = schemaXml }));
                    }
                    else
                    {
                        var listIdValue = Guid.Empty;
                        if (Guid.TryParse(listId, out listIdValue))
                        {
                            var sourceList = lists.AsEnumerable().Where(l => l.Id == listIdValue).FirstOrDefault();
                            if (sourceList != null)
                                fieldElement.Attribute("List").SetValue($"{{listid:{sourceList.Title}}}");
                        }
                        var fieldSchema = fieldElement.ToString();
                        if (field.TypeAsString.StartsWith("TaxonomyField"))
                        {
                            fieldSchema = TokenizeTaxonomyField(web, fieldElement);
                        }
                        list.Fields.Add(new Model.Field { SchemaXml = ParseFieldSchema(fieldSchema, web, lists) });
                    }

                    if (field.TypeAsString.StartsWith("TaxonomyField"))
                    {
                        // find the corresponding taxonomy container text field and include it too
                        var taxField = (TaxonomyField)field;
                        taxField.EnsureProperties(f => f.TextField, f => f.Id);

                        var noteField = siteList.Fields.GetById(taxField.TextField);
                        web.Context.Load(noteField, nf => nf.SchemaXml);
                        web.Context.ExecuteQueryRetry();
                        var noteSchemaXml = XElement.Parse(noteField.SchemaXml);
                        noteSchemaXml.Attribute("SourceID")?.Remove();
                        list.Fields.Insert(0, new Model.Field { SchemaXml = ParseFieldSchema(noteSchemaXml.ToString(), web, lists) });
                    }
                }
            }
            return list;
        }

        private static ListInstance ExtractInformationRightsManagement(Web web, List siteList, ListInstance list, ProvisioningTemplateCreationInformation creationInfo, ProvisioningTemplate template)
        {
            if (siteList.BaseTemplate != (int)ListTemplateType.PictureLibrary && siteList.IrmEnabled)
            {
                list.IRMSettings = new IRMSettings();
                list.IRMSettings.Enabled = siteList.IrmEnabled;
                list.IrmExpire = siteList.IrmExpire;
                list.IrmReject = siteList.IrmReject;

                list.IRMSettings.AllowPrint = siteList.InformationRightsManagementSettings.AllowPrint;
                list.IRMSettings.AllowScript = siteList.InformationRightsManagementSettings.AllowScript;
                list.IRMSettings.AllowWriteCopy = siteList.InformationRightsManagementSettings.AllowWriteCopy;
                list.IRMSettings.DisableDocumentBrowserView = siteList.InformationRightsManagementSettings.DisableDocumentBrowserView;
                list.IRMSettings.DocumentAccessExpireDays = siteList.InformationRightsManagementSettings.DocumentAccessExpireDays;
                list.IRMSettings.DocumentLibraryProtectionExpiresInDays = (Int32)siteList.InformationRightsManagementSettings.DocumentLibraryProtectionExpireDate.Subtract(DateTime.Now).TotalDays;
                list.IRMSettings.EnableDocumentAccessExpire = siteList.InformationRightsManagementSettings.EnableDocumentAccessExpire;
                list.IRMSettings.EnableDocumentBrowserPublishingView = siteList.InformationRightsManagementSettings.EnableDocumentBrowserPublishingView;
                list.IRMSettings.EnableGroupProtection = siteList.InformationRightsManagementSettings.EnableGroupProtection;
                list.IRMSettings.EnableLicenseCacheExpire = siteList.InformationRightsManagementSettings.EnableLicenseCacheExpire;
                list.IRMSettings.GroupName = siteList.InformationRightsManagementSettings.GroupName;
                list.IRMSettings.LicenseCacheExpireDays = siteList.InformationRightsManagementSettings.LicenseCacheExpireDays;
                list.IRMSettings.PolicyDescription = siteList.InformationRightsManagementSettings.PolicyDescription;
                list.IRMSettings.PolicyTitle = siteList.InformationRightsManagementSettings.PolicyTitle;
            }

            return list;
        }

        private static ListInstance ExtractUserCustomActions(Web web, List siteList, ListInstance list, ProvisioningTemplateCreationInformation creationInfo, ProvisioningTemplate template)
        {
            foreach (var userCustomAction in siteList.UserCustomActions.AsEnumerable())
            {
                web.Context.Load(userCustomAction);
                web.Context.ExecuteQueryRetry();

                var customAction = new CustomAction
                {
                    Title = userCustomAction.Title,
                    Description = userCustomAction.Description,
                    Enabled = true,
                    Name = userCustomAction.Name,
                    //RegistrationType = userCustomAction.RegistrationType,
                    //RegistrationId = userCustomAction.RegistrationId,
                    Url = userCustomAction.Url,
                    ImageUrl = userCustomAction.ImageUrl,
                    Rights = userCustomAction.Rights,
                    Sequence = userCustomAction.Sequence,
                    ScriptBlock = userCustomAction.ScriptBlock,
                    ScriptSrc = userCustomAction.ScriptSrc,
                    CommandUIExtension = !System.String.IsNullOrEmpty(userCustomAction.CommandUIExtension) ?
                        XElement.Parse(userCustomAction.CommandUIExtension) : null,
                    Group = userCustomAction.Group,
                    Location = userCustomAction.Location,
                };

#if !SP2013 && !SP2016
                customAction.ClientSideComponentId = userCustomAction.ClientSideComponentId;
                customAction.ClientSideComponentProperties = userCustomAction.ClientSideComponentProperties;
                if (creationInfo.PersistMultiLanguageResources)
                {
                    siteList.EnsureProperty(l => l.Title);
                    var listKey = siteList.Title.Replace(" ", "_");
                    var resourceKey = userCustomAction.Name.Replace(" ", "_");

                    if (UserResourceExtensions.PersistResourceValue(userCustomAction.TitleResource, $"List_{listKey}_CustomAction_{resourceKey}_Title", template, creationInfo))
                    {
                        var customActionTitle = $"{{res:List_{listKey}_CustomAction_{resourceKey}_Title}}";
                        customAction.Title = customActionTitle;
                    }
                    if (UserResourceExtensions.PersistResourceValue(userCustomAction.DescriptionResource, $"List_{listKey}_CustomAction_{resourceKey}_Description", template, creationInfo))
                    {
                        var customActionDescription = $"{{res:List_{listKey}_CustomAction_{resourceKey}_Description}}";
                        customAction.Description = customActionDescription;
                    }
                }
#endif

                list.UserCustomActions.Add(customAction);
            }

            return list;
        }

        private static ListInstance ExtractPropertyBagEntries(List siteList, ListInstance list)
        {
            var systemPropertyBagEntriesExclusions = new List<string>(new[]
            {
                "vti_"
            });

            var indexedPropertyBagKeys = siteList.GetIndexedPropertyBagKeys().ToList();

            var propertyBagEntries = siteList.RootFolder.Properties;
            siteList.Context.Load(propertyBagEntries);
            siteList.Context.ExecuteQueryRetry();

            foreach (var fieldValue in propertyBagEntries.FieldValues)
            {
                var systemProp = systemPropertyBagEntriesExclusions.Any(k => fieldValue.Key.StartsWith(k, StringComparison.OrdinalIgnoreCase));
                if (!systemProp)
                {
                    var propertyBagEntry = new PropertyBagEntry()
                    {
                        Key = fieldValue.Key,
                        Value = fieldValue.Value.ToString(),
                        Indexed = indexedPropertyBagKeys.Contains(fieldValue.Key),
                        Overwrite = false
                    };
                    list.PropertyBagEntries.Add(propertyBagEntry);
                }
            }

            return list;
        }

        private string ParseFieldSchema(string schemaXml, Web web, List<List> lists)
        {
            foreach (var list in lists)
            {
                schemaXml = Regex.Replace(schemaXml, list.Id.ToString(), $"{{listid:{System.Security.SecurityElement.Escape(list.Title)}}}", RegexOptions.IgnoreCase);
            }
            schemaXml = Regex.Replace(schemaXml, web.Id.ToString("B"), "{{siteid}}", RegexOptions.IgnoreCase);
            schemaXml = Regex.Replace(schemaXml, web.Id.ToString("D"), "{siteid}", RegexOptions.IgnoreCase);
            return schemaXml;
        }

        public override bool WillProvision(Web web, ProvisioningTemplate template, ProvisioningTemplateApplyingInformation applyingInformation)
        {
            if (!_willProvision.HasValue)
            {
                _willProvision = template.Lists.Any();
            }
            return _willProvision.Value;
        }

        public override bool WillExtract(Web web, ProvisioningTemplate template, ProvisioningTemplateCreationInformation creationInfo)
        {
            if (!_willExtract.HasValue)
            {
                var collList = web.Lists;
                var lists = web.Context.LoadQuery(collList.Where(l => l.Hidden == false));

                web.Context.ExecuteQueryRetry();

                _willExtract = lists.Any();
            }
            return _willExtract.Value;
        }
    }
}<|MERGE_RESOLUTION|>--- conflicted
+++ resolved
@@ -73,7 +73,7 @@
                     foreach (var templateList in template.Lists)
                     {
                         // Create a clone of the parser so we can enrich the parser with tokens for this specific list, i.e. for list fields containing tokens pointing to this specific list, without poluting the "global" parser
-                        var listParser = (TokenParser) parser.Clone();
+                        var listParser = (TokenParser)parser.Clone();
 
                         templateList.Url = listParser.ParseString(templateList.Url);
                         currentListIndex++;
@@ -81,7 +81,7 @@
                         CheckContentTypes(web, template, scope, templateList);
                         // check if the List exists by url or by title
                         var index = existingLists.FindIndex(x => x.Title.Equals(listParser.ParseString(templateList.Title), StringComparison.OrdinalIgnoreCase) || x.RootFolder.ServerRelativeUrl.Equals(UrlUtility.Combine(serverRelativeUrl, templateList.Url), StringComparison.OrdinalIgnoreCase));
-                        
+
                         if (index == -1)
                         {
                             // Create a new list
@@ -983,19 +983,19 @@
                         )
                     )
 #if ONPREMISES
-                || 
-                    ( 
+                ||
+                    (
                         // We cannot configure Hidden property for folowing fields 
-                        fieldRef.Name != null 
-                        &&  
-                        ( 
-                            fieldRef.Name.Equals("_ComplianceFlags", StringComparison.InvariantCultureIgnoreCase) 
+                        fieldRef.Name != null
+                        &&
+                        (
+                            fieldRef.Name.Equals("_ComplianceFlags", StringComparison.InvariantCultureIgnoreCase)
                             || fieldRef.Name.Equals("_ComplianceTag", StringComparison.InvariantCultureIgnoreCase)
-                            || fieldRef.Name.Equals("_ComplianceTagWrittenTime", StringComparison.InvariantCultureIgnoreCase) 
-                            || fieldRef.Name.Equals("_ComplianceTagUserId", StringComparison.InvariantCultureIgnoreCase) 
-                            || fieldRef.Name.Equals("_IsRecord", StringComparison.InvariantCultureIgnoreCase) 
-                        ) 
-                    ) 
+                            || fieldRef.Name.Equals("_ComplianceTagWrittenTime", StringComparison.InvariantCultureIgnoreCase)
+                            || fieldRef.Name.Equals("_ComplianceTagUserId", StringComparison.InvariantCultureIgnoreCase)
+                            || fieldRef.Name.Equals("_IsRecord", StringComparison.InvariantCultureIgnoreCase)
+                        )
+                    )
 #endif
                 )
                 {
@@ -1297,17 +1297,12 @@
                 l => l.BaseType,
                 l => l.BaseTemplate,
                 l => l.MajorWithMinorVersionsLimit,
-<<<<<<< HEAD
-                l => l.MajorVersionLimit
-#if !SP2013 && !SP2016
-=======
                 l => l.MajorVersionLimit,
                 l => l.Fields.Include(field => field.Title, field => field.InternalName, field => field.Id)
-#if !ONPREMISES
->>>>>>> defd4371
-, l => l.ListExperienceOptions
-, l => l.ReadSecurity
-, l => l.WriteSecurity
+#if !SP2013 && !SP2016
+                , l => l.ListExperienceOptions
+                , l => l.ReadSecurity
+                , l => l.WriteSecurity
 #endif
 );
             web.Context.ExecuteQueryRetry();
@@ -1879,7 +1874,7 @@
             web.Context.ExecuteQueryRetry();
 
             // Add the fields of the created list to the parser so they can be used in settings and actions which reference this list
-            foreach(var listField in createdList.Fields)
+            foreach (var listField in createdList.Fields)
             {
                 parser.AddToken(new FieldTitleToken(web, listField.InternalName, listField.Title));
                 parser.AddToken(new FieldIdToken(web, listField.InternalName, listField.Id));
@@ -2728,8 +2723,8 @@
                 if (siteColumn != null)
                 {
                     //include the list field if settings on List field instance are different then the ones on the web field
-                    if(siteColumn.PinnedToFiltersPane != field.PinnedToFiltersPane 
-                        || siteColumn.ShowInFiltersPane != field.ShowInFiltersPane 
+                    if (siteColumn.PinnedToFiltersPane != field.PinnedToFiltersPane
+                        || siteColumn.ShowInFiltersPane != field.ShowInFiltersPane
                         || siteColumn.CustomFormatter != field.CustomFormatter)
                     {
                         includeAsListField = true;
@@ -2818,11 +2813,11 @@
                             taxField.EnsureProperties(f => f.TextField, f => f.Id);
 
                             var noteField = siteList.Fields.GetById(taxField.TextField);
-                            web.Context.Load(noteField, 
-                                nf => nf.Id, 
-                                nf => nf.Title, 
-                                nf => nf.Required, 
-                                nf => nf.Hidden, 
+                            web.Context.Load(noteField,
+                                nf => nf.Id,
+                                nf => nf.Title,
+                                nf => nf.Required,
+                                nf => nf.Hidden,
                                 nf => nf.InternalName);
                             web.Context.ExecuteQueryRetry();
 
