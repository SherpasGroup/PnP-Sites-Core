﻿using System;
using System.Linq;
using System.Collections.Generic;
using Microsoft.SharePoint.Client;
using OfficeDevPnP.Core.Framework.Provisioning.Model;
using Field = Microsoft.SharePoint.Client.Field;
using OfficeDevPnP.Core.Diagnostics;
using OfficeDevPnP.Core.Framework.Provisioning.ObjectHandlers.Extensions;
using Microsoft.SharePoint.Client.Taxonomy;

namespace OfficeDevPnP.Core.Framework.Provisioning.ObjectHandlers
{
    internal class ObjectListInstanceDataRows : ObjectHandlerBase
    {

        public override string Name
        {
            get { return "List instances Data Rows"; }
        }
        public override TokenParser ProvisionObjects(Web web, ProvisioningTemplate template, TokenParser parser, ProvisioningTemplateApplyingInformation applyingInformation)
        {
            using (var scope = new PnPMonitoredScope(this.Name))
            {
                if (!template.Lists.Any()) return parser;

                web.EnsureProperties(w => w.ServerRelativeUrl);

                web.Context.Load(web.Lists, lc => lc.IncludeWithDefaultProperties(l => l.RootFolder.ServerRelativeUrl));
                web.Context.ExecuteQueryRetry();

                #region DataRows
                foreach (var listInstance in template.Lists)
                {
                    if (listInstance.DataRows == null || !listInstance.DataRows.Any()) continue;

                    scope.LogDebug(CoreResources.Provisioning_ObjectHandlers_ListInstancesDataRows_Processing_data_rows_for__0_, listInstance.Title);
                    // Retrieve the target list
                    var list = web.Lists.GetByTitle(parser.ParseString(listInstance.Title));
                    web.Context.Load(list);

                    // Retrieve the fields' types from the list
                    Microsoft.SharePoint.Client.FieldCollection fields = list.Fields;
                    web.Context.Load(fields, fs => fs.Include(f => f.InternalName, f => f.FieldTypeKind, f => f.TypeAsString, f => f.ReadOnlyField, f => f.Title));
                    web.Context.ExecuteQueryRetry();

                    var keyColumnType = "Text";
                    var parsedKeyColumn = parser.ParseString(listInstance.DataRows.KeyColumn);
                    if (!string.IsNullOrEmpty(parsedKeyColumn))
                    {
                        var keyColumn = fields.FirstOrDefault(f => f.InternalName.Equals(parsedKeyColumn, StringComparison.InvariantCultureIgnoreCase));
                        if (keyColumn != null)
                        {

                            switch (keyColumn.FieldTypeKind)
                            {
                                case FieldType.User:
                                case FieldType.Lookup:
                                    keyColumnType = "Lookup";
                                    break;
                                case FieldType.URL:
                                    keyColumnType = "Url";
                                    break;
                                case FieldType.DateTime:
                                    keyColumnType = "DateTime";
                                    break;
                                case FieldType.Number:
                                case FieldType.Counter:
                                    keyColumnType = "Number";
                                    break;
                            }
                        }
                    }

                    foreach (var dataRow in listInstance.DataRows)
                    {

                        try
                        {
                            scope.LogDebug(CoreResources.Provisioning_ObjectHandlers_ListInstancesDataRows_Creating_list_item__0_, listInstance.DataRows.IndexOf(dataRow) + 1);


                            bool processItem = true;
                            ListItem listitem = null;
                            var updateValues = new List<FieldUpdateValue>();

                            if (!string.IsNullOrEmpty(listInstance.DataRows.KeyColumn))
                            {
                                // Get value from key column
                                var dataRowValues = dataRow.Values.Where(v => v.Key == listInstance.DataRows.KeyColumn).ToList();

                                // if it is empty, skip the check
                                if (dataRowValues.Any())
                                {
                                    var query = $@"<View><Query><Where><Eq><FieldRef Name=""{parsedKeyColumn}""/><Value Type=""{keyColumnType}"">{parser.ParseString(dataRowValues.FirstOrDefault().Value)}</Value></Eq></Where></Query><RowLimit>1</RowLimit></View>";
                                    var camlQuery = new CamlQuery()
                                    {
                                        ViewXml = query
                                    };
                                    var existingItems = list.GetItems(camlQuery);
                                    list.Context.Load(existingItems);
                                    list.Context.ExecuteQueryRetry();
                                    if (existingItems.Count > 0)
                                    {
                                        if (listInstance.DataRows.UpdateBehavior == UpdateBehavior.Skip)
                                        {
                                            processItem = false;
                                        }
                                        else
                                        {
                                            listitem = existingItems[0];
                                            processItem = true;
                                        }
                                    }
                                }
                            }

                            if (!processItem) continue;

                            if (listitem == null)
                            {
                                var listitemCI = new ListItemCreationInformation();
                                listitem = list.AddItem(listitemCI);
                            }

                            foreach (var dataValue in dataRow.Values)
                            {
                                Field dataField = fields.FirstOrDefault(
                                    f => f.InternalName == parser.ParseString(dataValue.Key));

                                if (dataField != null && dataField.ReadOnlyField
                                                      && !dataField.InternalName.Equals("ContentTypeId", StringComparison.OrdinalIgnoreCase))
                                {
                                    // skip read only fields, except ContentTypeId
                                    continue;
                                }

                                if (dataField == null) continue;

<<<<<<< HEAD
                                    bool create = true;
                                    ListItem listitem = null;
                                    var usersFields = new Dictionary<string, object>();
                                    if (!string.IsNullOrEmpty(listInstance.DataRows.KeyColumn))
                                    {
                                        // Get value from key column
                                        var dataRowValues = dataRow.Values.Where(v => v.Key == listInstance.DataRows.KeyColumn);
=======
                                if (dataValue.Value == null)
                                {
                                    updateValues.Add(dataField.FieldTypeKind == FieldType.Invalid
                                        ? new FieldUpdateValue(dataValue.Key, null, dataField.TypeAsString)
                                        : new FieldUpdateValue(dataValue.Key, null));
                                }
                                else
                                {
                                    String fieldValue = parser.ParseString(dataValue.Value);
>>>>>>> c6afdf14

                                    switch (dataField.FieldTypeKind)
                                    {
                                        case FieldType.Geolocation:
                                            // FieldGeolocationValue - Expected format: Altitude,Latitude,Longitude,Measure
                                            var geolocationArray = fieldValue.Split(',');
                                            if (geolocationArray.Length == 4)
                                            {
                                                var geolocationValue = new FieldGeolocationValue
                                                {
                                                    Altitude = Double.Parse(geolocationArray[0]),
                                                    Latitude = Double.Parse(geolocationArray[1]),
                                                    Longitude = Double.Parse(geolocationArray[2]),
                                                    Measure = Double.Parse(geolocationArray[3]),
                                                };
                                                updateValues.Add(new FieldUpdateValue(dataValue.Key, geolocationValue));
                                            }
                                            else
                                            {
                                                updateValues.Add(new FieldUpdateValue(dataValue.Key, fieldValue));
                                            }
                                            break;
                                        case FieldType.Lookup:
                                            // FieldLookupValue - Expected format: LookupID or LookupID,LookupID,LookupID...
                                            if (fieldValue.Contains(","))
                                            {
                                                var lookupValues = new List<FieldLookupValue>();
                                                fieldValue.Split(',').All(value =>
                                                {
                                                    lookupValues.Add(new FieldLookupValue
                                                    {
                                                        LookupId = int.Parse(value),
                                                    });
                                                    return true;
                                                });
                                                updateValues.Add(new FieldUpdateValue(dataValue.Key, lookupValues.ToArray()));
                                            }
                                            else
                                            {
                                                var lookupValue = new FieldLookupValue
                                                {
                                                    LookupId = int.Parse(fieldValue),
                                                };
                                                updateValues.Add(new FieldUpdateValue(dataValue.Key, lookupValue));
                                            }
                                            break;
                                        case FieldType.URL:
                                            // FieldUrlValue - Expected format: URL,Description
                                            var urlArray = fieldValue.Split(',');
                                            var linkValue = new FieldUrlValue();
                                            if (urlArray.Length == 2)
                                            {
                                                linkValue.Url = urlArray[0];
                                                linkValue.Description = urlArray[1];
                                            }
                                            else
                                            {
                                                linkValue.Url = urlArray[0];
                                                linkValue.Description = urlArray[0];
                                            }
                                            updateValues.Add(new FieldUpdateValue(dataValue.Key, linkValue));
                                            break;
                                        case FieldType.User:
                                            // FieldUserValue - Expected format: loginName or loginName,loginName,loginName...
                                            if (fieldValue.Contains(","))
                                            {
                                                var userValues = new List<FieldUserValue>();
                                                fieldValue.Split(',').All(value =>
                                                {
                                                    var user = web.EnsureUser(value);
                                                    web.Context.Load(user);
                                                    web.Context.ExecuteQueryRetry();
                                                    if (user != null)
                                                    {
                                                        userValues.Add(new FieldUserValue
                                                        {
                                                            LookupId = user.Id,
                                                        }); ;
                                                    }
                                                    return true;
                                                });
                                                updateValues.Add(new FieldUpdateValue(dataValue.Key, userValues.ToArray()));
                                            }
                                            else
                                            {
                                                var user = web.EnsureUser(fieldValue);
                                                web.Context.Load(user);
                                                web.Context.ExecuteQueryRetry();
                                                if (user != null)
                                                {
                                                    var userValue = new FieldUserValue
                                                    {
                                                        LookupId = user.Id,
                                                    };
                                                    updateValues.Add(new FieldUpdateValue(dataValue.Key, userValue));
                                                }
                                                else
                                                {
                                                    updateValues.Add(new FieldUpdateValue(dataValue.Key, fieldValue));
                                                }
                                            }
                                            break;
                                        case FieldType.DateTime:
                                            var dateTime = DateTime.MinValue;
                                            if (DateTime.TryParse(fieldValue, out dateTime))
                                            {
                                                updateValues.Add(new FieldUpdateValue(dataValue.Key, dateTime));
                                            }
                                            break;
                                        case FieldType.Invalid:
                                            switch (dataField.TypeAsString)
                                            {
                                                case "TaxonomyFieldType":
                                                // Single value field - Expected format: term label|term GUID
                                                case "TaxonomyFieldTypeMulti":
                                                    // Multi value field - Expected format: term label|term GUID;term label|term GUID;term label|term GUID;...
                                                {
<<<<<<< HEAD
                                                    case FieldType.Geolocation:
                                                        // FieldGeolocationValue - Expected format: Altitude,Latitude,Longitude,Measure
                                                        var geolocationArray = fieldValue.Split(',');
                                                        if (geolocationArray.Length == 4)
                                                        {
                                                            var geolocationValue = new FieldGeolocationValue
                                                            {
                                                                Altitude = Double.Parse(geolocationArray[0]),
                                                                Latitude = Double.Parse(geolocationArray[1]),
                                                                Longitude = Double.Parse(geolocationArray[2]),
                                                                Measure = Double.Parse(geolocationArray[3]),
                                                            };
                                                            listitem[parser.ParseString(dataValue.Key)] = geolocationValue;
                                                        }
                                                        else
                                                        {
                                                            listitem[parser.ParseString(dataValue.Key)] = fieldValue;
                                                        }
                                                        break;
                                                    case FieldType.Lookup:
                                                        // FieldLookupValue - Expected format: LookupID or LookupID,LookupID,LookupID...
                                                        if (fieldValue.Contains(","))
                                                        {
                                                            var lookupValues = new List<FieldLookupValue>();
                                                            fieldValue.Split(',').All(value =>
                                                            {
                                                                lookupValues.Add(new FieldLookupValue
                                                                {
                                                                    LookupId = int.Parse(value),
                                                                });
                                                                return true;
                                                            });
                                                            listitem[parser.ParseString(dataValue.Key)] = lookupValues.ToArray();
                                                        }
                                                        else
                                                        {
                                                            var lookupValue = new FieldLookupValue
                                                            {
                                                                LookupId = int.Parse(fieldValue),
                                                            };
                                                            listitem[parser.ParseString(dataValue.Key)] = lookupValue;
                                                        }
                                                        break;
                                                    case FieldType.URL:
                                                        // FieldUrlValue - Expected format: URL,Description
                                                        var urlArray = fieldValue.Split(',');
                                                        var linkValue = new FieldUrlValue();
                                                        if (urlArray.Length == 2)
                                                        {
                                                            linkValue.Url = urlArray[0];
                                                            linkValue.Description = urlArray[1];
                                                        }
                                                        else
                                                        {
                                                            linkValue.Url = urlArray[0];
                                                            linkValue.Description = urlArray[0];
                                                        }
                                                        listitem[parser.ParseString(dataValue.Key)] = linkValue;
                                                        break;
                                                    case FieldType.User:
                                                        usersFields.Add(dataValue.Key, fieldValue);
                                                        break;
                                                    case FieldType.DateTime:
                                                        var dateTime = DateTime.MinValue;
                                                        if (DateTime.TryParse(fieldValue, out dateTime))
=======
                                                    if (fieldValue != null)
                                                    {
                                                        var termStrings = new List<string>();

                                                        var termsArray = fieldValue.Split(new char[] { ';' });
                                                        foreach (var term in termsArray)
>>>>>>> c6afdf14
                                                        {
                                                            termStrings.Add($"-1;#{term}");
                                                        }
                                                        updateValues.Add(new FieldUpdateValue(dataValue.Key, termStrings, dataField.TypeAsString));
                                                    }
                                                    break;
                                                }
<<<<<<< HEAD
                                            }
                                        }
                                        listitem.Update();
                                        web.Context.ExecuteQueryRetry(); // TODO: Run in batches?

                                        if (usersFields.Count > 0)
                                        {
                                            foreach (var userField in usersFields)
                                            {
                                                // FieldUserValue - Expected format: loginName or loginName,loginName,loginName...
                                                if (userField.Value.ToString().Contains(","))
                                                {
                                                    var userValues = new List<FieldUserValue>();
                                                    userField.Value.ToString().Split(',').All(value =>
                                                    {
                                                        var user = web.EnsureUser(value);
                                                        web.Context.Load(user);
                                                        web.Context.ExecuteQueryRetry();
                                                        if (user != null)
                                                        {
                                                            userValues.Add(new FieldUserValue
                                                            {
                                                                LookupId = user.Id,
                                                            }); ;
                                                        }
                                                        return true;
                                                    });
                                                    listitem[parser.ParseString(userField.Key)] = userValues.ToArray();
                                                }
                                                else
                                                {
                                                    var user = web.EnsureUser(userField.Value.ToString());
                                                    web.Context.Load(user);
                                                    web.Context.ExecuteQueryRetry();
                                                    if (user != null)
                                                    {
                                                        var userValue = new FieldUserValue
                                                        {
                                                            LookupId = user.Id,
                                                        };
                                                        listitem[parser.ParseString(userField.Key)] = userValue;
                                                    }
                                                    else
                                                    {
                                                        listitem[parser.ParseString(userField.Key)] = userField.Value.ToString();
                                                    }
                                                }
                                                listitem.Update();
                                                web.Context.ExecuteQueryRetry();
                                            }
                                        }

                                        if (dataRow.Security != null && (dataRow.Security.ClearSubscopes == true || dataRow.Security.CopyRoleAssignments == true || dataRow.Security.RoleAssignments.Count > 0))
                                        {
                                            listitem.SetSecurity(parser, dataRow.Security);
                                        }
=======
                                                default:
                                                    {
                                                        //Publishing image case, but can be others too
                                                        updateValues.Add(new FieldUpdateValue(dataValue.Key, fieldValue));
                                                        break;
                                                    }
                                            }
                                            break;

                                        default:
                                            updateValues.Add(new FieldUpdateValue(dataValue.Key, fieldValue));
                                            break;
>>>>>>> c6afdf14
                                    }
                                }
                            }

                            foreach (var itemValue in updateValues.Where(u => u.FieldTypeString != "TaxonomyFieldTypeMulti" && u.FieldTypeString != "TaxonomyFieldType"))
                            {
                                if (string.IsNullOrEmpty(itemValue.FieldTypeString))
                                {
                                    listitem[itemValue.Key] = itemValue.Value;
                                }
                            }
                            listitem.Update();
                            web.Context.Load(listitem);
                            web.Context.ExecuteQueryRetry();
                            foreach (var itemValue in updateValues.Where(u => u.FieldTypeString == "TaxonomyFieldTypeMulti" || u.FieldTypeString == "TaxonomyFieldType"))
                            {
                                switch (itemValue.FieldTypeString)
                                {
                                    case "TaxonomyFieldTypeMulti":
                                    {

                                        var field = fields.FirstOrDefault(f => f.InternalName == itemValue.Key as string || f.Title == itemValue.Key as string);
                                        var taxField = web.Context.CastTo<TaxonomyField>(field);
                                        if (itemValue.Value != null)
                                        {
                                            var valueCollection = new TaxonomyFieldValueCollection(web.Context, string.Join(";#", itemValue.Value as List<string>), taxField);
                                            taxField.SetFieldValueByValueCollection(listitem, valueCollection);

                                        }
                                        else
                                        {
                                            var valueCollection = new TaxonomyFieldValueCollection(web.Context, null, taxField);
                                            taxField.SetFieldValueByValueCollection(listitem, valueCollection);
                                        }
                                        listitem.Update();
                                        web.Context.Load(listitem);
                                        web.Context.ExecuteQueryRetry();
                                        break;
                                    }
                                    case "TaxonomyFieldType":
                                    {
                                        var field = fields.FirstOrDefault(f => f.InternalName == itemValue.Key as string || f.Title == itemValue.Key as string);
                                        var taxField = web.Context.CastTo<TaxonomyField>(field);
                                        taxField.EnsureProperty(f => f.TextField);
                                        var taxValue = new TaxonomyFieldValue();
                                        if (itemValue.Value != null)
                                        {
                                            var termString = (itemValue.Value as List<string>).First();
                                            taxValue.Label = termString.Split(new string[] { ";#" }, StringSplitOptions.None)[1].Split(new char[] { '|' })[0];
                                            taxValue.TermGuid = termString.Split(new string[] { ";#" }, StringSplitOptions.None)[1].Split(new char[] { '|' })[1];
                                            taxValue.WssId = -1;
                                            taxField.SetFieldValueByValue(listitem, taxValue);
                                        }
                                        else
                                        {
                                            taxValue.Label = string.Empty;
                                            taxValue.TermGuid = "11111111-1111-1111-1111-111111111111";
                                            taxValue.WssId = -1;
                                            Field hiddenField = list.Fields.GetById(taxField.TextField);
                                            listitem.Context.Load(hiddenField, tf => tf.InternalName);
                                            listitem.Context.ExecuteQueryRetry();
                                            taxField.SetFieldValueByValue(listitem, taxValue); // this order of updates is important.
                                            listitem[hiddenField.InternalName] = string.Empty; // this order of updates is important.
                                        }
                                        listitem.Update();
                                        web.Context.Load(listitem);
                                        web.Context.ExecuteQueryRetry();
                                        break;
                                    }
                                }
                            }
                            if (dataRow.Security != null && (dataRow.Security.ClearSubscopes == true || dataRow.Security.CopyRoleAssignments == true || dataRow.Security.RoleAssignments.Count > 0))
                            {
                                listitem.SetSecurity(parser, dataRow.Security);
                            }
                        }
                        catch (Exception ex)
                        {

                            if (ex.GetType().Equals(typeof(ServerException)) &&
                                (ex as ServerException).ServerErrorTypeName.Equals("Microsoft.SharePoint.SPDuplicateValuesFoundException", StringComparison.InvariantCultureIgnoreCase) &&
                                applyingInformation.IgnoreDuplicateDataRowErrors)
                            {
                                scope.LogWarning(CoreResources.Provisioning_ObjectHandlers_ListInstancesDataRows_Creating_listitem_duplicate);
                                continue;
                            }
                            else
                            {
                                scope.LogError(CoreResources.Provisioning_ObjectHandlers_ListInstancesDataRows_Creating_listitem_failed___0_____1_, ex.Message, ex.StackTrace);
                                throw;
                            }
                        }
                    }
                }

                #endregion
            }

            return parser;
        }

        public override ProvisioningTemplate ExtractObjects(Web web, ProvisioningTemplate template, ProvisioningTemplateCreationInformation creationInfo)
        {
            //using (var scope = new PnPMonitoredScope(this.Name))
            //{ }
            return template;
        }

        public override bool WillProvision(Web web, ProvisioningTemplate template, ProvisioningTemplateApplyingInformation applyingInformation)
        {
            if (!_willProvision.HasValue)
            {
                _willProvision = template.Lists.Any(l => l.DataRows.Any());
            }
            return _willProvision.Value;
        }

        public override bool WillExtract(Web web, ProvisioningTemplate template, ProvisioningTemplateCreationInformation creationInfo)
        {
            if (!_willExtract.HasValue)
            {
                _willExtract = false;
            }
            return _willExtract.Value;
        }

        private class FieldUpdateValue
        {
            public string Key { get; set; }
            public object Value { get; set; }
            public string FieldTypeString { get; set; }

            public FieldUpdateValue(string key, object value)
            {
                Key = key;
                Value = value;
            }
            public FieldUpdateValue(string key, object value, string fieldTypeString)
            {
                Key = key;
                Value = value;
                FieldTypeString = fieldTypeString;
            }
        }
    }
<<<<<<< HEAD
}
=======


}
>>>>>>> c6afdf14
<|MERGE_RESOLUTION|>--- conflicted
+++ resolved
@@ -136,15 +136,15 @@
 
                                 if (dataField == null) continue;
 
-<<<<<<< HEAD
-                                    bool create = true;
-                                    ListItem listitem = null;
-                                    var usersFields = new Dictionary<string, object>();
-                                    if (!string.IsNullOrEmpty(listInstance.DataRows.KeyColumn))
-                                    {
-                                        // Get value from key column
-                                        var dataRowValues = dataRow.Values.Where(v => v.Key == listInstance.DataRows.KeyColumn);
-=======
+// <<<<<<< HEAD
+//                                     bool create = true;
+//                                     ListItem listitem = null;
+//                                     var usersFields = new Dictionary<string, object>();
+//                                     if (!string.IsNullOrEmpty(listInstance.DataRows.KeyColumn))
+//                                     {
+//                                         // Get value from key column
+//                                         var dataRowValues = dataRow.Values.Where(v => v.Key == listInstance.DataRows.KeyColumn);
+// =======
                                 if (dataValue.Value == null)
                                 {
                                     updateValues.Add(dataField.FieldTypeKind == FieldType.Invalid
@@ -154,7 +154,7 @@
                                 else
                                 {
                                     String fieldValue = parser.ParseString(dataValue.Value);
->>>>>>> c6afdf14
+// >>>>>>> upstream/master
 
                                     switch (dataField.FieldTypeKind)
                                     {
@@ -272,80 +272,80 @@
                                                 case "TaxonomyFieldTypeMulti":
                                                     // Multi value field - Expected format: term label|term GUID;term label|term GUID;term label|term GUID;...
                                                 {
-<<<<<<< HEAD
-                                                    case FieldType.Geolocation:
-                                                        // FieldGeolocationValue - Expected format: Altitude,Latitude,Longitude,Measure
-                                                        var geolocationArray = fieldValue.Split(',');
-                                                        if (geolocationArray.Length == 4)
-                                                        {
-                                                            var geolocationValue = new FieldGeolocationValue
-                                                            {
-                                                                Altitude = Double.Parse(geolocationArray[0]),
-                                                                Latitude = Double.Parse(geolocationArray[1]),
-                                                                Longitude = Double.Parse(geolocationArray[2]),
-                                                                Measure = Double.Parse(geolocationArray[3]),
-                                                            };
-                                                            listitem[parser.ParseString(dataValue.Key)] = geolocationValue;
-                                                        }
-                                                        else
-                                                        {
-                                                            listitem[parser.ParseString(dataValue.Key)] = fieldValue;
-                                                        }
-                                                        break;
-                                                    case FieldType.Lookup:
-                                                        // FieldLookupValue - Expected format: LookupID or LookupID,LookupID,LookupID...
-                                                        if (fieldValue.Contains(","))
-                                                        {
-                                                            var lookupValues = new List<FieldLookupValue>();
-                                                            fieldValue.Split(',').All(value =>
-                                                            {
-                                                                lookupValues.Add(new FieldLookupValue
-                                                                {
-                                                                    LookupId = int.Parse(value),
-                                                                });
-                                                                return true;
-                                                            });
-                                                            listitem[parser.ParseString(dataValue.Key)] = lookupValues.ToArray();
-                                                        }
-                                                        else
-                                                        {
-                                                            var lookupValue = new FieldLookupValue
-                                                            {
-                                                                LookupId = int.Parse(fieldValue),
-                                                            };
-                                                            listitem[parser.ParseString(dataValue.Key)] = lookupValue;
-                                                        }
-                                                        break;
-                                                    case FieldType.URL:
-                                                        // FieldUrlValue - Expected format: URL,Description
-                                                        var urlArray = fieldValue.Split(',');
-                                                        var linkValue = new FieldUrlValue();
-                                                        if (urlArray.Length == 2)
-                                                        {
-                                                            linkValue.Url = urlArray[0];
-                                                            linkValue.Description = urlArray[1];
-                                                        }
-                                                        else
-                                                        {
-                                                            linkValue.Url = urlArray[0];
-                                                            linkValue.Description = urlArray[0];
-                                                        }
-                                                        listitem[parser.ParseString(dataValue.Key)] = linkValue;
-                                                        break;
-                                                    case FieldType.User:
-                                                        usersFields.Add(dataValue.Key, fieldValue);
-                                                        break;
-                                                    case FieldType.DateTime:
-                                                        var dateTime = DateTime.MinValue;
-                                                        if (DateTime.TryParse(fieldValue, out dateTime))
-=======
+// <<<<<<< HEAD
+//                                                     case FieldType.Geolocation:
+//                                                         // FieldGeolocationValue - Expected format: Altitude,Latitude,Longitude,Measure
+//                                                         var geolocationArray = fieldValue.Split(',');
+//                                                         if (geolocationArray.Length == 4)
+//                                                         {
+//                                                             var geolocationValue = new FieldGeolocationValue
+//                                                             {
+//                                                                 Altitude = Double.Parse(geolocationArray[0]),
+//                                                                 Latitude = Double.Parse(geolocationArray[1]),
+//                                                                 Longitude = Double.Parse(geolocationArray[2]),
+//                                                                 Measure = Double.Parse(geolocationArray[3]),
+//                                                             };
+//                                                             listitem[parser.ParseString(dataValue.Key)] = geolocationValue;
+//                                                         }
+//                                                         else
+//                                                         {
+//                                                             listitem[parser.ParseString(dataValue.Key)] = fieldValue;
+//                                                         }
+//                                                         break;
+//                                                     case FieldType.Lookup:
+//                                                         // FieldLookupValue - Expected format: LookupID or LookupID,LookupID,LookupID...
+//                                                         if (fieldValue.Contains(","))
+//                                                         {
+//                                                             var lookupValues = new List<FieldLookupValue>();
+//                                                             fieldValue.Split(',').All(value =>
+//                                                             {
+//                                                                 lookupValues.Add(new FieldLookupValue
+//                                                                 {
+//                                                                     LookupId = int.Parse(value),
+//                                                                 });
+//                                                                 return true;
+//                                                             });
+//                                                             listitem[parser.ParseString(dataValue.Key)] = lookupValues.ToArray();
+//                                                         }
+//                                                         else
+//                                                         {
+//                                                             var lookupValue = new FieldLookupValue
+//                                                             {
+//                                                                 LookupId = int.Parse(fieldValue),
+//                                                             };
+//                                                             listitem[parser.ParseString(dataValue.Key)] = lookupValue;
+//                                                         }
+//                                                         break;
+//                                                     case FieldType.URL:
+//                                                         // FieldUrlValue - Expected format: URL,Description
+//                                                         var urlArray = fieldValue.Split(',');
+//                                                         var linkValue = new FieldUrlValue();
+//                                                         if (urlArray.Length == 2)
+//                                                         {
+//                                                             linkValue.Url = urlArray[0];
+//                                                             linkValue.Description = urlArray[1];
+//                                                         }
+//                                                         else
+//                                                         {
+//                                                             linkValue.Url = urlArray[0];
+//                                                             linkValue.Description = urlArray[0];
+//                                                         }
+//                                                         listitem[parser.ParseString(dataValue.Key)] = linkValue;
+//                                                         break;
+//                                                     case FieldType.User:
+//                                                         usersFields.Add(dataValue.Key, fieldValue);
+//                                                         break;
+//                                                     case FieldType.DateTime:
+//                                                         var dateTime = DateTime.MinValue;
+//                                                         if (DateTime.TryParse(fieldValue, out dateTime))
+// =======
                                                     if (fieldValue != null)
                                                     {
                                                         var termStrings = new List<string>();
 
                                                         var termsArray = fieldValue.Split(new char[] { ';' });
                                                         foreach (var term in termsArray)
->>>>>>> c6afdf14
+// >>>>>>> upstream/master
                                                         {
                                                             termStrings.Add($"-1;#{term}");
                                                         }
@@ -353,64 +353,64 @@
                                                     }
                                                     break;
                                                 }
-<<<<<<< HEAD
-                                            }
-                                        }
-                                        listitem.Update();
-                                        web.Context.ExecuteQueryRetry(); // TODO: Run in batches?
-
-                                        if (usersFields.Count > 0)
-                                        {
-                                            foreach (var userField in usersFields)
-                                            {
-                                                // FieldUserValue - Expected format: loginName or loginName,loginName,loginName...
-                                                if (userField.Value.ToString().Contains(","))
-                                                {
-                                                    var userValues = new List<FieldUserValue>();
-                                                    userField.Value.ToString().Split(',').All(value =>
-                                                    {
-                                                        var user = web.EnsureUser(value);
-                                                        web.Context.Load(user);
-                                                        web.Context.ExecuteQueryRetry();
-                                                        if (user != null)
-                                                        {
-                                                            userValues.Add(new FieldUserValue
-                                                            {
-                                                                LookupId = user.Id,
-                                                            }); ;
-                                                        }
-                                                        return true;
-                                                    });
-                                                    listitem[parser.ParseString(userField.Key)] = userValues.ToArray();
-                                                }
-                                                else
-                                                {
-                                                    var user = web.EnsureUser(userField.Value.ToString());
-                                                    web.Context.Load(user);
-                                                    web.Context.ExecuteQueryRetry();
-                                                    if (user != null)
-                                                    {
-                                                        var userValue = new FieldUserValue
-                                                        {
-                                                            LookupId = user.Id,
-                                                        };
-                                                        listitem[parser.ParseString(userField.Key)] = userValue;
-                                                    }
-                                                    else
-                                                    {
-                                                        listitem[parser.ParseString(userField.Key)] = userField.Value.ToString();
-                                                    }
-                                                }
-                                                listitem.Update();
-                                                web.Context.ExecuteQueryRetry();
-                                            }
-                                        }
-
-                                        if (dataRow.Security != null && (dataRow.Security.ClearSubscopes == true || dataRow.Security.CopyRoleAssignments == true || dataRow.Security.RoleAssignments.Count > 0))
-                                        {
-                                            listitem.SetSecurity(parser, dataRow.Security);
-                                        }
-=======
+// <<<<<<< HEAD
+//                                             }
+//                                         }
+//                                         listitem.Update();
+//                                         web.Context.ExecuteQueryRetry(); // TODO: Run in batches?
+
+//                                         if (usersFields.Count > 0)
+//                                         {
+//                                             foreach (var userField in usersFields)
+//                                             {
+//                                                 // FieldUserValue - Expected format: loginName or loginName,loginName,loginName...
+//                                                 if (userField.Value.ToString().Contains(","))
+//                                                 {
+//                                                     var userValues = new List<FieldUserValue>();
+//                                                     userField.Value.ToString().Split(',').All(value =>
+//                                                     {
+//                                                         var user = web.EnsureUser(value);
+//                                                         web.Context.Load(user);
+//                                                         web.Context.ExecuteQueryRetry();
+//                                                         if (user != null)
+//                                                         {
+//                                                             userValues.Add(new FieldUserValue
+//                                                             {
+//                                                                 LookupId = user.Id,
+//                                                             }); ;
+//                                                         }
+//                                                         return true;
+//                                                     });
+//                                                     listitem[parser.ParseString(userField.Key)] = userValues.ToArray();
+//                                                 }
+//                                                 else
+//                                                 {
+//                                                     var user = web.EnsureUser(userField.Value.ToString());
+//                                                     web.Context.Load(user);
+//                                                     web.Context.ExecuteQueryRetry();
+//                                                     if (user != null)
+//                                                     {
+//                                                         var userValue = new FieldUserValue
+//                                                         {
+//                                                             LookupId = user.Id,
+//                                                         };
+//                                                         listitem[parser.ParseString(userField.Key)] = userValue;
+//                                                     }
+//                                                     else
+//                                                     {
+//                                                         listitem[parser.ParseString(userField.Key)] = userField.Value.ToString();
+//                                                     }
+//                                                 }
+//                                                 listitem.Update();
+//                                                 web.Context.ExecuteQueryRetry();
+//                                             }
+//                                         }
+
+//                                         if (dataRow.Security != null && (dataRow.Security.ClearSubscopes == true || dataRow.Security.CopyRoleAssignments == true || dataRow.Security.RoleAssignments.Count > 0))
+//                                         {
+//                                             listitem.SetSecurity(parser, dataRow.Security);
+//                                         }
+// =======
                                                 default:
                                                     {
                                                         //Publishing image case, but can be others too
@@ -423,7 +423,7 @@
                                         default:
                                             updateValues.Add(new FieldUpdateValue(dataValue.Key, fieldValue));
                                             break;
->>>>>>> c6afdf14
+// >>>>>>> upstream/master
                                     }
                                 }
                             }
@@ -569,10 +569,11 @@
             }
         }
     }
-<<<<<<< HEAD
+// <<<<<<< HEAD
+// }
+// =======
+
+
 }
-=======
-
-
-}
->>>>>>> c6afdf14
+
+// >>>>>>> upstream/master