﻿using Microsoft.SharePoint.Client;
using OfficeDevPnP.Core.Diagnostics;
using OfficeDevPnP.Core.Framework.Provisioning.Model;
using OfficeDevPnP.Core.Framework.Provisioning.ObjectHandlers.Extensions;
using OfficeDevPnP.Core.Framework.Provisioning.ObjectHandlers.Utilities;
using System;
using System.Collections.Generic;
using System.Linq;

namespace OfficeDevPnP.Core.Framework.Provisioning.ObjectHandlers
{
    internal class ObjectListInstanceDataRows : ObjectHandlerBase
    {
        public override string Name
        {
            get { return "List instances Data Rows"; }
        }

        public override TokenParser ProvisionObjects(Web web, ProvisioningTemplate template, TokenParser parser, ProvisioningTemplateApplyingInformation applyingInformation)
        {
            using (var scope = new PnPMonitoredScope(this.Name))
            {
                if (!template.Lists.Any()) return parser;

                web.EnsureProperties(w => w.ServerRelativeUrl);

                web.Context.Load(web.Lists, lc => lc.IncludeWithDefaultProperties(l => l.RootFolder.ServerRelativeUrl));
                web.Context.ExecuteQueryRetry();

                #region DataRows

                foreach (var listInstance in template.Lists)
                {
<<<<<<< HEAD
                    if (listInstance.DataRows == null || !listInstance.DataRows.Any()) continue;

                    scope.LogDebug(CoreResources.Provisioning_ObjectHandlers_ListInstancesDataRows_Processing_data_rows_for__0_, listInstance.Title);
                    // Retrieve the target list
                    var list = web.Lists.Where(l => l.Title == parser.ParseString(listInstance.Title)).First();
                    web.Context.Load(list);

                    // Retrieve the fields' types from the list
                    Microsoft.SharePoint.Client.FieldCollection fields = list.Fields;
                    web.Context.Load(fields, fs => fs.Include(f => f.InternalName, f => f.FieldTypeKind, f => f.TypeAsString, f => f.ReadOnlyField, f => f.Title));
                    web.Context.ExecuteQueryRetry();

                    var keyColumnType = "Text";
                    var parsedKeyColumn = parser.ParseString(listInstance.DataRows.KeyColumn);
                    if (!string.IsNullOrEmpty(parsedKeyColumn))
=======
                    if (listInstance.DataRows != null && listInstance.DataRows.Any())
>>>>>>> a794db71
                    {
                        scope.LogDebug(CoreResources.Provisioning_ObjectHandlers_ListInstancesDataRows_Processing_data_rows_for__0_, listInstance.Title);
                        // Retrieve the target list
                        var list = web.Lists.GetByTitle(parser.ParseString(listInstance.Title));
                        web.Context.Load(list);

                        // Retrieve the fields' types from the list
                        Microsoft.SharePoint.Client.FieldCollection fields = list.Fields;
                        web.Context.Load(fields, fs => fs.Include(f => f.InternalName, f => f.FieldTypeKind, f => f.TypeAsString, f => f.ReadOnlyField, f => f.Title));
                        web.Context.ExecuteQueryRetry();

                        var keyColumnType = "Text";
                        var parsedKeyColumn = parser.ParseString(listInstance.DataRows.KeyColumn);
                        if (!string.IsNullOrEmpty(parsedKeyColumn))
                        {
                            var keyColumn = fields.FirstOrDefault(f => f.InternalName.Equals(parsedKeyColumn, StringComparison.InvariantCultureIgnoreCase));
                            if (keyColumn != null)
                            {
                                switch (keyColumn.FieldTypeKind)
                                {
                                    case FieldType.User:
                                    case FieldType.Lookup:
                                        keyColumnType = "Lookup";
                                        break;

                                    case FieldType.URL:
                                        keyColumnType = "Url";
                                        break;

                                    case FieldType.DateTime:
                                        keyColumnType = "DateTime";
                                        break;

                                    case FieldType.Number:
                                    case FieldType.Counter:
                                        keyColumnType = "Number";
                                        break;
                                }
                            }
                        }

                        foreach (var dataRow in listInstance.DataRows)
                        {
                            try
                            {
                                scope.LogDebug(CoreResources.Provisioning_ObjectHandlers_ListInstancesDataRows_Creating_list_item__0_, listInstance.DataRows.IndexOf(dataRow) + 1);

                                bool processItem = true;
                                ListItem listitem = null;

                                if (!string.IsNullOrEmpty(listInstance.DataRows.KeyColumn))
                                {
                                    // Get value from key column
                                    var dataRowValues = dataRow.Values.Where(v => v.Key == listInstance.DataRows.KeyColumn).ToList();

                                    // if it is empty, skip the check
                                    if (dataRowValues.Any())
                                    {
                                        var query = $@"<View><Query><Where><Eq><FieldRef Name=""{parsedKeyColumn}""/><Value Type=""{keyColumnType}"">{parser.ParseString(dataRowValues.FirstOrDefault().Value)}</Value></Eq></Where></Query><RowLimit>1</RowLimit></View>";
                                        var camlQuery = new CamlQuery()
                                        {
                                            ViewXml = query
                                        };
                                        var existingItems = list.GetItems(camlQuery);
                                        list.Context.Load(existingItems);
                                        list.Context.ExecuteQueryRetry();
                                        if (existingItems.Count > 0)
                                        {
                                            if (listInstance.DataRows.UpdateBehavior == UpdateBehavior.Skip)
                                            {
<<<<<<< HEAD
                                                var userValues = new List<FieldUserValue>();
                                                fieldValue.Split(',').All(value =>
                                                {
                                                    try
                                                    {
                                                        var user = web.EnsureUser(value);
                                                        web.Context.Load(user);
                                                        web.Context.ExecuteQueryRetry();
                                                        if (user != null)
                                                        {
                                                            userValues.Add(new FieldUserValue
                                                            {
                                                                LookupId = user.Id,
                                                            }); ;
                                                        }
                                                    }
                                                    catch (Exception ex)
                                                    {
                                                        scope.LogError(CoreResources.Provisioning_ObjectHandlers_ListInstancesDataRows_Creating_listitem_failed___0_____1_, ex.Message, ex.StackTrace);
                                                    }

                                                    return true;
                                                });
                                                updateValues.Add(new FieldUpdateValue(dataValue.Key, userValues.ToArray()));
                                            }
                                            else
                                            {
                                                try
                                                {
                                                    var user = web.EnsureUser(fieldValue);
                                                    web.Context.Load(user);
                                                    web.Context.ExecuteQueryRetry();
                                                    if (user != null)
                                                    {
                                                        var userValue = new FieldUserValue
                                                        {
                                                            LookupId = user.Id,
                                                        };
                                                        updateValues.Add(new FieldUpdateValue(dataValue.Key, userValue));
                                                    }
                                                    else
                                                    {
                                                        updateValues.Add(new FieldUpdateValue(dataValue.Key, fieldValue));
                                                    }
                                                }
                                                catch (Exception ex)
                                                {
                                                    scope.LogError(CoreResources.Provisioning_ObjectHandlers_ListInstancesDataRows_Creating_listitem_failed___0_____1_, ex.Message, ex.StackTrace);
                                                }
                                            }
                                            break;
                                        case FieldType.DateTime:
                                            var dateTime = DateTime.MinValue;
                                            if (DateTime.TryParse(fieldValue, out dateTime))
                                            {
                                                updateValues.Add(new FieldUpdateValue(dataValue.Key, dateTime));
                                            }
                                            break;
                                        case FieldType.Invalid:
                                            switch (dataField.TypeAsString)
                                            {
                                                case "TaxonomyFieldType":
                                                // Single value field - Expected format: term label|term GUID
                                                case "TaxonomyFieldTypeMulti":
                                                    // Multi value field - Expected format: term label|term GUID;term label|term GUID;term label|term GUID;...
                                                    {
                                                        if (fieldValue != null)
                                                        {
                                                            var termStrings = new List<string>();

                                                            var termsArray = fieldValue.Split(new char[] { ';' });
                                                            foreach (var term in termsArray)
                                                            {
                                                                termStrings.Add($"-1;#{term}");
                                                            }
                                                            updateValues.Add(new FieldUpdateValue(dataValue.Key, termStrings, dataField.TypeAsString));
                                                        }
                                                        break;
                                                    }
                                                default:
                                                    {
                                                        //Publishing image case, but can be others too
                                                        updateValues.Add(new FieldUpdateValue(dataValue.Key, fieldValue));
                                                        break;
                                                    }
                                            }
                                            break;

                                        default:
                                            updateValues.Add(new FieldUpdateValue(dataValue.Key, fieldValue));
                                            break;
=======
                                                processItem = false;
                                            }
                                            else
                                            {
                                                listitem = existingItems[0];
                                                processItem = true;
                                            }
                                        }
>>>>>>> a794db71
                                    }
                                }

                                if (processItem)
                                {
<<<<<<< HEAD
                                    listitem[itemValue.Key] = itemValue.Value;
                                }
                            }
                            listitem.Update();
                            web.Context.Load(listitem);
                            web.Context.ExecuteQueryRetry();
                            foreach (var itemValue in updateValues.Where(u => u.FieldTypeString == "TaxonomyFieldTypeMulti" || u.FieldTypeString == "TaxonomyFieldType"))
                            {
                                switch (itemValue.FieldTypeString)
                                {
                                    case "TaxonomyFieldTypeMulti":
                                        {

                                            var field = fields.FirstOrDefault(f => f.InternalName == itemValue.Key as string || f.Title == itemValue.Key as string);
                                            var taxField = web.Context.CastTo<TaxonomyField>(field);
                                            if (itemValue.Value != null)
                                            {
                                                var valueCollection = new TaxonomyFieldValueCollection(web.Context, string.Join(";#", itemValue.Value as List<string>), taxField);
                                                taxField.SetFieldValueByValueCollection(listitem, valueCollection);

                                            }
                                            else
                                            {
                                                var valueCollection = new TaxonomyFieldValueCollection(web.Context, null, taxField);
                                                taxField.SetFieldValueByValueCollection(listitem, valueCollection);
                                            }
                                            listitem.Update();
                                            web.Context.Load(listitem);
                                            web.Context.ExecuteQueryRetry();
                                            break;
                                        }
                                    case "TaxonomyFieldType":
                                        {
                                            var field = fields.FirstOrDefault(f => f.InternalName == itemValue.Key as string || f.Title == itemValue.Key as string);
                                            var taxField = web.Context.CastTo<TaxonomyField>(field);
                                            taxField.EnsureProperty(f => f.TextField);
                                            var taxValue = new TaxonomyFieldValue();
                                            if (itemValue.Value != null)
                                            {
                                                var termString = (itemValue.Value as List<string>).First();
                                                taxValue.Label = termString.Split(new string[] { ";#" }, StringSplitOptions.None)[1].Split(new char[] { '|' })[0];
                                                taxValue.TermGuid = termString.Split(new string[] { ";#" }, StringSplitOptions.None)[1].Split(new char[] { '|' })[1];
                                                taxValue.WssId = -1;
                                                taxField.SetFieldValueByValue(listitem, taxValue);
                                            }
                                            else
                                            {
                                                taxValue.Label = string.Empty;
                                                taxValue.TermGuid = "11111111-1111-1111-1111-111111111111";
                                                taxValue.WssId = -1;
                                                Field hiddenField = list.Fields.GetById(taxField.TextField);
                                                listitem.Context.Load(hiddenField, tf => tf.InternalName);
                                                listitem.Context.ExecuteQueryRetry();
                                                taxField.SetFieldValueByValue(listitem, taxValue); // this order of updates is important.
                                                listitem[hiddenField.InternalName] = string.Empty; // this order of updates is important.
                                            }
                                            listitem.Update();
                                            web.Context.Load(listitem);
                                            web.Context.ExecuteQueryRetry();
                                            break;
                                        }
=======
                                    if (listitem == null)
                                    {
                                        var listitemCI = new ListItemCreationInformation();
                                        listitem = list.AddItem(listitemCI);
                                    }

                                    ListItemUtilities.UpdateListItem(web, listitem, parser, fields, dataRow.Values);

                                    if (dataRow.Security != null && (dataRow.Security.ClearSubscopes || dataRow.Security.CopyRoleAssignments || dataRow.Security.RoleAssignments.Count > 0))
                                    {
                                        listitem.SetSecurity(parser, dataRow.Security);
                                    }
>>>>>>> a794db71
                                }
                            }
                            catch (ServerException ex)
                            {
                                if (ex.ServerErrorTypeName.Equals("Microsoft.SharePoint.SPDuplicateValuesFoundException", StringComparison.InvariantCultureIgnoreCase)
                                    && applyingInformation.IgnoreDuplicateDataRowErrors)
                                {
                                    scope.LogWarning(CoreResources.Provisioning_ObjectHandlers_ListInstancesDataRows_Creating_listitem_duplicate);
                                    continue;
                                }
                            }
                            catch (Exception ex)
                            {
                                scope.LogError(CoreResources.Provisioning_ObjectHandlers_ListInstancesDataRows_Creating_listitem_failed___0_____1_, ex.Message, ex.StackTrace);
                                throw;
                            }
                        }
                    }
                }

                #endregion DataRows
            }

            return parser;
        }

        public override ProvisioningTemplate ExtractObjects(Web web, ProvisioningTemplate template, ProvisioningTemplateCreationInformation creationInfo)
        {
            //using (var scope = new PnPMonitoredScope(this.Name))
            //{ }
            return template;
        }

        public override bool WillProvision(Web web, ProvisioningTemplate template, ProvisioningTemplateApplyingInformation applyingInformation)
        {
            if (!_willProvision.HasValue)
            {
                _willProvision = template.Lists.Any(l => l.DataRows.Any());
            }
            return _willProvision.Value;
        }

        public override bool WillExtract(Web web, ProvisioningTemplate template, ProvisioningTemplateCreationInformation creationInfo)
        {
            if (!_willExtract.HasValue)
            {
                _willExtract = false;
            }
            return _willExtract.Value;
        }
    }
}<|MERGE_RESOLUTION|>--- conflicted
+++ resolved
@@ -31,25 +31,7 @@
 
                 foreach (var listInstance in template.Lists)
                 {
-<<<<<<< HEAD
-                    if (listInstance.DataRows == null || !listInstance.DataRows.Any()) continue;
-
-                    scope.LogDebug(CoreResources.Provisioning_ObjectHandlers_ListInstancesDataRows_Processing_data_rows_for__0_, listInstance.Title);
-                    // Retrieve the target list
-                    var list = web.Lists.Where(l => l.Title == parser.ParseString(listInstance.Title)).First();
-                    web.Context.Load(list);
-
-                    // Retrieve the fields' types from the list
-                    Microsoft.SharePoint.Client.FieldCollection fields = list.Fields;
-                    web.Context.Load(fields, fs => fs.Include(f => f.InternalName, f => f.FieldTypeKind, f => f.TypeAsString, f => f.ReadOnlyField, f => f.Title));
-                    web.Context.ExecuteQueryRetry();
-
-                    var keyColumnType = "Text";
-                    var parsedKeyColumn = parser.ParseString(listInstance.DataRows.KeyColumn);
-                    if (!string.IsNullOrEmpty(parsedKeyColumn))
-=======
                     if (listInstance.DataRows != null && listInstance.DataRows.Any())
->>>>>>> a794db71
                     {
                         scope.LogDebug(CoreResources.Provisioning_ObjectHandlers_ListInstancesDataRows_Processing_data_rows_for__0_, listInstance.Title);
                         // Retrieve the target list
@@ -120,99 +102,97 @@
                                         {
                                             if (listInstance.DataRows.UpdateBehavior == UpdateBehavior.Skip)
                                             {
-<<<<<<< HEAD
-                                                var userValues = new List<FieldUserValue>();
-                                                fieldValue.Split(',').All(value =>
-                                                {
-                                                    try
-                                                    {
-                                                        var user = web.EnsureUser(value);
-                                                        web.Context.Load(user);
-                                                        web.Context.ExecuteQueryRetry();
-                                                        if (user != null)
-                                                        {
-                                                            userValues.Add(new FieldUserValue
-                                                            {
-                                                                LookupId = user.Id,
-                                                            }); ;
-                                                        }
-                                                    }
-                                                    catch (Exception ex)
-                                                    {
-                                                        scope.LogError(CoreResources.Provisioning_ObjectHandlers_ListInstancesDataRows_Creating_listitem_failed___0_____1_, ex.Message, ex.StackTrace);
-                                                    }
-
-                                                    return true;
-                                                });
-                                                updateValues.Add(new FieldUpdateValue(dataValue.Key, userValues.ToArray()));
-                                            }
-                                            else
-                                            {
-                                                try
-                                                {
-                                                    var user = web.EnsureUser(fieldValue);
-                                                    web.Context.Load(user);
-                                                    web.Context.ExecuteQueryRetry();
-                                                    if (user != null)
-                                                    {
-                                                        var userValue = new FieldUserValue
-                                                        {
-                                                            LookupId = user.Id,
-                                                        };
-                                                        updateValues.Add(new FieldUpdateValue(dataValue.Key, userValue));
-                                                    }
-                                                    else
-                                                    {
-                                                        updateValues.Add(new FieldUpdateValue(dataValue.Key, fieldValue));
-                                                    }
-                                                }
-                                                catch (Exception ex)
-                                                {
-                                                    scope.LogError(CoreResources.Provisioning_ObjectHandlers_ListInstancesDataRows_Creating_listitem_failed___0_____1_, ex.Message, ex.StackTrace);
-                                                }
-                                            }
-                                            break;
-                                        case FieldType.DateTime:
-                                            var dateTime = DateTime.MinValue;
-                                            if (DateTime.TryParse(fieldValue, out dateTime))
-                                            {
-                                                updateValues.Add(new FieldUpdateValue(dataValue.Key, dateTime));
-                                            }
-                                            break;
-                                        case FieldType.Invalid:
-                                            switch (dataField.TypeAsString)
-                                            {
-                                                case "TaxonomyFieldType":
-                                                // Single value field - Expected format: term label|term GUID
-                                                case "TaxonomyFieldTypeMulti":
-                                                    // Multi value field - Expected format: term label|term GUID;term label|term GUID;term label|term GUID;...
-                                                    {
-                                                        if (fieldValue != null)
-                                                        {
-                                                            var termStrings = new List<string>();
-
-                                                            var termsArray = fieldValue.Split(new char[] { ';' });
-                                                            foreach (var term in termsArray)
-                                                            {
-                                                                termStrings.Add($"-1;#{term}");
-                                                            }
-                                                            updateValues.Add(new FieldUpdateValue(dataValue.Key, termStrings, dataField.TypeAsString));
-                                                        }
-                                                        break;
-                                                    }
-                                                default:
-                                                    {
-                                                        //Publishing image case, but can be others too
-                                                        updateValues.Add(new FieldUpdateValue(dataValue.Key, fieldValue));
-                                                        break;
-                                                    }
-                                            }
-                                            break;
-
-                                        default:
-                                            updateValues.Add(new FieldUpdateValue(dataValue.Key, fieldValue));
-                                            break;
-=======
+                                        //         var userValues = new List<FieldUserValue>();
+                                        //         fieldValue.Split(',').All(value =>
+                                        //         {
+                                        //             try
+                                        //             {
+                                        //                 var user = web.EnsureUser(value);
+                                        //                 web.Context.Load(user);
+                                        //                 web.Context.ExecuteQueryRetry();
+                                        //                 if (user != null)
+                                        //                 {
+                                        //                     userValues.Add(new FieldUserValue
+                                        //                     {
+                                        //                         LookupId = user.Id,
+                                        //                     }); ;
+                                        //                 }
+                                        //             }
+                                        //             catch (Exception ex)
+                                        //             {
+                                        //                 scope.LogError(CoreResources.Provisioning_ObjectHandlers_ListInstancesDataRows_Creating_listitem_failed___0_____1_, ex.Message, ex.StackTrace);
+                                        //             }
+
+                                        //             return true;
+                                        //         });
+                                        //         updateValues.Add(new FieldUpdateValue(dataValue.Key, userValues.ToArray()));
+                                        //     }
+                                        //     else
+                                        //     {
+                                        //         try
+                                        //         {
+                                        //             var user = web.EnsureUser(fieldValue);
+                                        //             web.Context.Load(user);
+                                        //             web.Context.ExecuteQueryRetry();
+                                        //             if (user != null)
+                                        //             {
+                                        //                 var userValue = new FieldUserValue
+                                        //                 {
+                                        //                     LookupId = user.Id,
+                                        //                 };
+                                        //                 updateValues.Add(new FieldUpdateValue(dataValue.Key, userValue));
+                                        //             }
+                                        //             else
+                                        //             {
+                                        //                 updateValues.Add(new FieldUpdateValue(dataValue.Key, fieldValue));
+                                        //             }
+                                        //         }
+                                        //         catch (Exception ex)
+                                        //         {
+                                        //             scope.LogError(CoreResources.Provisioning_ObjectHandlers_ListInstancesDataRows_Creating_listitem_failed___0_____1_, ex.Message, ex.StackTrace);
+                                        //         }
+                                        //     }
+                                        //     break;
+                                        // case FieldType.DateTime:
+                                        //     var dateTime = DateTime.MinValue;
+                                        //     if (DateTime.TryParse(fieldValue, out dateTime))
+                                        //     {
+                                        //         updateValues.Add(new FieldUpdateValue(dataValue.Key, dateTime));
+                                        //     }
+                                        //     break;
+                                        // case FieldType.Invalid:
+                                        //     switch (dataField.TypeAsString)
+                                        //     {
+                                        //         case "TaxonomyFieldType":
+                                        //         // Single value field - Expected format: term label|term GUID
+                                        //         case "TaxonomyFieldTypeMulti":
+                                        //             // Multi value field - Expected format: term label|term GUID;term label|term GUID;term label|term GUID;...
+                                        //             {
+                                        //                 if (fieldValue != null)
+                                        //                 {
+                                        //                     var termStrings = new List<string>();
+
+                                        //                     var termsArray = fieldValue.Split(new char[] { ';' });
+                                        //                     foreach (var term in termsArray)
+                                        //                     {
+                                        //                         termStrings.Add($"-1;#{term}");
+                                        //                     }
+                                        //                     updateValues.Add(new FieldUpdateValue(dataValue.Key, termStrings, dataField.TypeAsString));
+                                        //                 }
+                                        //                 break;
+                                        //             }
+                                        //         default:
+                                        //             {
+                                        //                 //Publishing image case, but can be others too
+                                        //                 updateValues.Add(new FieldUpdateValue(dataValue.Key, fieldValue));
+                                        //                 break;
+                                        //             }
+                                        //     }
+                                        //     break;
+
+                                        // default:
+                                        //     updateValues.Add(new FieldUpdateValue(dataValue.Key, fieldValue));
+                                        //     break;
                                                 processItem = false;
                                             }
                                             else
@@ -221,75 +201,72 @@
                                                 processItem = true;
                                             }
                                         }
->>>>>>> a794db71
                                     }
                                 }
 
                                 if (processItem)
                                 {
-<<<<<<< HEAD
-                                    listitem[itemValue.Key] = itemValue.Value;
-                                }
-                            }
-                            listitem.Update();
-                            web.Context.Load(listitem);
-                            web.Context.ExecuteQueryRetry();
-                            foreach (var itemValue in updateValues.Where(u => u.FieldTypeString == "TaxonomyFieldTypeMulti" || u.FieldTypeString == "TaxonomyFieldType"))
-                            {
-                                switch (itemValue.FieldTypeString)
-                                {
-                                    case "TaxonomyFieldTypeMulti":
-                                        {
-
-                                            var field = fields.FirstOrDefault(f => f.InternalName == itemValue.Key as string || f.Title == itemValue.Key as string);
-                                            var taxField = web.Context.CastTo<TaxonomyField>(field);
-                                            if (itemValue.Value != null)
-                                            {
-                                                var valueCollection = new TaxonomyFieldValueCollection(web.Context, string.Join(";#", itemValue.Value as List<string>), taxField);
-                                                taxField.SetFieldValueByValueCollection(listitem, valueCollection);
-
-                                            }
-                                            else
-                                            {
-                                                var valueCollection = new TaxonomyFieldValueCollection(web.Context, null, taxField);
-                                                taxField.SetFieldValueByValueCollection(listitem, valueCollection);
-                                            }
-                                            listitem.Update();
-                                            web.Context.Load(listitem);
-                                            web.Context.ExecuteQueryRetry();
-                                            break;
-                                        }
-                                    case "TaxonomyFieldType":
-                                        {
-                                            var field = fields.FirstOrDefault(f => f.InternalName == itemValue.Key as string || f.Title == itemValue.Key as string);
-                                            var taxField = web.Context.CastTo<TaxonomyField>(field);
-                                            taxField.EnsureProperty(f => f.TextField);
-                                            var taxValue = new TaxonomyFieldValue();
-                                            if (itemValue.Value != null)
-                                            {
-                                                var termString = (itemValue.Value as List<string>).First();
-                                                taxValue.Label = termString.Split(new string[] { ";#" }, StringSplitOptions.None)[1].Split(new char[] { '|' })[0];
-                                                taxValue.TermGuid = termString.Split(new string[] { ";#" }, StringSplitOptions.None)[1].Split(new char[] { '|' })[1];
-                                                taxValue.WssId = -1;
-                                                taxField.SetFieldValueByValue(listitem, taxValue);
-                                            }
-                                            else
-                                            {
-                                                taxValue.Label = string.Empty;
-                                                taxValue.TermGuid = "11111111-1111-1111-1111-111111111111";
-                                                taxValue.WssId = -1;
-                                                Field hiddenField = list.Fields.GetById(taxField.TextField);
-                                                listitem.Context.Load(hiddenField, tf => tf.InternalName);
-                                                listitem.Context.ExecuteQueryRetry();
-                                                taxField.SetFieldValueByValue(listitem, taxValue); // this order of updates is important.
-                                                listitem[hiddenField.InternalName] = string.Empty; // this order of updates is important.
-                                            }
-                                            listitem.Update();
-                                            web.Context.Load(listitem);
-                                            web.Context.ExecuteQueryRetry();
-                                            break;
-                                        }
-=======
+                            //         listitem[itemValue.Key] = itemValue.Value;
+                            //     }
+                            // }
+                            // listitem.Update();
+                            // web.Context.Load(listitem);
+                            // web.Context.ExecuteQueryRetry();
+                            // foreach (var itemValue in updateValues.Where(u => u.FieldTypeString == "TaxonomyFieldTypeMulti" || u.FieldTypeString == "TaxonomyFieldType"))
+                            // {
+                            //     switch (itemValue.FieldTypeString)
+                            //     {
+                            //         case "TaxonomyFieldTypeMulti":
+                            //             {
+
+                            //                 var field = fields.FirstOrDefault(f => f.InternalName == itemValue.Key as string || f.Title == itemValue.Key as string);
+                            //                 var taxField = web.Context.CastTo<TaxonomyField>(field);
+                            //                 if (itemValue.Value != null)
+                            //                 {
+                            //                     var valueCollection = new TaxonomyFieldValueCollection(web.Context, string.Join(";#", itemValue.Value as List<string>), taxField);
+                            //                     taxField.SetFieldValueByValueCollection(listitem, valueCollection);
+
+                            //                 }
+                            //                 else
+                            //                 {
+                            //                     var valueCollection = new TaxonomyFieldValueCollection(web.Context, null, taxField);
+                            //                     taxField.SetFieldValueByValueCollection(listitem, valueCollection);
+                            //                 }
+                            //                 listitem.Update();
+                            //                 web.Context.Load(listitem);
+                            //                 web.Context.ExecuteQueryRetry();
+                            //                 break;
+                            //             }
+                            //         case "TaxonomyFieldType":
+                            //             {
+                            //                 var field = fields.FirstOrDefault(f => f.InternalName == itemValue.Key as string || f.Title == itemValue.Key as string);
+                            //                 var taxField = web.Context.CastTo<TaxonomyField>(field);
+                            //                 taxField.EnsureProperty(f => f.TextField);
+                            //                 var taxValue = new TaxonomyFieldValue();
+                            //                 if (itemValue.Value != null)
+                            //                 {
+                            //                     var termString = (itemValue.Value as List<string>).First();
+                            //                     taxValue.Label = termString.Split(new string[] { ";#" }, StringSplitOptions.None)[1].Split(new char[] { '|' })[0];
+                            //                     taxValue.TermGuid = termString.Split(new string[] { ";#" }, StringSplitOptions.None)[1].Split(new char[] { '|' })[1];
+                            //                     taxValue.WssId = -1;
+                            //                     taxField.SetFieldValueByValue(listitem, taxValue);
+                            //                 }
+                            //                 else
+                            //                 {
+                            //                     taxValue.Label = string.Empty;
+                            //                     taxValue.TermGuid = "11111111-1111-1111-1111-111111111111";
+                            //                     taxValue.WssId = -1;
+                            //                     Field hiddenField = list.Fields.GetById(taxField.TextField);
+                            //                     listitem.Context.Load(hiddenField, tf => tf.InternalName);
+                            //                     listitem.Context.ExecuteQueryRetry();
+                            //                     taxField.SetFieldValueByValue(listitem, taxValue); // this order of updates is important.
+                            //                     listitem[hiddenField.InternalName] = string.Empty; // this order of updates is important.
+                            //                 }
+                            //                 listitem.Update();
+                            //                 web.Context.Load(listitem);
+                            //                 web.Context.ExecuteQueryRetry();
+                            //                 break;
+                            //             }
                                     if (listitem == null)
                                     {
                                         var listitemCI = new ListItemCreationInformation();
@@ -302,7 +279,6 @@
                                     {
                                         listitem.SetSecurity(parser, dataRow.Security);
                                     }
->>>>>>> a794db71
                                 }
                             }
                             catch (ServerException ex)
