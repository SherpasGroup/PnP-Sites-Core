﻿using Microsoft.SharePoint.Client;
using OfficeDevPnP.Core.Diagnostics;
using OfficeDevPnP.Core.Enums;
using OfficeDevPnP.Core.Framework.Provisioning.Connectors;
using OfficeDevPnP.Core.Framework.Provisioning.Model;
using OfficeDevPnP.Core.Framework.Provisioning.Model.Configuration;
using OfficeDevPnP.Core.Framework.Provisioning.ObjectHandlers.Extensions;
using OfficeDevPnP.Core.Framework.Provisioning.ObjectHandlers.Utilities;
using OfficeDevPnP.Core.Utilities;
using System;
using System.Collections.Generic;
using System.IO;
using System.Linq;
using System.Web;
using Field = Microsoft.SharePoint.Client.Field;

namespace OfficeDevPnP.Core.Framework.Provisioning.ObjectHandlers
{
    internal class ObjectListInstanceDataRows : ObjectHandlerBase
    {
        public override string Name
        {
            get { return "List instances Data Rows"; }
        }

        public override string InternalName => "ListInstanceDataRows";
        public override TokenParser ProvisionObjects(Web web, ProvisioningTemplate template, TokenParser parser, ProvisioningTemplateApplyingInformation applyingInformation)
        {
            using (var scope = new PnPMonitoredScope(this.Name))
            {
                if (!template.Lists.Any()) return parser;

                web.EnsureProperties(w => w.ServerRelativeUrl);

                web.Context.Load(web.Lists, lc => lc.IncludeWithDefaultProperties(l => l.RootFolder.ServerRelativeUrl));
                web.Context.ExecuteQueryRetry();

                #region DataRows

                foreach (var listInstance in template.Lists)
                {
                    if (listInstance.DataRows != null && listInstance.DataRows.Any())
                    {
                        scope.LogDebug(CoreResources.Provisioning_ObjectHandlers_ListInstancesDataRows_Processing_data_rows_for__0_, listInstance.Title);
                        // Retrieve the target list                        
                        var list = web.GetListByUrl(parser.ParseString(listInstance.Url));

                        // Retrieve the fields' types from the list
                        Microsoft.SharePoint.Client.FieldCollection fields = list.Fields;
                        web.Context.Load(fields, fs => fs.Include(f => f.InternalName, f => f.FieldTypeKind, f => f.TypeAsString, f => f.ReadOnlyField, f => f.Title));
                        web.Context.ExecuteQueryRetry();

                        var keyColumnType = "Text";
                        var parsedKeyColumn = parser.ParseString(listInstance.DataRows.KeyColumn);
                        if (!string.IsNullOrEmpty(parsedKeyColumn))
                        {
                            var keyColumn = fields.FirstOrDefault(f => f.InternalName.Equals(parsedKeyColumn, StringComparison.InvariantCultureIgnoreCase));
                            if (keyColumn != null)
                            {
                                switch (keyColumn.FieldTypeKind)
                                {
                                    case FieldType.User:
                                    case FieldType.Lookup:
                                        keyColumnType = "Lookup";
                                        break;

                                    case FieldType.URL:
                                        keyColumnType = "Url";
                                        break;

                                    case FieldType.DateTime:
                                        keyColumnType = "DateTime";
                                        break;

                                    case FieldType.Number:
                                    case FieldType.Counter:
                                        keyColumnType = "Number";
                                        break;
                                }
                            }
                        }

                        foreach (var dataRow in listInstance.DataRows)
                        {
                            try
                            {
                                scope.LogDebug(CoreResources.Provisioning_ObjectHandlers_ListInstancesDataRows_Creating_list_item__0_, listInstance.DataRows.IndexOf(dataRow) + 1);

                                bool processItem = true;
                                ListItem listitem = null;

                                if (!string.IsNullOrEmpty(listInstance.DataRows.KeyColumn))
                                {
                                    // Get value from key column
                                    var dataRowValues = dataRow.Values.Where(v => v.Key == listInstance.DataRows.KeyColumn).ToList();

                                    // if it is empty, skip the check
                                    if (dataRowValues.Any())
                                    {
                                        var query = $@"<View><Query><Where><Eq><FieldRef Name=""{parsedKeyColumn}""/><Value Type=""{keyColumnType}"">{parser.ParseString(dataRowValues.FirstOrDefault().Value)}</Value></Eq></Where></Query><RowLimit>1</RowLimit></View>";
                                        var camlQuery = new CamlQuery()
                                        {
                                            ViewXml = query
                                        };
                                        var existingItems = list.GetItems(camlQuery);
                                        list.Context.Load(existingItems);
                                        list.Context.ExecuteQueryRetry();
                                        if (existingItems.Count > 0)
                                        {
                                            if (listInstance.DataRows.UpdateBehavior == UpdateBehavior.Skip)
                                            {
                                        //         var userValues = new List<FieldUserValue>();
                                        //         fieldValue.Split(',').All(value =>
                                        //         {
                                        //             try
                                        //             {
                                        //                 var user = web.EnsureUser(value);
                                        //                 web.Context.Load(user);
                                        //                 web.Context.ExecuteQueryRetry();
                                        //                 if (user != null)
                                        //                 {
                                        //                     userValues.Add(new FieldUserValue
                                        //                     {
                                        //                         LookupId = user.Id,
                                        //                     }); ;
                                        //                 }
                                        //             }
                                        //             catch (Exception ex)
                                        //             {
                                        //                 scope.LogError(CoreResources.Provisioning_ObjectHandlers_ListInstancesDataRows_Creating_listitem_failed___0_____1_, ex.Message, ex.StackTrace);
                                        //             }

                                        //             return true;
                                        //         });
                                        //         updateValues.Add(new FieldUpdateValue(dataValue.Key, userValues.ToArray()));
                                        //     }
                                        //     else
                                        //     {
                                        //         try
                                        //         {
                                        //             var user = web.EnsureUser(fieldValue);
                                        //             web.Context.Load(user);
                                        //             web.Context.ExecuteQueryRetry();
                                        //             if (user != null)
                                        //             {
                                        //                 var userValue = new FieldUserValue
                                        //                 {
                                        //                     LookupId = user.Id,
                                        //                 };
                                        //                 updateValues.Add(new FieldUpdateValue(dataValue.Key, userValue));
                                        //             }
                                        //             else
                                        //             {
                                        //                 updateValues.Add(new FieldUpdateValue(dataValue.Key, fieldValue));
                                        //             }
                                        //         }
                                        //         catch (Exception ex)
                                        //         {
                                        //             scope.LogError(CoreResources.Provisioning_ObjectHandlers_ListInstancesDataRows_Creating_listitem_failed___0_____1_, ex.Message, ex.StackTrace);
                                        //         }
                                        //     }
                                        //     break;
                                        // case FieldType.DateTime:
                                        //     var dateTime = DateTime.MinValue;
                                        //     if (DateTime.TryParse(fieldValue, out dateTime))
                                        //     {
                                        //         updateValues.Add(new FieldUpdateValue(dataValue.Key, dateTime));
                                        //     }
                                        //     break;
                                        // case FieldType.Invalid:
                                        //     switch (dataField.TypeAsString)
                                        //     {
                                        //         case "TaxonomyFieldType":
                                        //         // Single value field - Expected format: term label|term GUID
                                        //         case "TaxonomyFieldTypeMulti":
                                        //             // Multi value field - Expected format: term label|term GUID;term label|term GUID;term label|term GUID;...
                                        //             {
                                        //                 if (fieldValue != null)
                                        //                 {
                                        //                     var termStrings = new List<string>();

                                        //                     var termsArray = fieldValue.Split(new char[] { ';' });
                                        //                     foreach (var term in termsArray)
                                        //                     {
                                        //                         termStrings.Add($"-1;#{term}");
                                        //                     }
                                        //                     updateValues.Add(new FieldUpdateValue(dataValue.Key, termStrings, dataField.TypeAsString));
                                        //                 }
                                        //                 break;
                                        //             }
                                        //         default:
                                        //             {
                                        //                 //Publishing image case, but can be others too
                                        //                 updateValues.Add(new FieldUpdateValue(dataValue.Key, fieldValue));
                                        //                 break;
                                        //             }
                                        //     }
                                        //     break;

                                        // default:
                                        //     updateValues.Add(new FieldUpdateValue(dataValue.Key, fieldValue));
                                        //     break;
                                                processItem = false;
                                            }
                                            else
                                            {
                                                listitem = existingItems[0];
                                                processItem = true;
                                            }
                                        }
                                    }
                                }

                                if (processItem)
                                {
<<<<<<< HEAD
                            //         listitem[itemValue.Key] = itemValue.Value;
                            //     }
                            // }
                            // listitem.Update();
                            // web.Context.Load(listitem);
                            // web.Context.ExecuteQueryRetry();
                            // foreach (var itemValue in updateValues.Where(u => u.FieldTypeString == "TaxonomyFieldTypeMulti" || u.FieldTypeString == "TaxonomyFieldType"))
                            // {
                            //     switch (itemValue.FieldTypeString)
                            //     {
                            //         case "TaxonomyFieldTypeMulti":
                            //             {

                            //                 var field = fields.FirstOrDefault(f => f.InternalName == itemValue.Key as string || f.Title == itemValue.Key as string);
                            //                 var taxField = web.Context.CastTo<TaxonomyField>(field);
                            //                 if (itemValue.Value != null)
                            //                 {
                            //                     var valueCollection = new TaxonomyFieldValueCollection(web.Context, string.Join(";#", itemValue.Value as List<string>), taxField);
                            //                     taxField.SetFieldValueByValueCollection(listitem, valueCollection);

                            //                 }
                            //                 else
                            //                 {
                            //                     var valueCollection = new TaxonomyFieldValueCollection(web.Context, null, taxField);
                            //                     taxField.SetFieldValueByValueCollection(listitem, valueCollection);
                            //                 }
                            //                 listitem.Update();
                            //                 web.Context.Load(listitem);
                            //                 web.Context.ExecuteQueryRetry();
                            //                 break;
                            //             }
                            //         case "TaxonomyFieldType":
                            //             {
                            //                 var field = fields.FirstOrDefault(f => f.InternalName == itemValue.Key as string || f.Title == itemValue.Key as string);
                            //                 var taxField = web.Context.CastTo<TaxonomyField>(field);
                            //                 taxField.EnsureProperty(f => f.TextField);
                            //                 var taxValue = new TaxonomyFieldValue();
                            //                 if (itemValue.Value != null)
                            //                 {
                            //                     var termString = (itemValue.Value as List<string>).First();
                            //                     taxValue.Label = termString.Split(new string[] { ";#" }, StringSplitOptions.None)[1].Split(new char[] { '|' })[0];
                            //                     taxValue.TermGuid = termString.Split(new string[] { ";#" }, StringSplitOptions.None)[1].Split(new char[] { '|' })[1];
                            //                     taxValue.WssId = -1;
                            //                     taxField.SetFieldValueByValue(listitem, taxValue);
                            //                 }
                            //                 else
                            //                 {
                            //                     taxValue.Label = string.Empty;
                            //                     taxValue.TermGuid = "11111111-1111-1111-1111-111111111111";
                            //                     taxValue.WssId = -1;
                            //                     Field hiddenField = list.Fields.GetById(taxField.TextField);
                            //                     listitem.Context.Load(hiddenField, tf => tf.InternalName);
                            //                     listitem.Context.ExecuteQueryRetry();
                            //                     taxField.SetFieldValueByValue(listitem, taxValue); // this order of updates is important.
                            //                     listitem[hiddenField.InternalName] = string.Empty; // this order of updates is important.
                            //                 }
                            //                 listitem.Update();
                            //                 web.Context.Load(listitem);
                            //                 web.Context.ExecuteQueryRetry();
                            //                 break;
                            //             }
=======
                                    bool IsNewItem = false;
>>>>>>> cc065ea4
                                    if (listitem == null)
                                    {
                                        var listitemCI = new ListItemCreationInformation();
                                        listitem = list.AddItem(listitemCI);
                                        IsNewItem = true;
                                    }

                                    ListItemUtilities.UpdateListItem(listitem, parser, dataRow.Values, ListItemUtilities.ListItemUpdateType.UpdateOverwriteVersion, IsNewItem);

                                    if (dataRow.Security != null && (dataRow.Security.ClearSubscopes || dataRow.Security.CopyRoleAssignments || dataRow.Security.RoleAssignments.Count > 0))
                                    {
                                        listitem.SetSecurity(parser, dataRow.Security);
                                    }

                                    if (dataRow.Attachments != null && dataRow.Attachments.Count > 0)
                                    {
                                        foreach (var attachment in dataRow.Attachments)
                                        {
                                            attachment.Name = parser.ParseString(attachment.Name);
                                            attachment.Src = parser.ParseString(attachment.Src);
                                            if (!IsNewItem)
                                            {
                                                var overwrite = attachment.Overwrite;
                                                listitem.EnsureProperty(l => l.AttachmentFiles);

                                                Attachment existingItem = null;
                                                if (listitem.AttachmentFiles.Count > 0)
                                                {
                                                    existingItem = listitem.AttachmentFiles.FirstOrDefault(a => a.FileName.Equals(attachment.Name, StringComparison.OrdinalIgnoreCase));
                                                }
                                                if (existingItem != null)
                                                {
                                                    if (overwrite)
                                                    {
                                                        existingItem.DeleteObject();
                                                        web.Context.ExecuteQueryRetry();
                                                        AddAttachment(template, listitem, attachment);
                                                    }
                                                }
                                                else
                                                {
                                                    AddAttachment(template, listitem, attachment);
                                                }
                                            }
                                            else
                                            {
                                                AddAttachment(template, listitem, attachment, IsNewItem);
                                            }
                                        }
                                        if (IsNewItem)
                                            listitem.Context.ExecuteQueryRetry();
                                    }
                                }
                            }
                            catch (ServerException ex)
                            {
                                if (ex.ServerErrorTypeName.Equals("Microsoft.SharePoint.SPDuplicateValuesFoundException", StringComparison.InvariantCultureIgnoreCase)
                                    && applyingInformation.IgnoreDuplicateDataRowErrors)
                                {
                                    scope.LogWarning(CoreResources.Provisioning_ObjectHandlers_ListInstancesDataRows_Creating_listitem_duplicate);
                                    continue;
                                }
                                if (ex.ServerErrorTypeName.Equals("Microsoft.SharePoint.SPException", StringComparison.InvariantCultureIgnoreCase)
                                    && ex.Message.Equals("To add an item to a document library, use SPFileCollection.Add()", StringComparison.InvariantCultureIgnoreCase))
                                {
                                    // somebody tries to add new items to a document library
                                    var warning = string.Format(CoreResources.Provisioning_ObjectHandlers_ListInstancesDataRows_Creating_listitem_notsupported_0, listInstance.Title);
                                    scope.LogWarning(warning);
                                    WriteMessage(warning, ProvisioningMessageType.Warning);
                                    continue;
                                }
                            }
                            catch (Exception ex)
                            {
                                scope.LogError(CoreResources.Provisioning_ObjectHandlers_ListInstancesDataRows_Creating_listitem_failed___0_____1_, ex.Message, ex.StackTrace);
                                throw;
                            }
                        }
                    }
                }


                #endregion DataRows
            }


            return parser;
        }


        private void AddAttachment(ProvisioningTemplate template, ListItem listitem, Model.SharePoint.InformationArchitecture.DataRowAttachment attachment, bool SkipExecuteQuery = false)
        {
#if !SP2013 && !SP2016
            listitem.AttachmentFiles.AddUsingPath(ResourcePath.FromDecodedUrl(attachment.Name), FileUtilities.GetFileStream(template, attachment.Src));
#else
            var attachmentCI = new AttachmentCreationInformation()
            {
                ContentStream = FileUtilities.GetFileStream(template, attachment.Src),
                FileName = attachment.Name
            };
            listitem.AttachmentFiles.Add(attachmentCI);
#endif
            if (!SkipExecuteQuery)
                listitem.Context.ExecuteQueryRetry();
            else
                listitem.Update();
        }

        public override ProvisioningTemplate ExtractObjects(Web web, ProvisioningTemplate template, ProvisioningTemplateCreationInformation creationInfo)
        {
            using (var scope = new PnPMonitoredScope(this.Name))
            {
                var lists = web.Lists;
                web.EnsureProperties(w => w.ServerRelativeUrl, w => w.Url);
                web.Context.Load(lists,
                  lc => lc.IncludeWithDefaultProperties(
                        l => l.RootFolder.ServerRelativeUrl,
                        l => l.EnableAttachments,
                        l => l.Fields.IncludeWithDefaultProperties(
                          f => f.Id,
                          f => f.Title,
                          f => f.TypeAsString,
                          f => f.ReadOnlyField,
                          f => f.Hidden,
                          f => f.InternalName,
                          f => f.DefaultValue,
                          f => f.Required))
                  );
                web.Context.ExecuteQueryRetry();

                var allLists = new List<List>();

                var listsToProcess = lists.AsEnumerable().Where(l => l.Hidden == false || l.Hidden == creationInfo.IncludeHiddenLists).ToArray();
                foreach (var siteList in listsToProcess)
                {
                    if (!creationInfo.ExtractConfiguration.Lists.Lists.Any(i =>
                      {
                          Guid listId;
                          if (Guid.TryParse(i.Title, out listId))
                          {
                              return (listId == siteList.Id);
                          }
                          else
                          {
                              return (false);
                          }
                      }) && creationInfo.ExtractConfiguration.Lists.Lists.FirstOrDefault(i => i.Title.Equals(siteList.Title) && i.IncludeItems) == null)
                    {
                        continue;
                    }
                    var extractionConfig = creationInfo.ExtractConfiguration.Lists.Lists.FirstOrDefault(e => e.Title.Equals(siteList.Title));
                    CamlQuery camlQuery = CamlQuery.CreateAllItemsQuery();
                    Model.Configuration.Lists.Lists.ExtractQueryConfiguration queryConfig = null;
                    if (extractionConfig.Query != null)
                    {
                        queryConfig = extractionConfig.Query;

                        camlQuery = new CamlQuery();

                        if (string.IsNullOrEmpty(queryConfig.CamlQuery))
                        {
                            queryConfig.CamlQuery = "<Order><FieldRef Name='ID' /></Order>";
                        }
                        string viewXml = $"<View Scope=\"RecursiveAll\"><Query>{queryConfig.CamlQuery}</Query>";
                        if (queryConfig.IncludeAttachments && siteList.EnableAttachments)
                        {
                            if (queryConfig.ViewFields == null)
                            {
                                queryConfig.ViewFields = new List<string>();
                            }
                            if (!queryConfig.ViewFields.Contains("Attachments"))
                            {
                                queryConfig.ViewFields.Add("Attachments");
                            }
                        }
                        if (queryConfig.ViewFields != null && queryConfig.ViewFields.Count > 0)
                        {
                            viewXml += "<ViewFields>";
                            foreach (var viewField in queryConfig.ViewFields)
                            {
                                viewXml += $"<FieldRef Name='{viewField}' />";
                            }

                            viewXml += "</ViewFields>";
                        }
                        if (queryConfig.RowLimit > 0 || queryConfig.PageSize > 0)
                        {
                            viewXml += $"<RowLimit{(queryConfig.PageSize > 0 ? " Paged=\"TRUE\"" : "")}>{(queryConfig.PageSize > 0 ? queryConfig.PageSize : queryConfig.RowLimit)}</RowLimit>";
                        }
                        viewXml += "</View>";
                        camlQuery.ViewXml = viewXml;

                    }
                    var listInstance = template.Lists.FirstOrDefault(l => siteList.RootFolder.ServerRelativeUrl.Equals(UrlUtility.Combine(web.ServerRelativeUrl, l.Url)));
                    if (listInstance != null)
                    {
                        do
                        {

                            camlQuery.ListItemCollectionPosition = RetrieveItems(web, template, creationInfo, scope, siteList, extractionConfig, camlQuery, queryConfig, listInstance);

                        } while (camlQuery.ListItemCollectionPosition != null);
                    }
                }
            }
            return template;
        }

        private ListItemCollectionPosition RetrieveItems(Web web, ProvisioningTemplate template, ProvisioningTemplateCreationInformation creationInfo, PnPMonitoredScope scope, List siteList, Model.Configuration.Lists.Lists.ExtractConfiguration extractionConfiguration, CamlQuery camlQuery, Model.Configuration.Lists.Lists.ExtractQueryConfiguration queryConfig, ListInstance listInstance)
        {
            var items = siteList.GetItems(camlQuery);
            siteList.Context.Load(items, i => i.IncludeWithDefaultProperties(li => li.FieldValuesAsText), i => i.ListItemCollectionPosition);
            if (queryConfig != null && queryConfig.ViewFields != null && queryConfig.ViewFields.Count > 0)
            {
                foreach (var viewField in queryConfig.ViewFields)
                {
                    siteList.Context.Load(items, i => i.Include(li => li[viewField]));
                }
            }
            siteList.Context.ExecuteQueryRetry();
            var baseUri = new Uri(web.Url);
            if (siteList.BaseType == BaseType.DocumentLibrary)
            {
                ProcessLibraryItems(web, siteList, template, listInstance, extractionConfiguration, queryConfig, creationInfo, scope, items, baseUri);
            }
            else
            {
                ProcessListItems(web, siteList, listInstance, creationInfo, extractionConfiguration, queryConfig, baseUri, items, scope);
            }
            return items.ListItemCollectionPosition;
        }

        public override bool WillProvision(Web web, ProvisioningTemplate template, ProvisioningTemplateApplyingInformation applyingInformation)
        {
            if (!_willProvision.HasValue)
            {
                _willProvision = template.Lists.Any(l => l.DataRows.Any());
            }
            return _willProvision.Value;
        }

        public override bool WillExtract(Web web, ProvisioningTemplate template, ProvisioningTemplateCreationInformation creationInfo)
        {
            if (!_willExtract.HasValue)
            {
                _willExtract = creationInfo.ExtractConfiguration != null && creationInfo.ExtractConfiguration.Lists.HasLists;
            }
            return _willExtract.Value;
        }

        private ProvisioningTemplate ProcessLibraryItems(Web web,
            List siteList,
            ProvisioningTemplate template,
            ListInstance listInstance,
            Model.Configuration.Lists.Lists.ExtractConfiguration extractionConfig,
            Model.Configuration.Lists.Lists.ExtractQueryConfiguration queryConfig,
            ProvisioningTemplateCreationInformation creationInfo,
            PnPMonitoredScope scope,
            ListItemCollection items,
            Uri baseUri)
        {
            var itemCount = 1;
            foreach (var item in items)
            {
                switch (item.FileSystemObjectType)
                {
                    case FileSystemObjectType.File:
                        {
                            //PnP:File
                            ProcessDocumentRow(web, siteList, baseUri, item, listInstance, template, creationInfo, scope, itemCount, items.Count);
                            break;
                        }
                    case FileSystemObjectType.Folder:
                        {
                            //PnP:Folder
                            ProcessFolderRow(web, item, siteList, listInstance, queryConfig, template, scope);
                            break;
                        }
                    default:
                        {
                            //PnP:DataRow
                            ProcessDataRow(web, siteList, item, listInstance, extractionConfig, queryConfig, baseUri, creationInfo, scope);
                            break;
                        }
                }
                itemCount++;
            }
            return template;
        }
        private void ProcessDocumentRow(Web web, List siteList, Uri baseUri, ListItem listItem, ListInstance listInstance, ProvisioningTemplate template, ProvisioningTemplateCreationInformation creationInfo, PnPMonitoredScope scope, int itemCount, int itemsCount)
        {
            var myFile = listItem.File; ;
            web.Context.Load(myFile,
                f => f.Name,
#if !SP2013 && !SP2016
                f => f.ServerRelativePath,
                f => f.UniqueId,
#else
                f => f.ServerRelativeUrl,
#endif
                f => f.Level);
            web.Context.ExecuteQueryRetry();

            // If we got here it's a file, let's grab the file's path and name
#if !SP2013 && !SP2016
            var fullUri = new Uri(baseUri, myFile.ServerRelativePath.DecodedUrl);
#else
            var fullUri = new Uri(baseUri, myFile.ServerRelativeUrl);
#endif
            var folderPath = System.Web.HttpUtility.UrlDecode(fullUri.Segments.Take(fullUri.Segments.Count() - 1).ToArray().Aggregate((i, x) => i + x).TrimEnd('/'));
            var fileName = System.Web.HttpUtility.UrlDecode(fullUri.Segments[fullUri.Segments.Count() - 1]);

            var templateFolderPath = folderPath.Substring(web.ServerRelativeUrl.Length).TrimStart("/".ToCharArray());

            WriteMessage($"Library|{listInstance.Title} : {myFile.Name}|{itemCount}|{itemsCount}", ProvisioningMessageType.Progress);

            // Avoid duplicate file entries
            Model.File newFile = null;
            bool addFile = false;

            newFile = template.Files.FirstOrDefault(f => f.Src.Equals($"{templateFolderPath}/{fileName}", StringComparison.CurrentCultureIgnoreCase));
            if (newFile == null)
            {

                newFile = new Model.File()
                {
                    Folder = templateFolderPath,
                    Src = $"{templateFolderPath}/{fileName}",
                    TargetFileName = myFile.Name,
                    Overwrite = true,
                    Level = (Model.FileLevel)Enum.Parse(typeof(Model.FileLevel), myFile.Level.ToString())
                };
                addFile = true;
            }

#if !SP2013 && !SP2016
            ExtractFileSettings(web, siteList, myFile.UniqueId, ref newFile, scope);
#else
            ExtractFileSettings(web, siteList, myFile.ServerRelativeUrl, ref newFile, scope);
#endif

            if (addFile && creationInfo.PersistBrandingFiles)
            {
                var file = listItem.File;
                web.Context.Load(file);
                web.Context.ExecuteQueryRetry();
                var spFileStream = file.OpenBinaryStream();
                web.Context.ExecuteQueryRetry();
                using (var streamValue = spFileStream.Value)
                {
                    template.Connector.SaveFileStream(file.Name, templateFolderPath, spFileStream.Value);
                }
                template.Files.Add(newFile);
            }
        }

#if !SP2013 && !SP2016
        private void ExtractFileSettings(Web web, List siteList, Guid fileUniqueId, ref Model.File pnpFile, PnPMonitoredScope scope)
#else
        private void ExtractFileSettings(Web web, List siteList, string fileServerRelativeUrl, ref Model.File pnpFile, PnPMonitoredScope scope)
#endif
        {
            try
            {
#if !SP2013 && !SP2016
                var file = web.GetFileById(fileUniqueId);
#else
                var file = web.GetFileByServerRelativeUrl(fileServerRelativeUrl);
#endif
                web.Context.Load(file,
                    f => f.Level,
                    f => f.ServerRelativeUrl,
#if !SP2013 && !SP2016
                    f => f.Properties,
#endif
                    f => f.ListItemAllFields,
                    f => f.ListItemAllFields.RoleAssignments,
                    f => f.ListItemAllFields.RoleAssignments.Include(r => r.Member, r => r.RoleDefinitionBindings),
                    f => f.ListItemAllFields.HasUniqueRoleAssignments,
                    f => f.ListItemAllFields.ParentList,
                    f => f.ListItemAllFields.ContentType.StringId);

                web.Context.ExecuteQueryRetry();

                //export PnPFile FieldValues
                if (file.ListItemAllFields.FieldValues.Any())
                {
                    var fieldValues = file.ListItemAllFields.FieldValues;

                    var fieldValuesAsText = file.ListItemAllFields.EnsureProperty(li => li.FieldValuesAsText).FieldValues;

                    #region //**** get correct Content Type
                    string ctId = string.Empty;
                    foreach (var ct in web.ContentTypes.OrderByDescending(c => c.StringId.Length))
                    {
                        if (file.ListItemAllFields.ContentType.StringId.StartsWith(ct.StringId))
                        {
                            pnpFile.Properties.Add("ContentTypeId", ct.StringId);
                            break;
                        }
                    }
                    #endregion //**** get correct Content Type

                    foreach (var fieldValue in fieldValues)
                    {
                        if (fieldValue.Value != null && !string.IsNullOrEmpty(fieldValue.Value.ToString()))
                        {
                            var field = siteList.Fields.FirstOrDefault(fs => fs.InternalName == fieldValue.Key);
                            string value = string.Empty;
                            //ignore read only fields
                            if (!field.ReadOnlyField || WriteableReadOnlyField.Contains(field.InternalName.ToLower()))
                            {
                                value = TokenizeValue(web, field.TypeAsString, fieldValue, fieldValuesAsText[field.InternalName]);

                                if (fieldValue.Key == "ContentTypeId")
                                {
                                    value = null; //it's already in Properties - we can ignore here
                                }
                            }

                            // We process real values only
                            if (value != null && !String.IsNullOrEmpty(value) && value != "[]")
                            {
                                pnpFile.Properties.Add(fieldValue.Key, value);
                            }
                        }
                    }
                }
            }
            catch (Exception ex)
            {
#if !SP2013 && !SP2016
                scope.LogError(ex, "Extract of File with uniqueId {0} failed", fileUniqueId);
#else
                scope.LogError(ex, "Extract of File with url {0} failed", fileServerRelativeUrl);
#endif
            }
        }

        private static string[] WriteableReadOnlyField = new[]
      {
            "description","publishingpagelayout", "contenttypeid","bannerimageurl","_originalsourceitemid","_originalsourcelistid","_originalsourcesiteid","_originalsourcewebid","_originalsourceurl"
        };

        private string TokenizeValue(Web web, string fieldTypeAsString, KeyValuePair<string, object> fieldValue, string fieldValueAsText)
        {
            string value = string.Empty;
            switch (fieldTypeAsString)
            {
                case "URL":
                    value = Tokenize(fieldValueAsText, web.Url, web);
                    break;
                case "User":
                    var userFieldValue = fieldValue.Value as Microsoft.SharePoint.Client.FieldUserValue;
                    if (userFieldValue != null)
                    {
#if !SP2013 && !SP2016
                        value = userFieldValue.Email;
#else
                        value = userFieldValue.LookupValue;
#endif
                    }
                    break;
                case "UserMulti":
                    var userMultiFieldValue = fieldValue.Value as Microsoft.SharePoint.Client.FieldUserValue[];
                    if (userMultiFieldValue != null)
                    {
#if !SP2013 && !SP2016
                        value = string.Join(",", userMultiFieldValue.Select(u => u.Email).ToArray())?.TrimEnd(new char[] { ',' });
#else
                        value = string.Join(",", userMultiFieldValue.Select(u => u.LookupValue).ToArray())?.TrimEnd(new char[] { ',' });
#endif
                    }
                    break;
                case "Lookup":
                    var lookupFieldValue = fieldValue.Value as Microsoft.SharePoint.Client.FieldLookupValue;
                    if (lookupFieldValue != null)
                    {
                        value = lookupFieldValue.LookupId.ToString();
                    }
                    break;
                case "LookupMulti":
                    var lookupMultiFieldValue = fieldValue.Value as Microsoft.SharePoint.Client.FieldLookupValue[];
                    if (lookupMultiFieldValue != null)
                    {
                        value = value = string.Join(",", lookupMultiFieldValue.Select(l => l.LookupId).ToArray())?.TrimEnd(new char[] { ',' });
                    }
                    break;
                case "TaxonomyFieldType":
                    var taxonomyFieldValue = fieldValue.Value as Microsoft.SharePoint.Client.Taxonomy.TaxonomyFieldValue;
                    if (taxonomyFieldValue != null)
                    {
                        value = $"{taxonomyFieldValue.Label}|{taxonomyFieldValue.TermGuid}";
                    }
                    break;
                case "TaxonomyFieldTypeMulti":
                    var taxonomyMultiFieldValue = fieldValue.Value as Microsoft.SharePoint.Client.Taxonomy.TaxonomyFieldValueCollection;
                    if (taxonomyMultiFieldValue != null)
                    {
                        string terms = "";
                        foreach (var term in taxonomyMultiFieldValue)
                        {
                            terms += $"{term.Label}|{term.TermGuid};";
                        }
                        value = terms.TrimEnd(new char[] { ';' });
                    }
                    break;
                case "DateTime":
                    var dateTimeFieldValue = fieldValue.Value as DateTime?;
                    if (dateTimeFieldValue.HasValue)
                    {
                        value = dateTimeFieldValue.Value.ToString("yyyy-MM-ddTHH:mm:ssZ");
                    }
                    break;
                case "ContentTypeIdFieldType":
                default:
                    value = Tokenize(fieldValue.Value.ToString(), web.Url, web);
                    break;
            }

            return value;
        }

        public Model.Folder ExtractFolderSettings(Web web, List siteList, string serverRelativePathToFolder, PnPMonitoredScope scope, Model.Configuration.Lists.Lists.ExtractQueryConfiguration queryConfig)
        {
            Model.Folder pnpFolder = null;
            try
            {
                Microsoft.SharePoint.Client.Folder spFolder = web.GetFolderByServerRelativeUrl(serverRelativePathToFolder);
                web.Context.Load(spFolder,
                    f => f.Name,
                    f => f.ServerRelativeUrl,
                    f => f.Properties,
                    f => f.ListItemAllFields,
                    f => f.ListItemAllFields.RoleAssignments,
                    f => f.ListItemAllFields.RoleAssignments.Include(r => r.Member, r => r.RoleDefinitionBindings),
                    f => f.ListItemAllFields.HasUniqueRoleAssignments,
                    f => f.ListItemAllFields.ParentList,
                    f => f.ListItemAllFields.ContentType.StringId);
                web.Context.Load(web,
                    w => w.AssociatedOwnerGroup,
                    w => w.AssociatedMemberGroup,
                    w => w.AssociatedVisitorGroup,
                    w => w.Title,
                    w => w.Url,
                    w => w.RoleDefinitions.Include(r => r.RoleTypeKind, r => r.Name),
                    w => w.ContentTypes.Include(c => c.Id, c => c.Name, c => c.StringId));
                web.Context.ExecuteQueryRetry();

                pnpFolder = new Model.Folder(spFolder.Name);

                //export PnPFolder Properties
                if (spFolder.Properties.FieldValues.Any())
                {
                    foreach (var propKey in spFolder.Properties.FieldValues.Keys.Where(k => !k.StartsWith("vti_") && !k.StartsWith("docset_")))
                    {
                        pnpFolder.PropertyBagEntries.Add(new PropertyBagEntry() { Key = propKey, Value = spFolder.Properties.FieldValues[propKey].ToString() });
                    }
                }

                //export PnPFolder FieldValues
                if (spFolder.ListItemAllFields.FieldValues.Any())
                {
                    var list = spFolder.ListItemAllFields.ParentList;

                    var fields = list.Fields;
                    web.Context.Load(fields, fs => fs.IncludeWithDefaultProperties(f => f.TypeAsString, f => f.InternalName, f => f.Title));
                    web.Context.ExecuteQueryRetry();

                    var fieldValues = spFolder.ListItemAllFields.FieldValues;

                    var fieldValuesAsText = spFolder.ListItemAllFields.EnsureProperty(li => li.FieldValuesAsText).FieldValues;

                    #region //**** get correct Content Type
                    string ctId = string.Empty;
                    foreach (var ct in web.ContentTypes.OrderByDescending(c => c.StringId.Length))
                    {
                        if (spFolder.ListItemAllFields.ContentType.StringId.StartsWith(ct.StringId))
                        {
                            pnpFolder.ContentTypeID = ct.StringId;
                            break;
                        }
                    }
                    #endregion //**** get correct Content Type

                    var filteredFieldValues = fieldValues.ToList();
                    if (queryConfig != null && queryConfig.ViewFields != null && queryConfig.ViewFields.Count > 0)
                    {
                        filteredFieldValues = fieldValues.Where(f => queryConfig.ViewFields.Contains(f.Key)).ToList();
                    }
                    foreach (var fieldValue in filteredFieldValues)
                    {
                        if (fieldValue.Value != null && !string.IsNullOrEmpty(fieldValue.Value.ToString()))
                        {
                            var field = siteList.Fields.FirstOrDefault(fs => fs.InternalName == fieldValue.Key);
                            string value = string.Empty;

                            //ignore read only fields
                            if (!field.ReadOnlyField || WriteableReadOnlyField.Contains(field.InternalName.ToLower()))
                            {
                                value = TokenizeValue(web, field.TypeAsString, fieldValue, fieldValuesAsText[field.InternalName]);
                            }

                            if (fieldValue.Key.Equals("ContentTypeId", StringComparison.CurrentCultureIgnoreCase))
                            {
                                value = null; //ignore here since already in dataRow
                            }

                            if (fieldValue.Key.Equals("HTML_x0020_File_x0020_Type", StringComparison.CurrentCultureIgnoreCase) &&
                                fieldValuesAsText["HTML_x0020_File_x0020_Type"] == "OneNote.Notebook")
                            {
                                pnpFolder.Properties.Add("File_x0020_Type", "OneNote.Notebook");
                                pnpFolder.Properties.Add(fieldValue.Key, "OneNote.Notebook");
                                value = null;
                            }

                            // We process real values only
                            if (!string.IsNullOrWhiteSpace(value) && value != "[]")
                            {
                                pnpFolder.Properties.Add(fieldValue.Key, value);
                            }
                        }
                    }
                }
            }
            catch (Exception ex)
            {
                scope.LogError(ex, "Extract of Folder {0} failed", serverRelativePathToFolder);
            }
            return pnpFolder;
        }

        private void ProcessFolderRow(Web web, ListItem listItem, List siteList, ListInstance listInstance, Model.Configuration.Lists.Lists.ExtractQueryConfiguration queryConfig, ProvisioningTemplate template, PnPMonitoredScope scope)
        {
            listItem.EnsureProperties(it => it.ParentList.RootFolder.ServerRelativeUrl);
            string serverRelativeListUrl = listItem.ParentList.RootFolder.ServerRelativeUrl;
            string folderPath = listItem.FieldValuesAsText["FileRef"].Substring(serverRelativeListUrl.Length).TrimStart(new char[] { '/' });

            if (!string.IsNullOrWhiteSpace(folderPath))
            {
                //listItem.EnsureProperties(it => it.Folder.UniqueId);
                string[] folderSegments = folderPath.Split('/');
                Model.Folder pnpFolder = null;
                for (int i = 0; i < folderSegments.Length; i++)
                {
                    if (i == 0)
                    {
                        pnpFolder = listInstance.Folders.FirstOrDefault(f => f.Name.Equals(folderSegments[i], StringComparison.CurrentCultureIgnoreCase));
                        if (pnpFolder == null)
                        {
                            string pathToCurrentFolder = string.Format("{0}/{1}", serverRelativeListUrl, string.Join("/", folderSegments.Take(i + 1)));
                            pnpFolder = ExtractFolderSettings(web, siteList, pathToCurrentFolder, scope, queryConfig);
                            listInstance.Folders.Add(pnpFolder);
                        }
                    }
                    else
                    {
                        var childFolder = pnpFolder.Folders.FirstOrDefault(f => f.Name.Equals(folderSegments[i], StringComparison.CurrentCultureIgnoreCase));
                        if (childFolder == null)
                        {
                            string pathToCurrentFolder = string.Format("{0}/{1}", serverRelativeListUrl, string.Join("/", folderSegments.Take(i + 1)));
                            childFolder = ExtractFolderSettings(web, siteList, pathToCurrentFolder, scope, queryConfig);
                            pnpFolder.Folders.Add(childFolder);
                        }
                        pnpFolder = childFolder;
                    }
                }
            }
        }

        private ListInstance ProcessListItems(Web web,
            List siteList,
            ListInstance listInstance,
            ProvisioningTemplateCreationInformation creationInfo,
            Model.Configuration.Lists.Lists.ExtractConfiguration extractionConfig,
            Model.Configuration.Lists.Lists.ExtractQueryConfiguration queryConfig,
            Uri baseUri,
            ListItemCollection items,
            PnPMonitoredScope scope)
        {
            var itemCount = 1;
            foreach (var item in items)
            {
                WriteMessage($"List|{listInstance.Title}|{itemCount}|{items.Count}", ProvisioningMessageType.Progress);

                var dataRow = ProcessDataRow(web, siteList, item, listInstance, extractionConfig, queryConfig, baseUri, creationInfo, scope);

                listInstance.DataRows.Add(dataRow);
                itemCount++;
            }
            return listInstance;
        }

        private Model.DataRow ProcessDataRow(Web web, List siteList, ListItem item, ListInstance listInstance, Model.Configuration.Lists.Lists.ExtractConfiguration extractionConfig, Model.Configuration.Lists.Lists.ExtractQueryConfiguration queryConfig, Uri baseUri, ProvisioningTemplateCreationInformation creationInfo, PnPMonitoredScope scope)
        {
            var dataRow = new Model.DataRow();
            var filteredFieldValues = item.FieldValues.ToList();
            if (queryConfig != null && queryConfig.ViewFields != null && queryConfig.ViewFields.Count > 0)
            {
                filteredFieldValues = item.FieldValues.Where(f => queryConfig.ViewFields.Contains(f.Key)).ToList();
            }
            foreach (var fieldValue in filteredFieldValues)
            {
                var value = item.FieldValuesAsText[fieldValue.Key];
                var skip = extractionConfig.SkipEmptyFields && string.IsNullOrEmpty(value);
                if (!skip)
                {
                    dataRow.Values.Add(fieldValue.Key, TokenizeValue(web, siteList.Fields.FirstOrDefault(f => f.InternalName == fieldValue.Key).TypeAsString, fieldValue, value));
                }
            }
            if (queryConfig != null && queryConfig.IncludeAttachments && siteList.EnableAttachments && (bool)item["Attachments"])
            {
#if !SP2013 && !SP2016
                item.Context.Load(item, i => i.AttachmentFiles.Include(a => a.FileName, a => a.FileNameAsPath, a => a.ServerRelativePath));
#else
                item.Context.Load(item, i => i.AttachmentFiles.Include(a => a.FileName, a => a.FileName, a => a.ServerRelativeUrl));
#endif
                item.Context.ExecuteQueryRetry();
                foreach (var attachmentFile in item.AttachmentFiles)
                {
#if !SP2013 && !SP2016
                    var fullUri = new Uri(baseUri, attachmentFile.ServerRelativePath.DecodedUrl);
#else
                    var fullUri = new Uri(baseUri, attachmentFile.ServerRelativeUrl);
#endif
                    var folderPath = HttpUtility.UrlDecode(fullUri.Segments.Take(fullUri.Segments.Count() - 1).ToArray().Aggregate((i, x) => i + x).TrimEnd('/'));
                    var targetFolder = $"Attachments/{item.Id}";
                    dataRow.Attachments.Add(new Model.SharePoint.InformationArchitecture.DataRowAttachment()
                    {
#if !SP2013 && !SP2016
                        Name = attachmentFile.FileNameAsPath.DecodedUrl,
                        Src = $"{targetFolder}/{attachmentFile.FileNameAsPath.DecodedUrl}"
#else
                        Name = attachmentFile.FileName,
                        Src = $"{targetFolder}/{attachmentFile.FileName}"
#endif
                    });
                    if (creationInfo.PersistBrandingFiles)
                    {
#if !SP2013 && !SP2016
                        PersistFile(web, creationInfo, scope, attachmentFile.ServerRelativePath.DecodedUrl, attachmentFile.FileNameAsPath.DecodedUrl, targetFolder);
#else
                        PersistFile(web, creationInfo, scope, attachmentFile.ServerRelativeUrl, attachmentFile.FileName, targetFolder);
#endif
                    }
                }
            }
            return dataRow;
        }

        private void PersistFile(Web web, ProvisioningTemplateCreationInformation creationInfo, PnPMonitoredScope scope, string fileServerRelativeUrl, string targetFilename, string targetFolder)
        {
            if (creationInfo.FileConnector != null)
            {
                var targetContainer = HttpUtility.UrlDecode(targetFolder).Trim('/').Replace("/", "\\");

                using (Stream s = GetAttachmentStream((ClientContext)web.Context, fileServerRelativeUrl))
                {
                    if (s != null)
                    {
                        creationInfo.FileConnector.SaveFileStream(
                            targetFilename, targetContainer, s);
                    }
                }
            }
            else
            {
                scope.LogError("No connector present to persist homepage");
            }
        }

        Stream GetAttachmentStream(ClientContext context, string fileServerRelativeUrl)
        {
            try
            {
                var file = context.Web.GetFileByServerRelativeUrl(fileServerRelativeUrl);
                context.Load(file);
                context.ExecuteQueryRetry();
                if (file.Exists)
                {
                    MemoryStream stream = new MemoryStream();
                    var streamResult = file.OpenBinaryStream();
                    context.ExecuteQueryRetry();

                    streamResult.Value.CopyTo(stream);

                    // Set the stream position to the beginning
                    stream.Position = 0;
                    return stream;
                }
            }
            catch (Exception ex)
            {
                Log.Error(Constants.LOGGING_SOURCE, $"Attachment file {fileServerRelativeUrl} not found");
                throw ex;
            }
            return null;
        }
    }
}<|MERGE_RESOLUTION|>--- conflicted
+++ resolved
@@ -213,71 +213,7 @@
 
                                 if (processItem)
                                 {
-<<<<<<< HEAD
-                            //         listitem[itemValue.Key] = itemValue.Value;
-                            //     }
-                            // }
-                            // listitem.Update();
-                            // web.Context.Load(listitem);
-                            // web.Context.ExecuteQueryRetry();
-                            // foreach (var itemValue in updateValues.Where(u => u.FieldTypeString == "TaxonomyFieldTypeMulti" || u.FieldTypeString == "TaxonomyFieldType"))
-                            // {
-                            //     switch (itemValue.FieldTypeString)
-                            //     {
-                            //         case "TaxonomyFieldTypeMulti":
-                            //             {
-
-                            //                 var field = fields.FirstOrDefault(f => f.InternalName == itemValue.Key as string || f.Title == itemValue.Key as string);
-                            //                 var taxField = web.Context.CastTo<TaxonomyField>(field);
-                            //                 if (itemValue.Value != null)
-                            //                 {
-                            //                     var valueCollection = new TaxonomyFieldValueCollection(web.Context, string.Join(";#", itemValue.Value as List<string>), taxField);
-                            //                     taxField.SetFieldValueByValueCollection(listitem, valueCollection);
-
-                            //                 }
-                            //                 else
-                            //                 {
-                            //                     var valueCollection = new TaxonomyFieldValueCollection(web.Context, null, taxField);
-                            //                     taxField.SetFieldValueByValueCollection(listitem, valueCollection);
-                            //                 }
-                            //                 listitem.Update();
-                            //                 web.Context.Load(listitem);
-                            //                 web.Context.ExecuteQueryRetry();
-                            //                 break;
-                            //             }
-                            //         case "TaxonomyFieldType":
-                            //             {
-                            //                 var field = fields.FirstOrDefault(f => f.InternalName == itemValue.Key as string || f.Title == itemValue.Key as string);
-                            //                 var taxField = web.Context.CastTo<TaxonomyField>(field);
-                            //                 taxField.EnsureProperty(f => f.TextField);
-                            //                 var taxValue = new TaxonomyFieldValue();
-                            //                 if (itemValue.Value != null)
-                            //                 {
-                            //                     var termString = (itemValue.Value as List<string>).First();
-                            //                     taxValue.Label = termString.Split(new string[] { ";#" }, StringSplitOptions.None)[1].Split(new char[] { '|' })[0];
-                            //                     taxValue.TermGuid = termString.Split(new string[] { ";#" }, StringSplitOptions.None)[1].Split(new char[] { '|' })[1];
-                            //                     taxValue.WssId = -1;
-                            //                     taxField.SetFieldValueByValue(listitem, taxValue);
-                            //                 }
-                            //                 else
-                            //                 {
-                            //                     taxValue.Label = string.Empty;
-                            //                     taxValue.TermGuid = "11111111-1111-1111-1111-111111111111";
-                            //                     taxValue.WssId = -1;
-                            //                     Field hiddenField = list.Fields.GetById(taxField.TextField);
-                            //                     listitem.Context.Load(hiddenField, tf => tf.InternalName);
-                            //                     listitem.Context.ExecuteQueryRetry();
-                            //                     taxField.SetFieldValueByValue(listitem, taxValue); // this order of updates is important.
-                            //                     listitem[hiddenField.InternalName] = string.Empty; // this order of updates is important.
-                            //                 }
-                            //                 listitem.Update();
-                            //                 web.Context.Load(listitem);
-                            //                 web.Context.ExecuteQueryRetry();
-                            //                 break;
-                            //             }
-=======
                                     bool IsNewItem = false;
->>>>>>> cc065ea4
                                     if (listitem == null)
                                     {
                                         var listitemCI = new ListItemCreationInformation();
