﻿using System;
using System.Linq;
using System.Collections.Generic;
using Microsoft.SharePoint.Client;
using OfficeDevPnP.Core.Framework.Provisioning.Model;
using Field = Microsoft.SharePoint.Client.Field;
using OfficeDevPnP.Core.Diagnostics;
using OfficeDevPnP.Core.Framework.Provisioning.ObjectHandlers.Extensions;
using Microsoft.SharePoint.Client.Taxonomy;

namespace OfficeDevPnP.Core.Framework.Provisioning.ObjectHandlers
{
    internal class ObjectListInstanceDataRows : ObjectHandlerBase
    {

        public override string Name
        {
            get { return "List instances Data Rows"; }
        }
        public override TokenParser ProvisionObjects(Web web, ProvisioningTemplate template, TokenParser parser, ProvisioningTemplateApplyingInformation applyingInformation)
        {
            using (var scope = new PnPMonitoredScope(this.Name))
            {

                if (template.Lists.Any())
                {
                    var rootWeb = (web.Context as ClientContext).Site.RootWeb;

                    web.EnsureProperties(w => w.ServerRelativeUrl);

                    web.Context.Load(web.Lists, lc => lc.IncludeWithDefaultProperties(l => l.RootFolder.ServerRelativeUrl));
                    web.Context.ExecuteQueryRetry();
                    var existingLists = web.Lists.AsEnumerable<List>().Select(existingList => existingList.RootFolder.ServerRelativeUrl).ToList();
                    var serverRelativeUrl = web.ServerRelativeUrl;

                    #region DataRows

                    foreach (var listInstance in template.Lists)
                    {
                        if (listInstance.DataRows != null && listInstance.DataRows.Any())
                        {
                            scope.LogDebug(CoreResources.Provisioning_ObjectHandlers_ListInstancesDataRows_Processing_data_rows_for__0_, listInstance.Title);
                            // Retrieve the target list
                            var list = web.Lists.GetByTitle(parser.ParseString(listInstance.Title));
                            web.Context.Load(list);

                            // Retrieve the fields' types from the list
                            Microsoft.SharePoint.Client.FieldCollection fields = list.Fields;
                            web.Context.Load(fields, fs => fs.Include(f => f.InternalName, f => f.FieldTypeKind, f => f.TypeAsString, f => f.ReadOnlyField));
                            web.Context.ExecuteQueryRetry();

                            var keyColumnType = "Text";
                            var parsedKeyColumn = parser.ParseString(listInstance.DataRows.KeyColumn);
                            if (!string.IsNullOrEmpty(parsedKeyColumn))
                            {
                                var keyColumn = fields.FirstOrDefault(f => f.InternalName.Equals(parsedKeyColumn, StringComparison.InvariantCultureIgnoreCase));
                                if (keyColumn != null)
                                {

                                    switch (keyColumn.FieldTypeKind)
                                    {
                                        case FieldType.User:
                                        case FieldType.Lookup:
                                            keyColumnType = "Lookup";
                                            break;
                                        case FieldType.URL:
                                            keyColumnType = "Url";
                                            break;
                                        case FieldType.DateTime:
                                            keyColumnType = "DateTime";
                                            break;
                                        case FieldType.Number:
                                        case FieldType.Counter:
                                            keyColumnType = "Number";
                                            break;
                                    }
                                }
                            }

                            foreach (var dataRow in listInstance.DataRows)
                            {

                                try
                                {
                                    scope.LogDebug(CoreResources.Provisioning_ObjectHandlers_ListInstancesDataRows_Creating_list_item__0_, listInstance.DataRows.IndexOf(dataRow) + 1);


                                    bool processItem = true;
                                    ListItem listitem = null;
                                    var updateValues = new List<FieldUpdateValue>();

                                    if (!string.IsNullOrEmpty(listInstance.DataRows.KeyColumn))
                                    {
                                        // Get value from key column
                                        var dataRowValues = dataRow.Values.Where(v => v.Key == listInstance.DataRows.KeyColumn);

                                        // if it is empty, skip the check
                                        if (dataRowValues.Any())
                                        {
                                            var query = $@"<View><Query><Where><Eq><FieldRef Name=""{parsedKeyColumn}""/><Value Type=""{keyColumnType}"">{parser.ParseString(dataRowValues.FirstOrDefault().Value)}</Value></Eq></Where></Query><RowLimit>1</RowLimit></View>";
                                            var camlQuery = new CamlQuery()
                                            {
                                                ViewXml = query
                                            };
                                            var existingItems = list.GetItems(camlQuery);
                                            list.Context.Load(existingItems);
                                            list.Context.ExecuteQueryRetry();
                                            if (existingItems.Count > 0)
                                            {
                                                if (listInstance.DataRows.UpdateBehavior == UpdateBehavior.Skip)
                                                {
                                                    processItem = false;
                                                }
                                                else
                                                {
                                                    listitem = existingItems[0];
                                                    processItem = true;
                                                }
                                            }
                                        }
                                    }

                                    if (processItem)
                                    {
                                        if (listitem == null)
                                        {
                                            var listitemCI = new ListItemCreationInformation();
                                            listitem = list.AddItem(listitemCI);
                                        }

                                        foreach (var dataValue in dataRow.Values)
                                        {

                                            Field dataField = fields.FirstOrDefault(
                                                f => f.InternalName == parser.ParseString(dataValue.Key));

                                            if (dataField != null && dataField.ReadOnlyField)
                                            {
                                                // skip read only fields
                                                continue;
                                            }
                                            if (dataField != null)
                                            {
                                                if (dataValue.Value == null)
                                                {
                                                    updateValues.Add(new FieldUpdateValue(dataValue.Key, null));
                                                }
                                                else
                                                {
                                                    String fieldValue = parser.ParseString(dataValue.Value);

                                                    switch (dataField.FieldTypeKind)
                                                    {
                                                        case FieldType.Geolocation:
                                                            // FieldGeolocationValue - Expected format: Altitude,Latitude,Longitude,Measure
                                                            var geolocationArray = fieldValue.Split(',');
                                                            if (geolocationArray.Length == 4)
                                                            {
                                                                var geolocationValue = new FieldGeolocationValue
                                                                {
                                                                    Altitude = Double.Parse(geolocationArray[0]),
                                                                    Latitude = Double.Parse(geolocationArray[1]),
                                                                    Longitude = Double.Parse(geolocationArray[2]),
                                                                    Measure = Double.Parse(geolocationArray[3]),
                                                                };
                                                                updateValues.Add(new FieldUpdateValue(dataValue.Key, geolocationValue));
                                                            }
                                                            else
                                                            {
                                                                updateValues.Add(new FieldUpdateValue(dataValue.Key, fieldValue));
                                                            }
                                                            break;
                                                        case FieldType.Lookup:
                                                            // FieldLookupValue - Expected format: LookupID or LookupID,LookupID,LookupID...
                                                            if (fieldValue.Contains(","))
                                                            {
                                                                var lookupValues = new List<FieldLookupValue>();
                                                                fieldValue.Split(',').All(value =>
                                                                {
                                                                    lookupValues.Add(new FieldLookupValue
                                                                    {
                                                                        LookupId = int.Parse(value),
                                                                    });
                                                                    return true;
                                                                });
                                                                updateValues.Add(new FieldUpdateValue(dataValue.Key, lookupValues.ToArray()));
                                                            }
                                                            else
                                                            {
                                                                var lookupValue = new FieldLookupValue
                                                                {
                                                                    LookupId = int.Parse(fieldValue),
                                                                };
                                                                updateValues.Add(new FieldUpdateValue(dataValue.Key, lookupValue));
                                                            }
                                                            break;
                                                        case FieldType.URL:
                                                            // FieldUrlValue - Expected format: URL,Description
                                                            var urlArray = fieldValue.Split(',');
                                                            var linkValue = new FieldUrlValue();
                                                            if (urlArray.Length == 2)
                                                            {
                                                                linkValue.Url = urlArray[0];
                                                                linkValue.Description = urlArray[1];
                                                            }
                                                            else
                                                            {
                                                                linkValue.Url = urlArray[0];
                                                                linkValue.Description = urlArray[0];
                                                            }
                                                            updateValues.Add(new FieldUpdateValue(dataValue.Key, linkValue));
                                                            break;
                                                        case FieldType.User:
                                                            // FieldUserValue - Expected format: loginName or loginName,loginName,loginName...
                                                            if (fieldValue.Contains(","))
                                                            {
                                                                var userValues = new List<FieldUserValue>();
                                                                fieldValue.Split(',').All(value =>
                                                                {
                                                                    var user = web.EnsureUser(value);
                                                                    web.Context.Load(user);
                                                                    web.Context.ExecuteQueryRetry();
                                                                    if (user != null)
                                                                    {
                                                                        userValues.Add(new FieldUserValue
                                                                        {
                                                                            LookupId = user.Id,
                                                                        }); ;
                                                                    }
                                                                    return true;
                                                                });
                                                                updateValues.Add(new FieldUpdateValue(dataValue.Key, userValues.ToArray()));
                                                            }
                                                            else
                                                            {
                                                                var user = web.EnsureUser(fieldValue);
                                                                web.Context.Load(user);
                                                                web.Context.ExecuteQueryRetry();
                                                                if (user != null)
                                                                {
                                                                    var userValue = new FieldUserValue
                                                                    {
                                                                        LookupId = user.Id,
                                                                    };
                                                                    updateValues.Add(new FieldUpdateValue(dataValue.Key, userValue));
                                                                }
                                                                else
                                                                {
                                                                    updateValues.Add(new FieldUpdateValue(dataValue.Key, fieldValue));
                                                                }
                                                            }
                                                            break;
                                                        case FieldType.DateTime:
                                                            var dateTime = DateTime.MinValue;
                                                            if (DateTime.TryParse(fieldValue, out dateTime))
                                                            {
                                                                updateValues.Add(new FieldUpdateValue(dataValue.Key, dateTime));
                                                            }
                                                            break;
                                                        case FieldType.Invalid:
                                                            switch (dataField.TypeAsString)
                                                            {
                                                                case "TaxonomyFieldType":
<<<<<<< HEAD
=======
                                                                    // Single value field - Expected format: term label|term GUID
>>>>>>> 2aa9ec91
                                                                case "TaxonomyFieldTypeMulti":
                                                                    {
                                                                        // IMPORTANT
                                                                        //updateValues.Add(new FieldUpdateValue(dataValue.Key, TaxonomyFieldValue/TaxonomyFieldValueCollection, dataField.TypeAsString))
                                                                        break;
                                                                    }
                                                            }
                                                            break;

                                                        default:
                                                            updateValues.Add(new FieldUpdateValue(dataValue.Key, fieldValue));
                                                            break;
                                                    }
                                                }
                                            }
                                        }

                                        foreach (var itemValue in updateValues)
                                        {
                                            if (string.IsNullOrEmpty(itemValue.FieldTypeString))
                                            {
                                                listitem[itemValue.Key] = itemValue.Value;
                                            }
                                            else
                                            {
                                                switch (itemValue.FieldTypeString)
                                                {
                                                    case "TaxonomyFieldTypeMulti":
                                                        {
                                                            var field = fields.FirstOrDefault(f => f.InternalName == itemValue.Key as string || f.Title == itemValue.Key as string);
                                                            var taxField = web.Context.CastTo<TaxonomyField>(field);
                                                            taxField.SetFieldValueByValueCollection(listitem, itemValue.Value as TaxonomyFieldValueCollection);
                                                            break;
                                                        }
                                                    case "TaxonomyFieldType":
                                                        {
                                                            var field = fields.FirstOrDefault(f => f.InternalName == itemValue.Key as string || f.Title == itemValue.Key as string);
                                                            var taxField = web.Context.CastTo<TaxonomyField>(field);
                                                            taxField.SetFieldValueByValue(listitem, itemValue.Value as TaxonomyFieldValue);
                                                            break;
                                                        }
                                                }
                                            }
                                        }

                                        listitem.Update();

                                        web.Context.ExecuteQueryRetry(); // TODO: Run in batches?

                                        if (dataRow.Security != null && (dataRow.Security.ClearSubscopes == true || dataRow.Security.CopyRoleAssignments == true || dataRow.Security.RoleAssignments.Count > 0))
                                        {
                                            listitem.SetSecurity(parser, dataRow.Security);
                                        }
                                    }
                                }
                                catch (Exception ex)
                                {

                                    if (ex.GetType().Equals(typeof(ServerException)) &&
                                        (ex as ServerException).ServerErrorTypeName.Equals("Microsoft.SharePoint.SPDuplicateValuesFoundException", StringComparison.InvariantCultureIgnoreCase) &&
                                        applyingInformation.IgnoreDuplicateDataRowErrors)
                                    {
                                        scope.LogWarning(CoreResources.Provisioning_ObjectHandlers_ListInstancesDataRows_Creating_listitem_duplicate);
                                        continue;
                                    }
                                    else
                                    {
                                        scope.LogError(CoreResources.Provisioning_ObjectHandlers_ListInstancesDataRows_Creating_listitem_failed___0_____1_, ex.Message, ex.StackTrace);
                                        throw;
                                    }
                                }
                            }
                        }
                    }

                    #endregion
                }
            }

            return parser;
        }

        public override ProvisioningTemplate ExtractObjects(Web web, ProvisioningTemplate template, ProvisioningTemplateCreationInformation creationInfo)
        {
            //using (var scope = new PnPMonitoredScope(this.Name))
            //{ }
            return template;
        }

        public override bool WillProvision(Web web, ProvisioningTemplate template, ProvisioningTemplateApplyingInformation applyingInformation)
        {
            if (!_willProvision.HasValue)
            {
                _willProvision = template.Lists.Any(l => l.DataRows.Any());
            }
            return _willProvision.Value;
        }

        public override bool WillExtract(Web web, ProvisioningTemplate template, ProvisioningTemplateCreationInformation creationInfo)
        {
            if (!_willExtract.HasValue)
            {
                _willExtract = false;
            }
            return _willExtract.Value;
        }

        private class FieldUpdateValue
        {
            public string Key { get; set; }
            public object Value { get; set; }
            public string FieldTypeString { get; set; }

            public FieldUpdateValue(string key, object value)
            {
                Key = key;
                Value = value;
            }
            public FieldUpdateValue(string key, object value, string fieldTypeString)
            {
                Key = key;
                Value = value;
                FieldTypeString = fieldTypeString;
            }
        }
    }


}
<|MERGE_RESOLUTION|>--- conflicted
+++ resolved
@@ -261,14 +261,15 @@
                                                             switch (dataField.TypeAsString)
                                                             {
                                                                 case "TaxonomyFieldType":
-<<<<<<< HEAD
-=======
                                                                     // Single value field - Expected format: term label|term GUID
->>>>>>> 2aa9ec91
                                                                 case "TaxonomyFieldTypeMulti":
                                                                     {
                                                                         // IMPORTANT
                                                                         //updateValues.Add(new FieldUpdateValue(dataValue.Key, TaxonomyFieldValue/TaxonomyFieldValueCollection, dataField.TypeAsString))
+                                                                        // Multi value field - Expected format: term label|term GUID;term label|term GUID;term label|term GUID...
+
+                                                                        //TaxonomyField taxonomyField = web.Context.CastTo<TaxonomyField>(dataField);
+                                                                        //taxonomyField.SetFieldValueByLabelGuidPair(listitem, fieldValue);
                                                                         break;
                                                                     }
                                                             }
