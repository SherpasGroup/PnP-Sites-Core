--- conflicted
+++ resolved
@@ -264,12 +264,8 @@
                 web,
                 parser,
                 navigationType,
-<<<<<<< HEAD
-                structuralNavigation.NavigationNodes
-=======
                 structuralNavigation.NavigationNodes,
                 scope
->>>>>>> c0d920e2
                 );
         }
 
@@ -289,10 +285,7 @@
                     parser,
                     navigationType,
                     node.NavigationNodes,
-<<<<<<< HEAD
-=======
                     scope,
->>>>>>> c0d920e2
                     parser.ParseString(node.Title));
 
                 if (node.Title.ContainsResourceToken())
