﻿#if !ONPREMISES
#if NETSTANDARD2_0
using Microsoft.AspNetCore.StaticFiles;
#endif
using Microsoft.Online.SharePoint.TenantAdministration;
using Microsoft.SharePoint.Client;
using Newtonsoft.Json;
using Newtonsoft.Json.Linq;
using OfficeDevPnP.Core.Diagnostics;
using OfficeDevPnP.Core.Framework.Provisioning.Connectors;
using OfficeDevPnP.Core.Framework.Provisioning.Model;
using OfficeDevPnP.Core.Framework.Provisioning.Model.Configuration;
using OfficeDevPnP.Core.Framework.Provisioning.Model.Teams;
using OfficeDevPnP.Core.Framework.Provisioning.ObjectHandlers.Utilities;
using OfficeDevPnP.Core.Utilities;
using OfficeDevPnP.Core.Utilities.Graph;
using System;
using System.Collections.Generic;
using System.IO;
using System.Linq;
using System.Net.Http.Headers;
using System.Text.RegularExpressions;
using System.Threading;
using System.Web;

namespace OfficeDevPnP.Core.Framework.Provisioning.ObjectHandlers
{
    /// <summary>
    /// Object Handler to manage Microsoft Teams stuff
    /// </summary>
    internal class ObjectTeams : ObjectHierarchyHandlerBase
    {
        public override string Name => "Teams";

        /// <summary>
        /// Creates a new Team from a PnP Provisioning Schema definition
        /// </summary>
        /// <param name="scope">The PnP Provisioning Scope</param>
        /// <param name="parser">The PnP Token Parser</param>
        /// <param name="connector">The PnP File connector</param>
        /// <param name="team">The Team to provision</param>
        /// <param name="accessToken">The OAuth 2.0 Access Token</param>
        /// <returns>The provisioned Team as a JSON object</returns>
        private static JToken CreateTeamFromProvisioningSchema(PnPMonitoredScope scope, TokenParser parser, FileConnectorBase connector, Team team, string accessToken)
        {
            string teamId = null;

            // If we have to Clone an existing Team
            if (!string.IsNullOrWhiteSpace(team.CloneFrom))
            {
                teamId = CloneTeam(scope, team, parser, accessToken);
            }
            // If we start from an already existing Group
            else if (!string.IsNullOrEmpty(team.GroupId))
            {
                // We need to parse the GroupId, if it is a token
                var parsedGroupId = parser.ParseString(team.GroupId);

                // Check if the Group exists
                if (GroupExistsById(scope, parsedGroupId, accessToken))
                {
                    // Then promote the Group into a Team or update it, if it already exists. Patching a team doesn't return an ID, so use the parsedGroupId directly (teamId and groupId are the same). 
                    teamId = CreateOrUpdateTeamFromGroup(scope, team, parser, parsedGroupId, accessToken) ?? parsedGroupId;
                }
                else
                {
                    // Log the exception and return NULL (i.e. cancel)
                    scope.LogError(CoreResources.Provisioning_ObjectHandlers_Teams_Team_GroupDoesNotExists, parsedGroupId);
                    return null;
                }
            }
            // Otherwise create a Team from scratch
            else
            {
                teamId = CreateOrUpdateTeam(scope, team, parser, accessToken);
            }

            if (!string.IsNullOrEmpty(teamId))
            {
                // Wait to be sure that the Team is ready before configuring it
                WaitForTeamToBeReady(accessToken, teamId);

                // And now we configure security, channels, and apps
                // Only configure Security, if Security is configured
                if (team.Security != null)
                {
                    if (!SetGroupSecurity(scope, parser, team, teamId, accessToken)) return null;
                }
                if (!SetTeamChannels(scope, parser, team, teamId, accessToken)) return null;
                if (!SetTeamApps(scope, parser, team, teamId, accessToken)) return null;

                // So far the Team's photo cannot be set if we don't have an already existing mailbox
                if (!SetTeamPhoto(scope, parser, connector, team, teamId, accessToken)) return null;

                // Call Archive or Unarchive for the current Team
                ArchiveTeam(scope, teamId, team.Archived, accessToken);

                try
                {
                    // Get the whole Team that we just created and return it back as the method result
                    return JToken.Parse(HttpHelper.MakeGetRequestForString($"{GraphHelper.MicrosoftGraphBaseURI}v1.0/teams/{teamId}", accessToken));
                }
                catch (Exception ex)
                {
                    scope.LogError(CoreResources.Provisioning_ObjectHandlers_Teams_Team_FetchingError, ex.Message);
                }
            }

            return null;
        }

        private static void WaitForTeamToBeReady(string accessToken, string teamId)
        {
            // Wait for the Team to be ready
            bool wait = true;
            int iterations = 0;
            while (wait)
            {
                iterations++;

                try
                {
                    var jsonOwners = HttpHelper.MakeGetRequestForString($"{GraphHelper.MicrosoftGraphBaseURI}v1.0/groups/{teamId}/owners?$select=id", accessToken);
                    if (!string.IsNullOrEmpty(jsonOwners))
                    {
                        wait = false;
                    }
                }
                catch (Exception)
                {
                    // In case of exception wait for 5 secs
                    System.Threading.Thread.Sleep(TimeSpan.FromSeconds(5));
                }

                // Don't wait more than 1 minute
                if (iterations > 12)
                {
                    wait = false;
                }
            }
        }

        private static string[] GetAllIdsForAllGroupsWithTeams(string accessToken)
        {
            var groupids = HttpHelper.MakeGetRequestForString($"{GraphHelper.MicrosoftGraphBaseURI}beta/groups?$filter=resourceProvisioningOptions/Any(x:x eq 'Team')&$select=Id", accessToken);
            var value = JObject.Parse(groupids).Value<JArray>("value");
            return value.Select(t => t.Value<string>("id")).ToArray();
        }

        /// <summary>
        /// Checks if a Group exists by ID
        /// </summary>
        /// <param name="scope">The PnP Provisioning Scope</param>
        /// <param name="groupId">The ID of the Group</param>
        /// <param name="accessToken">The OAuth 2.0 Access Token</param>
        /// <returns>Whether the Group exists or not</returns>
        private static bool GroupExistsById(PnPMonitoredScope scope, string groupId, string accessToken)
        {
            var alreadyExistingGroupId = GraphHelper.ItemAlreadyExists($"{GraphHelper.MicrosoftGraphBaseURI}v1.0/groups", "id", groupId, accessToken);
            return (alreadyExistingGroupId != null);
        }

        /// <summary>
        /// Checks if a Group exists by MailNickname
        /// </summary>
        /// <param name="scope">The PnP Provisioning Scope</param>
        /// <param name="mailNickname">The ID of the Group</param>
        /// <param name="accessToken">The OAuth 2.0 Access Token</param>
        /// <returns>The ID of an already existing Group with the provided MailNickname, if any</returns>
        private static string GetGroupIdByMailNickname(PnPMonitoredScope scope, string mailNickname, string accessToken)
        {
            var alreadyExistingGroupId = !string.IsNullOrEmpty(mailNickname) ?
                GraphHelper.ItemAlreadyExists($"{GraphHelper.MicrosoftGraphBaseURI}v1.0/groups", "mailNickname", mailNickname, accessToken) :
                null;

            return (alreadyExistingGroupId);
        }

        /// <summary>
        /// Creates or updates a Team object via Graph
        /// </summary>
        /// <param name="scope">The PnP Provisioning Scope</param>
        /// <param name="team">The Team to create</param>
        /// <param name="parser">The PnP Token Parser</param>
        /// <param name="accessToken">The OAuth 2.0 Access Token</param>
        /// <returns>The ID of the created or update Team</returns>
        private static string CreateOrUpdateTeam(PnPMonitoredScope scope, Team team, TokenParser parser, string accessToken)
        {
            var parsedMailNickname = !string.IsNullOrEmpty(team.MailNickname) ? parser.ParseString(team.MailNickname).ToLower() : null;

            if (string.IsNullOrEmpty(parsedMailNickname))
            {
                parsedMailNickname = CreateMailNicknameFromDisplayName(team.DisplayName);
            }

            // Check if the Group/Team already exists
            var alreadyExistingGroupId = GetGroupIdByMailNickname(scope, parsedMailNickname, accessToken);

            // If the Group already exists, we don't need to create it
            if (string.IsNullOrEmpty(alreadyExistingGroupId))
            {
                // Otherwise we create the Group, first

                // Prepare the IDs for owners and members
                string[] desiredOwnerIds;
                string[] desiredMemberIds;
                if (team.Security != null)
                {
                    try
                    {
                        var userIdsByUPN = team.Security.Owners
                            .Select(o => o.UserPrincipalName)
                            .Concat(team.Security.Members.Select(m => m.UserPrincipalName))
                            .Distinct(StringComparer.OrdinalIgnoreCase)
                            .ToDictionary(k => k, k =>
                            {
                                var jsonUser = HttpHelper.MakeGetRequestForString($"{GraphHelper.MicrosoftGraphBaseURI}v1.0/users/{Uri.EscapeDataString(k.Replace("'", "''"))}?$select=id", accessToken);
                                return JToken.Parse(jsonUser).Value<string>("id");
                            });

                        desiredOwnerIds = team.Security.Owners.Select(o => userIdsByUPN[o.UserPrincipalName]).ToArray();
                        desiredMemberIds = team.Security.Members.Select(o => userIdsByUPN[o.UserPrincipalName]).Union(desiredOwnerIds).ToArray();
                    }
                    catch (Exception ex)
                    {
                        scope.LogError(CoreResources.Provisioning_ObjectHandlers_Teams_Team_FetchingUserError, ex.Message);
                        return (null);
                    }
                }
                else
                {
                    desiredOwnerIds = new string[0];
                    desiredMemberIds = new string[0];
                }

                var groupCreationRequest = new
                {
                    displayName = parser.ParseString(team.DisplayName),
                    description = parser.ParseString(team.Description),
                    groupTypes = new string[]
                    {
                        "Unified"
                    },
                    mailEnabled = true,
                    mailNickname = parsedMailNickname,
                    securityEnabled = false,
                    visibility = team.Visibility.ToString(),
                    owners_odata_bind = (from o in desiredOwnerIds select $"{GraphHelper.MicrosoftGraphBaseURI}v1.0/users/{Uri.EscapeDataString(o.Replace("'", "''"))}").ToArray(),
                    members_odata_bind = (from m in desiredMemberIds select $"{GraphHelper.MicrosoftGraphBaseURI}v1.0/users/{Uri.EscapeDataString(m.Replace("'", "''"))}").ToArray()
                };

                // Make the Graph request to create the Office 365 Group
                var createdGroupJson = HttpHelper.MakePostRequestForString($"{GraphHelper.MicrosoftGraphBaseURI}v1.0/groups",
                    groupCreationRequest, HttpHelper.JsonContentType, accessToken);
                var createdGroupId = JToken.Parse(createdGroupJson).Value<string>("id");

                // Wait for the Group to be ready
                bool wait = true;
                int iterations = 0;
                while (wait)
                {
                    iterations++;

                    try
                    {
                        var jsonGroup = HttpHelper.MakeGetRequestForString($"{GraphHelper.MicrosoftGraphBaseURI}v1.0/groups/{createdGroupId}", accessToken);
                        if (!string.IsNullOrEmpty(jsonGroup))
                        {
                            wait = false;
                        }
                    }
                    catch (Exception)
                    {
                        // In case of exception wait for 5 secs
                        System.Threading.Thread.Sleep(TimeSpan.FromSeconds(5));
                    }

                    // Don't wait more than 1 minute
                    if (iterations > 12)
                    {
                        wait = false;
                    }
                }

                team.GroupId = createdGroupId;
            }
            else
            {
                // Otherwise use the already existing Group ID
                team.GroupId = alreadyExistingGroupId;
            }

            // Then we Teamify the Group
            var teamId = CreateOrUpdateTeamFromGroup(scope, team, parser, team.GroupId, accessToken);

            return (teamId);
        }

        /// <summary>
        /// Creates a Team object via Graph cloning an already existing one
        /// </summary>
        /// <param name="scope">The PnP Provisioning Scope</param>
        /// <param name="team">The Team to create</param>
        /// <param name="parser">The PnP Token Parser</param>
        /// <param name="accessToken">The OAuth 2.0 Access Token</param>
        /// <returns>The ID of the created Team</returns>
        private static string CloneTeam(PnPMonitoredScope scope, Team team, TokenParser parser, string accessToken)
        {
            var content = PrepareTeamCloneRequestContent(team, parser);

            var teamId = GraphHelper.CreateOrUpdateGraphObject(scope,
                HttpMethodVerb.POST_WITH_RESPONSE_HEADERS,
                $"{GraphHelper.MicrosoftGraphBaseURI}v1.0/teams/{parser.ParseString(team.CloneFrom)}/clone",
                content,
                HttpHelper.JsonContentType,
                accessToken,
                "Conflict",
                CoreResources.Provisioning_ObjectHandlers_Teams_Team_AlreadyExists,
                "id",
                team.GroupId,
                CoreResources.Provisioning_ObjectHandlers_Teams_Team_ProvisioningError,
                canPatch: true);

            return (teamId);
        }

        /// <summary>
        /// Prepares the JSON object for the request to clone a Team
        /// </summary>
        /// <param name="team">The Domain Model Team object</param>
        /// <param name="parser">The PnP Token Parser</param>
        /// <returns>The JSON object ready to be serialized into the JSON request</returns>
        private static object PrepareTeamCloneRequestContent(Team team, TokenParser parser)
        {
            var content = new
            {
                DisplayName = parser.ParseString(team.DisplayName),
                Description = parser.ParseString(team.Description),
                Classification = parser.ParseString(team.Classification),
                Mailnickname = parser.ParseString(team.MailNickname),
                team.Visibility,
                partsToClone = "apps,tabs,settings,channels,members", // Clone everything
            };

            return (content);
        }

        /// <summary>
        /// Creates or updates a Team object via Graph promoting an existing Group
        /// </summary>
        /// <param name="scope">The PnP Provisioning Scope</param>
        /// <param name="team">The Team to create</param>
        /// <param name="parser">The PnP Token Parser</param>
        /// <param name="groupId">The ID of the Group to promote into a Team</param>
        /// <param name="accessToken">The OAuth 2.0 Access Token</param>
        /// <returns>The ID of the created or updated Team</returns>
        private static string CreateOrUpdateTeamFromGroup(PnPMonitoredScope scope, Team team, TokenParser parser, string groupId, string accessToken)
        {
            bool isCurrentlyArchived = false;
            try
            {
                // Check the archival status of the team
                string archiveStatusReq = HttpHelper.MakeGetRequestForString(
                    $"{GraphHelper.MicrosoftGraphBaseURI}v1.0/teams/{groupId}?$select=isArchived", accessToken: accessToken);

                isCurrentlyArchived = JToken.Parse(archiveStatusReq).Value<bool>("isArchived");
            }
            catch(Exception ex)
            {
                scope.LogError("Error checking archive status ", ex.Message);
            }            

            string teamId = string.Empty;

            if (!isCurrentlyArchived)
            {
                // process
                teamId = CreateOrUpdateTeamFromGroupInternal(scope, team, parser, groupId, accessToken);
            }
            else
            {
                if (!team.Archived)
                {
                    // first unarchive Team because we have set the flag to false
                    HttpHelper.MakePostRequest(
                        $"{GraphHelper.MicrosoftGraphBaseURI}v1.0/teams/{groupId}/unarchive", accessToken: accessToken);

                    // and then process
                    teamId = CreateOrUpdateTeamFromGroupInternal(scope, team, parser, groupId, accessToken);
                }
                else
                {
                    // Else, we will skip processing the team
                    scope.LogWarning($"Team {team.DisplayName} is currently archived, so processing it will be skipped");
                    return null;
                }
            }

            return teamId;
        }

        private static string CreateOrUpdateTeamFromGroupInternal(PnPMonitoredScope scope, Team team, TokenParser parser, string groupId, string accessToken)
        {
            var content = PrepareTeamRequestContent(team, parser);

            bool wait = true;
            int iterations = 0;
            var teamId = string.Empty;
            while (wait)
            {
                iterations++;

                try
                {
                    teamId = GraphHelper.CreateOrUpdateGraphObject(scope,
                    HttpMethodVerb.PUT,
                    $"{GraphHelper.MicrosoftGraphBaseURI}v1.0/groups/{groupId}/team",
                    content,
                    HttpHelper.JsonContentType,
                    accessToken,
                    "Conflict",
                    CoreResources.Provisioning_ObjectHandlers_Teams_Team_AlreadyExists,
                    "id",
                    parser.ParseString(team.GroupId),
                    CoreResources.Provisioning_ObjectHandlers_Teams_Team_ProvisioningError,
                    canPatch: true);

                    wait = false;
                }
                catch (Exception)
                {
                    // In case of exception wait for 10 secs
                    System.Threading.Thread.Sleep(TimeSpan.FromSeconds(10));
                }

                // Don't wait more than 30 seconds
                if (iterations > 3)
                {
                    wait = false;
                }
            }
            return (teamId);
        }

        /// <summary>
        /// Prepares the JSON object for the request to create/update a Team
        /// </summary>
        /// <param name="team">The Domain Model Team object</param>
        /// <param name="parser">The PnP Token Parser</param>
        /// <returns>The JSON object ready to be serialized into the JSON request</returns>
        private static object PrepareTeamRequestContent(Team team, TokenParser parser)
        {
            var content = new
            {
                //template_odata_bind = $"{GraphHelper.MicrosoftGraphBaseURI}beta/teamsTemplates('standard')",
                //DisplayName = parser.ParseString(team.DisplayName),
                //Description = parser.ParseString(team.Description),
                //Classification = parser.ParseString(team.Classification),
                //Mailnickname = parser.ParseString(team.MailNickname),
                //team.Specialization,
                //team.Visibility,
                funSettings = new
                {
                    team.FunSettings?.AllowGiphy,
                    team.FunSettings?.GiphyContentRating,
                    team.FunSettings?.AllowStickersAndMemes,
                    team.FunSettings?.AllowCustomMemes,
                },
                guestSettings = new
                {
                    team.GuestSettings?.AllowCreateUpdateChannels,
                    team.GuestSettings?.AllowDeleteChannels,
                },
                memberSettings = new
                {
                    team.MemberSettings?.AllowCreateUpdateChannels,
                    team.MemberSettings?.AllowAddRemoveApps,
                    team.MemberSettings?.AllowDeleteChannels,
                    team.MemberSettings?.AllowCreateUpdateRemoveTabs,
                    team.MemberSettings?.AllowCreateUpdateRemoveConnectors,
                    team.MemberSettings?.AllowCreatePrivateChannels,
                },
                messagingSettings = new
                {
                    team.MessagingSettings?.AllowUserEditMessages,
                    team.MessagingSettings?.AllowUserDeleteMessages,
                    team.MessagingSettings?.AllowOwnerDeleteMessages,
                    team.MessagingSettings?.AllowTeamMentions,
                    team.MessagingSettings?.AllowChannelMentions
                }
            };

            return (content);
        }

        /// <summary>
        /// Creates or updates a Team object via Graph
        /// </summary>
        /// <param name="scope">The PnP Provisioning Scope</param>
        /// <param name="teamId">The ID of the target Team</param>
        /// <param name="archived">A flag to declare to archive or unarchive the Team</param>
        /// <param name="accessToken">The OAuth 2.0 Access Token</param>
        private static void ArchiveTeam(PnPMonitoredScope scope, string teamId, bool archived, string accessToken)
        {
            string archiveStatusRequest = HttpHelper.MakeGetRequestForString(
                $"{GraphHelper.MicrosoftGraphBaseURI}v1.0/teams/{teamId}?$select=isArchived", accessToken: accessToken);

            bool isCurrentlyArchived = JToken.Parse(archiveStatusRequest).Value<bool>("isArchived");

            try
            {
                if (archived && !isCurrentlyArchived)
                {
                    // Archive the Team
                    HttpHelper.MakePostRequest(
                        $"{GraphHelper.MicrosoftGraphBaseURI}v1.0/teams/{teamId}/archive", accessToken: accessToken);
                }
                else if (!archived && isCurrentlyArchived)
                {
                    // Unarchive the Team
                    HttpHelper.MakePostRequest(
                        $"{GraphHelper.MicrosoftGraphBaseURI}v1.0/teams/{teamId}/unarchive", accessToken: accessToken);
                }
            }
            catch (Exception ex)
            {
                scope.LogError(CoreResources.Provisioning_ObjectHandlers_Teams_Team_FailedArchiveUnarchive, teamId, ex.Message);
            }
        }

        /// <summary>
        /// Synchronizes Owners and Members with Team settings
        /// </summary>
        /// <param name="scope">The PnP Provisioning Scope</param>
<<<<<<< HEAD
        /// <param name="parser">Token parser</param>
=======
        /// <param name="parser">The PnP Token Parser</param>
>>>>>>> fac069fc
        /// <param name="team">The Team settings, including security settings</param>
        /// <param name="teamId">The ID of the target Team</param>
        /// <param name="accessToken">The OAuth 2.0 Access Token</param>
        /// <returns>Whether the Security settings have been provisioned or not</returns>
        private static bool SetGroupSecurity(PnPMonitoredScope scope, TokenParser parser, Team team, string teamId, string accessToken)
        {
            SetAllowToAddGuestsSetting(scope, teamId, team.Security.AllowToAddGuests, accessToken);

            string[] desideredOwnerIds;
            string[] desideredMemberIds;
            string[] finalOwnerIds;
            try
            {
                var userIdsByUPN = team.Security.Owners
                    .Select(o => o.UserPrincipalName)
                    .Concat(team.Security.Members.Select(m => m.UserPrincipalName))
                    .Distinct(StringComparer.OrdinalIgnoreCase)
                    .ToDictionary(k => k, k =>
                    {
<<<<<<< HEAD
                        var user = parser.ParseString(k);
                        var jsonUser = HttpHelper.MakeGetRequestForString($"{GraphHelper.MicrosoftGraphBaseURI}v1.0/users/{Uri.EscapeDataString(user.Replace("'", "''"))}?$select=id", accessToken);
=======
                        var parsedUser = parser.ParseString(k);
                        var jsonUser = HttpHelper.MakeGetRequestForString($"{GraphHelper.MicrosoftGraphBaseURI}v1.0/users/{Uri.EscapeDataString(parsedUser.Replace("'", "''"))}?$select=id", accessToken);
>>>>>>> fac069fc
                        return JToken.Parse(jsonUser).Value<string>("id");
                    });

                desideredOwnerIds = team.Security.Owners.Select(o => userIdsByUPN[o.UserPrincipalName]).ToArray();
                desideredMemberIds = team.Security.Members.Select(o => userIdsByUPN[o.UserPrincipalName]).Union(desideredOwnerIds).ToArray();
            }
            catch (Exception ex)
            {
                scope.LogError(CoreResources.Provisioning_ObjectHandlers_Teams_Team_FetchingUserError, ex.Message);
                return false;
            }

            string[] ownerIdsToAdd;
            string[] ownerIdsToRemove;
            try
            {
                // Get current group owners
                var jsonOwners = HttpHelper.MakeGetRequestForString($"{GraphHelper.MicrosoftGraphBaseURI}v1.0/groups/{teamId}/owners?$select=id", accessToken);

                string[] currentOwnerIds = GraphHelper.GetIdsFromList(jsonOwners);

                // Exclude owners already into the group
                ownerIdsToAdd = desideredOwnerIds.Except(currentOwnerIds).ToArray();

                if (team.Security.ClearExistingOwners)
                {
                    ownerIdsToRemove = currentOwnerIds.Except(desideredOwnerIds).ToArray();
                }
                else
                {
                    ownerIdsToRemove = new string[0];
                }

                // Define the complete set of owners
                finalOwnerIds = currentOwnerIds.Union(ownerIdsToAdd).Except(ownerIdsToRemove).ToArray();
            }
            catch (Exception ex)
            {
                scope.LogError(CoreResources.Provisioning_ObjectHandlers_Teams_Team_ListingOwnersError, ex.Message);
                return false;
            }

            // Add new owners
            foreach (string ownerId in ownerIdsToAdd)
            {
                try
                {
                    object content = new JObject
                    {
                        ["@odata.id"] = $"{GraphHelper.MicrosoftGraphBaseURI}v1.0/users/{ownerId}"
                    };
                    HttpHelper.MakePostRequest($"{GraphHelper.MicrosoftGraphBaseURI}v1.0/groups/{teamId}/owners/$ref", content, "application/json", accessToken);
                }
                catch (Exception ex)
                {
                    scope.LogError(CoreResources.Provisioning_ObjectHandlers_Teams_Team_AddingOwnerError, ex.Message);
                    return false;
                }
            }

            // Remove exceeding owners
            foreach (string ownerId in ownerIdsToRemove)
            {
                try
                {
                    HttpHelper.MakeDeleteRequest($"{GraphHelper.MicrosoftGraphBaseURI}v1.0/groups/{teamId}/owners/{ownerId}/$ref", accessToken);
                }
                catch (Exception ex)
                {
                    scope.LogError(CoreResources.Provisioning_ObjectHandlers_Teams_Team_RemovingOwnerError, ex.Message);
                    return false;
                }
            }

            string[] memberIdsToAdd;
            string[] memberIdsToRemove;
            try
            {
                // Get current group members
                var jsonMembers = HttpHelper.MakeGetRequestForString($"{GraphHelper.MicrosoftGraphBaseURI}v1.0/groups/{teamId}/members?$select=id", accessToken);

                string[] currentMemberIds = GraphHelper.GetIdsFromList(jsonMembers);

                // Exclude members already into the group
                memberIdsToAdd = desideredMemberIds.Except(currentMemberIds).ToArray();

                if (team.Security.ClearExistingMembers)
                {
                    memberIdsToRemove = currentMemberIds.Except(desideredMemberIds.Union(finalOwnerIds)).ToArray();
                }
                else
                {
                    memberIdsToRemove = new string[0];
                }
            }
            catch (Exception ex)
            {
                scope.LogError(CoreResources.Provisioning_ObjectHandlers_Teams_Team_ListingMembersError, ex.Message);
                return false;
            }

            // Add new members
            foreach (string memberId in memberIdsToAdd)
            {
                try
                {
                    object content = new JObject
                    {
                        ["@odata.id"] = $"{GraphHelper.MicrosoftGraphBaseURI}v1.0/users/{memberId}"
                    };
                    HttpHelper.MakePostRequest($"{GraphHelper.MicrosoftGraphBaseURI}v1.0/groups/{teamId}/members/$ref", content, "application/json", accessToken);
                }
                catch (Exception ex)
                {
                    scope.LogError(CoreResources.Provisioning_ObjectHandlers_Teams_Team_AddingMemberError, ex.Message);
                    return false;
                }
            }

            // Remove exceeding members
            foreach (string memberId in memberIdsToRemove)
            {
                try
                {
                    HttpHelper.MakeDeleteRequest($"{GraphHelper.MicrosoftGraphBaseURI}v1.0/groups/{teamId}/members/{memberId}/$ref", accessToken);
                }
                catch (Exception ex)
                {
                    scope.LogError(CoreResources.Provisioning_ObjectHandlers_Teams_Team_RemovingMemberError, ex.Message);
                    return false;
                }
            }

            return true;
        }

        /// <summary>
        /// Checks if the AllowToAddGuest setting already exists for the team connected unified group, and based on the outcome either creates or updates the setting.
        /// </summary>
        /// <param name="scope">The PnP Provisioning Scope</param>
        /// <param name="teamId">The ID of the target Team</param>
        /// <param name="allowToAddGuests">Boolean value indicating whether external sharing should be allowed or not.</param>
        /// <param name="accessToken">The OAuth 2.0 Access Token</param>
        private static void SetAllowToAddGuestsSetting(PnPMonitoredScope scope, string teamId, bool allowToAddGuests, string accessToken)
        {
            if (GetAllowToAddGuestsSetting(scope, teamId, accessToken))
            {
                UpdateAllowToAddGuestsSetting(scope, teamId, allowToAddGuests, accessToken);
            }
            else
            {
                CreateAllowToAddGuestsSetting(scope, teamId, allowToAddGuests, accessToken);
            }
        }

        /// <summary>
        /// Gets the AllowToAddGuests setting JSON (name and value) of the team connected unified group.
        /// </summary>
        /// <param name="scope">The PnP Provisioning Scope</param>
        /// <param name="teamId">The ID of the target Team</param>
        /// <param name="accessToken">The OAuth 2.0 Access Token</param>
        /// <returns>JSON object with name and value properties</returns>
        internal static bool GetAllowToAddGuestsSetting(PnPMonitoredScope scope, string teamId, string accessToken)
        {
            try
            {
                var groupGuestSettings = GetGroupUnifiedGuestSettings(scope, teamId, accessToken);
                if (groupGuestSettings != null && groupGuestSettings["values"] != null && groupGuestSettings["values"].FirstOrDefault(x => x["name"].Value<string>().Equals("AllowToAddGuests")) != null)
                {
                    return groupGuestSettings["values"].First(x => x["name"].ToString() == "AllowToAddGuests").Value<bool>();
                }
                return false;
            }
            catch (Exception e)
            {
                scope.LogError(CoreResources.Provisioning_ObjectHandlers_Teams_Team_RemovingMemberError, e.Message);
                return false;
            }
        }

        /// <summary>
        /// Gets the Group.Unified.Guest settings for the unified group that is connected to the team.
        /// </summary>
        /// <param name="scope">The PnP Provisioning Scope</param>
        /// <param name="teamId">The ID of the target Team</param>
        /// <param name="accessToken">The OAuth 2.0 Access Token</param>
        /// <returns>All guest related settings for the team connected unified group (not just external sharing)</returns>
        private static JToken GetGroupUnifiedGuestSettings(PnPMonitoredScope scope, string teamId, string accessToken)
        {
            try
            {
                var response = JToken.Parse(HttpHelper.MakeGetRequestForString($"{GraphHelper.MicrosoftGraphBaseURI}v1.0/groups/{teamId}/settings", accessToken));
                return response["value"]?.FirstOrDefault(x => x["templateId"].ToString() == "08d542b9-071f-4e16-94b0-74abb372e3d9");
            }
            catch (Exception e)
            {
                scope.LogError(CoreResources.Provisioning_ObjectHandlers_Teams_Team_RemovingMemberError, e.Message);
                return null;
            }
        }

        /// <summary>
        /// Creates the AllowToAddGuests setting for the team connected unified group, and sets its value.
        /// </summary>
        /// <param name="scope">The PnP Provisioning Scope</param>
        /// <param name="teamId">The ID of the target Team</param>
        /// <param name="allowToAddGuests">Boolean value indicating whether external sharing should be allowed or not.</param>
        /// <param name="accessToken">The OAuth 2.0 Access Token</param>
        private static void CreateAllowToAddGuestsSetting(PnPMonitoredScope scope, string teamId, bool allowToAddGuests, string accessToken)
        {
            try
            {
                var body = $"{{'displayName': 'Group.Unified.Guest', 'templateId': '08d542b9-071f-4e16-94b0-74abb372e3d9', 'values': [{{'name': 'AllowToAddGuests','value': '{allowToAddGuests}'}}] }}";
                HttpHelper.MakePostRequest($"{GraphHelper.MicrosoftGraphBaseURI}v1.0/groups/{teamId}/settings", body, "application/json", accessToken);
            }
            catch (Exception e)
            {
                scope.LogError(CoreResources.Provisioning_ObjectHandlers_Teams_Team_RemovingMemberError, e.Message);
            }
        }

        /// <summary>
        /// Updates an existing AllowToAddGuests setting for the team connected unified group.
        /// </summary>
        /// <param name="scope">The PnP Provisioning Scope</param>
        /// <param name="teamId">The ID of the target Team</param>
        /// <param name="allowToAddGuests">Boolean value indicating whether external sharing should be allowed or not.</param>
        /// <param name="accessToken">The OAuth 2.0 Access Token</param>
        private static void UpdateAllowToAddGuestsSetting(PnPMonitoredScope scope, string teamId, bool allowToAddGuests, string accessToken)
        {
            try
            {
                var groupGuestSettings = GetGroupUnifiedGuestSettings(scope, teamId, accessToken);
                groupGuestSettings["values"].FirstOrDefault(x => x["name"].ToString() == "AllowToAddGuests")["value"] = allowToAddGuests.ToString();

                HttpHelper.MakePatchRequestForString($"{GraphHelper.MicrosoftGraphBaseURI}v1.0/groups/{teamId}/settings/{groupGuestSettings["id"]}", groupGuestSettings, "application/json", accessToken);
            }
            catch (Exception e)
            {
                scope.LogError(CoreResources.Provisioning_ObjectHandlers_Teams_Team_RemovingMemberError, e.Message);
            }
        }

        /// <summary>
        /// Synchronizes Team Channels settings
        /// </summary>
        /// <param name="scope">The PnP Provisioning Scope</param>
        /// <param name="parser">The PnP Token Parser</param>
        /// <param name="team">The Team settings, including security settings</param>
        /// <param name="teamId">The ID of the target Team</param>
        /// <param name="accessToken">The OAuth 2.0 Access Token</param>
        /// <returns>Whether the Channels have been provisioned or not</returns>
        private static bool SetTeamChannels(PnPMonitoredScope scope, TokenParser parser, Team team, string teamId, string accessToken)
        {
            if (team.Channels == null) return true;

            var existingChannels = GetExistingTeamChannels(teamId, accessToken);

            foreach (var channel in team.Channels)
            {
                var existingChannel = existingChannels.FirstOrDefault(x => x["displayName"].ToString() == channel.DisplayName);

                var channelId = existingChannel == null ? CreateTeamChannel(scope, channel, teamId, accessToken) : UpdateTeamChannel(channel, teamId, existingChannel, accessToken);

                if (channelId == null) return false;

                if (channel.Tabs != null && channel.Tabs.Any())
                {
                    if (!SetTeamTabs(scope, parser, channel.Tabs, teamId, channelId, accessToken)) return false;
                }

                // TODO: Handle TabResources
                // We need to define a "schema" for their settings

                if (channel.Messages != null && channel.Messages.Any())
                {
                    if (!SetTeamChannelMessages(scope, parser, channel.Messages, teamId, channelId, accessToken)) return false;
                }
            }

            return true;
        }

        public static JToken GetExistingTeamChannels(string teamId, string accessToken)
        {
            return JToken.Parse(HttpHelper.MakeGetRequestForString($"{GraphHelper.MicrosoftGraphBaseURI}v1.0/teams/{teamId}/channels", accessToken))["value"];
        }

        private static string UpdateTeamChannel(Model.Teams.TeamChannel channel, string teamId, JToken existingChannel, string accessToken)
        {
            // Not supported to update 'General' Channel
            if (channel.DisplayName.Equals("General", StringComparison.InvariantCultureIgnoreCase))
                return existingChannel["id"].ToString();

            var channelId = existingChannel["id"].ToString();
            var channelDisplayName = existingChannel["displayName"].ToString();
            var identicalChannelName = channel.DisplayName == channelDisplayName;

            // Prepare the request body for the Channel update
            var channelToUpdate = new
            {
                description = channel.Description,
                // You can't update a channel if its displayName is exactly the same, so remove it temporarily.
                displayName = identicalChannelName ? null : channel.DisplayName,
            };

            // Updating isFavouriteByDefault is currently not supported on either endpoint. Using the beta endpoint results in an error.
            HttpHelper.MakePatchRequestForString($"{GraphHelper.MicrosoftGraphBaseURI}v1.0/teams/{teamId}/channels/{channelId}", channelToUpdate, HttpHelper.JsonContentType, accessToken);

            return channelId;
        }

        private static string CreateTeamChannel(PnPMonitoredScope scope, Model.Teams.TeamChannel channel, string teamId, string accessToken)
        {
            // Temporary variable, just in case
            List<String> channelMembers = null;

            if (channel.Private)
            {
                // Get the team owners, who will be set as members of the private channel
                // if the channel is private
                var teamOwnersString = HttpHelper.MakeGetRequestForString($"{GraphHelper.MicrosoftGraphBaseURI}beta/groups/{teamId}/owners", accessToken);
                channelMembers = new List<String>();

                foreach (var user in JObject.Parse(teamOwnersString)["value"] as JArray)
                {
                    channelMembers.Add((string)user["id"]);
                }
            }

            var channelToCreate = new
            {
                channel.Description,
                channel.DisplayName,
                channel.IsFavoriteByDefault,
                membershipType = channel.Private ? "private" : "standard",
                members = (channel.Private && channelMembers != null) ? (from m in channelMembers
                                                                         select new
                                                                         {
                                                                             private_channel_member_odata_type = "#microsoft.graph.aadUserConversationMember",
                                                                             private_channel_user_odata_bind = $"https://graph.microsoft.com/beta/users('{m}')",
                                                                             roles = new String[] { "owner" }
                                                                         }).ToArray() : null
            };

            var channelId = GraphHelper.CreateOrUpdateGraphObject(scope,
                HttpMethodVerb.POST,
                $"{GraphHelper.MicrosoftGraphBaseURI}beta/teams/{teamId}/channels",
                channelToCreate,
                HttpHelper.JsonContentType,
                accessToken,
                "NameAlreadyExists",
                CoreResources.Provisioning_ObjectHandlers_Teams_Team_ChannelAlreadyExists,
                "displayName",
                channel.DisplayName,
                CoreResources.Provisioning_ObjectHandlers_Teams_Team_ProvisioningError,
                false);

            return channelId;
        }

        /// <summary>
        /// 
        /// </summary>
        /// <param name="scope">The PnP Provisioning Scope</param>
        /// <param name="parser">The PnP Token Parser</param>
        /// <param name="tabs">A collection of Tabs to be created or updated</param>
        /// <param name="teamId">The ID of the target Team</param>
        /// <param name="channelId">the ID of the target Channel</param>
        /// <param name="accessToken">The OAuth 2.0 Access Token</param>
        /// <returns></returns>
        public static bool SetTeamTabs(PnPMonitoredScope scope, TokenParser parser, TeamTabCollection tabs, string teamId, string channelId, string accessToken)
        {
            var existingTabs = GetExistingTeamChannelTabs(teamId, channelId, accessToken);

            foreach (var tab in tabs)
            {
                // Avoid ActivityLimitReached 
                System.Threading.Thread.Sleep(TimeSpan.FromSeconds(5));

                var existingTab = existingTabs.FirstOrDefault(x => HttpUtility.UrlDecode(x["displayName"].ToString()) == tab.DisplayName && x["teamsAppId"].ToString() == tab.TeamsAppId);

                var tabId = existingTab == null ? CreateTeamTab(scope, tab, parser, teamId, channelId, accessToken) : UpdateTeamTab(tab, parser, teamId, channelId, existingTab["id"].ToString(), accessToken);

                if (tabId == null) return false;
            }
            if (tabs.Any())
            {
                // is there a wiki tab and not a newly created tab?
                var wikiTab = existingTabs.FirstOrDefault(x => x["teamsAppId"].Value<string>() == "com.microsoft.teamspace.tab.wiki");
                if (wikiTab != null && tabs.FirstOrDefault(t => t.TeamsAppId == "com.microsoft.teamspace.tab.wiki") == null)
                {
                    RemoveTeamTab(wikiTab["id"].Value<string>(), channelId, teamId, accessToken);
                }
            }
            return true;
        }

        private static void RemoveTeamTab(string tabId, string channelId, string teamId, string accessToken)
        {
            HttpHelper.MakeDeleteRequest($"{GraphHelper.MicrosoftGraphBaseURI}v1.0/teams/{teamId}/channels/{channelId}/tabs/{tabId}", accessToken);
        }

        public static JToken GetExistingTeamChannelTabs(string teamId, string channelId, string accessToken)
        {
            return JToken.Parse(HttpHelper.MakeGetRequestForString($"{GraphHelper.MicrosoftGraphBaseURI}v1.0/teams/{teamId}/channels/{channelId}/tabs", accessToken))["value"];
        }

        private static string UpdateTeamTab(TeamTab tab, TokenParser parser, string teamId, string channelId, string tabId, string accessToken)
        {
            var displayname = parser.ParseString(tab.DisplayName);

            if (!tab.Remove)
            {
                // teamsAppId is not allowed in the request
                var teamsAppId = parser.ParseString(tab.TeamsAppId);
                tab.TeamsAppId = null;

                if (tab.Configuration != null)
                {
                    tab.Configuration.EntityId = parser.ParseString(tab.Configuration.EntityId);
                    tab.Configuration.ContentUrl = parser.ParseString(tab.Configuration.ContentUrl);
                    tab.Configuration.RemoveUrl = parser.ParseString(tab.Configuration.RemoveUrl);
                    tab.Configuration.WebsiteUrl = parser.ParseString(tab.Configuration.WebsiteUrl);
                }


<<<<<<< HEAD
            HttpHelper.MakePatchRequestForString($"{GraphHelper.MicrosoftGraphBaseURI}v1.0/teams/{teamId}/channels/{channelId}/tabs/{tabId}", tabToUpdate, HttpHelper.JsonContentType, accessToken);
=======
                // Prepare the request body for the Tab update
                var tabToUpdate = new
                {
                    displayName = displayname,
                    configuration = tab.Configuration != null
                        ? new
                        {
                            tab.Configuration.EntityId,
                            tab.Configuration.ContentUrl,
                            tab.Configuration.RemoveUrl,
                            tab.Configuration.WebsiteUrl
                        } : null,
                };
>>>>>>> fac069fc

                HttpHelper.MakePatchRequestForString($"{GraphHelper.MicrosoftGraphBaseURI}beta/teams/{teamId}/channels/{channelId}/tabs/{tabId}", tabToUpdate, HttpHelper.JsonContentType, accessToken);

                // Add the teamsAppId back now that we've updated the tab
                tab.TeamsAppId = teamsAppId;
            }
            else
            {
                // Simply delete the tab
                HttpHelper.MakeDeleteRequest($"{GraphHelper.MicrosoftGraphBaseURI}beta/teams/{teamId}/channels/{channelId}/tabs/{tabId}", accessToken);
            }

            return tabId;
        }

        private static string CreateTeamTab(PnPMonitoredScope scope, TeamTab tab, TokenParser parser, string teamId, string channelId, string accessToken)
        {
            // There is no reason to create a tab that has to be removed
            if (tab.Remove)
            {
                return null;
            }

            var displayname = parser.ParseString(tab.DisplayName);
            var teamsAppId = parser.ParseString(tab.TeamsAppId);

            if (tab.Configuration != null)
            {
                // https://docs.microsoft.com/en-us/graph/teams-configuring-builtin-tabs
                switch (tab.TeamsAppId)
                {
                    case "com.microsoft.teamspace.tab.web": // Website
                        {
                            tab.Configuration.EntityId = null;
                            tab.Configuration.ContentUrl = parser.ParseString(tab.Configuration.ContentUrl);
                            tab.Configuration.RemoveUrl = null;
                            tab.Configuration.WebsiteUrl = parser.ParseString(tab.Configuration.WebsiteUrl);
                            break;
                        }
                    case "com.microsoft.teamspace.tab.planner": // Planner
                        {
                            tab.Configuration.EntityId = parser.ParseString(tab.Configuration.EntityId);
                            tab.Configuration.ContentUrl = parser.ParseString(tab.Configuration.ContentUrl);
                            tab.Configuration.RemoveUrl = parser.ParseString(tab.Configuration.ContentUrl);
                            tab.Configuration.WebsiteUrl = parser.ParseString(tab.Configuration.ContentUrl);
                            break;
                        }
                    case "com.microsoftstream.embed.skypeteamstab": // Stream
                        {
                            tab.Configuration.EntityId = null;
                            tab.Configuration.ContentUrl = parser.ParseString(tab.Configuration.ContentUrl);
                            tab.Configuration.RemoveUrl = null;
                            tab.Configuration.WebsiteUrl = parser.ParseString(tab.Configuration.WebsiteUrl);
                            break;
                        }
                    case "81fef3a6-72aa-4648-a763-de824aeafb7d": // Forms
                        {
                            tab.Configuration.EntityId = parser.ParseString(tab.Configuration.EntityId);
                            tab.Configuration.ContentUrl = parser.ParseString(tab.Configuration.ContentUrl);
                            tab.Configuration.RemoveUrl = null;
                            tab.Configuration.WebsiteUrl = parser.ParseString(tab.Configuration.WebsiteUrl);
                            break;
                        }
                    case "com.microsoft.teamspace.tab.file.staticviewer.word": // Word
                    case "com.microsoft.teamspace.tab.file.staticviewer.excel": // Excel
                    case "com.microsoft.teamspace.tab.file.staticviewer.powerpoint": // PowerPoint
                    case "com.microsoft.teamspace.tab.file.staticviewer.pdf": // PDF
                        {
                            tab.Configuration.EntityId = parser.ParseString(tab.Configuration.EntityId);
                            tab.Configuration.ContentUrl = parser.ParseString(tab.Configuration.ContentUrl);
                            tab.Configuration.RemoveUrl = null;
                            tab.Configuration.WebsiteUrl = null;
                            break;
                        }
                    case "com.microsoft.teamspace.tab.wiki": // Wiki, no configuration possible
                        {
                            tab.Configuration = null;
                            break;
                        }
                    case "com.microsoft.teamspace.tab.files.sharepoint": // Document library
                        {
                            tab.Configuration.EntityId = "";
                            tab.Configuration.ContentUrl = parser.ParseString(tab.Configuration.ContentUrl);
                            tab.Configuration.RemoveUrl = null;
                            tab.Configuration.WebsiteUrl = null;
                            break;
                        }
                    case "0d820ecd-def2-4297-adad-78056cde7c78": // OneNote
                        {
                            tab.Configuration.EntityId = parser.ParseString(tab.Configuration.EntityId);
                            tab.Configuration.ContentUrl = parser.ParseString(tab.Configuration.ContentUrl);
                            tab.Configuration.RemoveUrl = parser.ParseString(tab.Configuration.RemoveUrl);
                            tab.Configuration.WebsiteUrl = parser.ParseString(tab.Configuration.WebsiteUrl);
                            break;
                        }
                    case "com.microsoft.teamspace.tab.powerbi": //  Power BI
                        {
                            tab.Configuration = null;
                            break;
                        }
                    case "2a527703-1f6f-4559-a332-d8a7d288cd88": // SharePoint page and lists
                        {
                            tab.Configuration = null;
                            break;
                        }
                    default:
                        {
                            tab.Configuration.EntityId = parser.ParseString(tab.Configuration.EntityId);
                            tab.Configuration.ContentUrl = parser.ParseString(tab.Configuration.ContentUrl);
                            tab.Configuration.RemoveUrl = parser.ParseString(tab.Configuration.RemoveUrl);
                            tab.Configuration.WebsiteUrl = parser.ParseString(tab.Configuration.WebsiteUrl);
                            break;
                        }
                }

            }

            Dictionary<string, object> tabToCreate = new Dictionary<string, object>();
            tabToCreate.Add("displayName", displayname);
            tabToCreate.Add("configuration", tab.Configuration != null
                                        ? new
                                        {
                                            tab.Configuration.EntityId,
                                            tab.Configuration.ContentUrl,
                                            tab.Configuration.RemoveUrl,
                                            tab.Configuration.WebsiteUrl
                                        }
                                        : null);
            tabToCreate.Add("teamsApp@odata.bind", "https://graph.microsoft.com/v1.0/appCatalogs/teamsApps/" + teamsAppId);

            var tabId = GraphHelper.CreateOrUpdateGraphObject(scope,
                HttpMethodVerb.POST,
                $"{GraphHelper.MicrosoftGraphBaseURI}v1.0/teams/{teamId}/channels/{channelId}/tabs",
                JsonConvert.SerializeObject(tabToCreate),
                HttpHelper.JsonContentType,
                accessToken,
                "NameAlreadyExists",
                CoreResources.Provisioning_ObjectHandlers_Teams_Team_TabAlreadyExists,
                "displayName",
                displayname,
                CoreResources.Provisioning_ObjectHandlers_Teams_Team_ProvisioningError,
                false);

            return tabId;
        }

        public static bool SetTeamChannelMessages(PnPMonitoredScope scope, TokenParser parser, TeamChannelMessageCollection messages, string teamId, string channelId, string accessToken)
        {
            foreach (var message in messages)
            {
                var messageId = CreateTeamChannelMessage(scope, parser, message, teamId, channelId, accessToken);
                if (messageId == null) return false;
            }

            return true;
        }

        private static JObject CleanUpMessage(JObject message)
        {
            List<string> propertiesToRemove = new List<string> { "createdDateTime", "id", "webUrl" };
            foreach (var property in propertiesToRemove)
            {
                message.Remove(property);
            }
            return message;
        }

        private static string CreateTeamChannelMessage(PnPMonitoredScope scope, TokenParser parser, TeamChannelMessage message, string teamId, string channelId, string accessToken)
        {
            var messageString = parser.ParseString(message.Message);
            var messageObject = default(JObject);

            try
            {
                // If the message is already in JSON format, we just use it
                messageObject = JObject.Parse(messageString);
            }
            catch
            {
                // Otherwise try to build the JSON message content from scratch
                messageObject = JObject.Parse($"{{ \"body\": {{ \"content\": \"{messageString}\" }} }}");
            }

            // We cannot set the createdDateTime value when posting a message.
            messageObject = CleanUpMessage(messageObject);

            var messageId = GraphHelper.CreateOrUpdateGraphObject(scope,
                HttpMethodVerb.POST,
                $"{GraphHelper.MicrosoftGraphBaseURI}beta/teams/{teamId}/channels/{channelId}/messages",
                messageObject,
                HttpHelper.JsonContentType,
                accessToken,
                null,
                null,
                null,
                null,
                CoreResources.Provisioning_ObjectHandlers_Teams_Team_CannotSendMessage,
                false);

            return messageId;
        }

        /// <summary>
        /// Synchronizes Team Apps settings
        /// </summary>
        /// <param name="scope">The PnP Provisioning Scope</param>
        /// <param name="parser">Token parser</param>
        /// <param name="team">The Team settings, including security settings</param>
        /// <param name="teamId">The ID of the target Team</param>
        /// <param name="accessToken">The OAuth 2.0 Access Token</param>
        /// <returns>Whether the Apps have been provisioned or not</returns>
        private static bool SetTeamApps(PnPMonitoredScope scope, TokenParser parser, Team team, string teamId, string accessToken)
        {
            foreach (var app in team.Apps)
            {
                object appToCreate = new JObject
                {
                    ["teamsApp@odata.bind"] = "https://graph.microsoft.com/v1.0/appCatalogs/teamsApps/" + parser.ParseString(app.AppId)
                };

                var id = GraphHelper.CreateOrUpdateGraphObject(scope,
                    HttpMethodVerb.POST,
                    $"{GraphHelper.MicrosoftGraphBaseURI}v1.0/teams/{teamId}/installedApps",
                    appToCreate,
                    HttpHelper.JsonContentType,
                    accessToken,
                    null,
                    null,
                    null,
                    null,
                    CoreResources.Provisioning_ObjectHandlers_Teams_Team_AppProvisioningError,
                    canPatch: false);
            }

            return true;
        }

        /// <summary>
        /// Synchronizes Team's Photo
        /// </summary>
        /// <param name="scope">The PnP Provisioning Scope</param>
        /// <param name="parser">The PnP Token Parser</param>
        /// <param name="connector">The PnP File Connector</param>
        /// <param name="team">The Team settings, including security settings</param>
        /// <param name="teamId">The ID of the target Team</param>
        /// <param name="accessToken">The OAuth 2.0 Access Token</param>
        /// <returns>Whether the Apps have been provisioned or not</returns>
        private static bool SetTeamPhoto(PnPMonitoredScope scope, TokenParser parser, FileConnectorBase connector, Team team, string teamId, string accessToken)
        {
            if (!string.IsNullOrEmpty(team.Photo) && connector != null)
            {
                var photoPath = parser.ParseString(team.Photo);
                var photoBytes = ConnectorFileHelper.GetFileBytes(connector, team.Photo);

                using (var photoStream = new MemoryStream(photoBytes))
                {
#if !NETSTANDARD2_0
                    var contentType = MimeMapping.GetMimeMapping(photoPath);
#else
                    string contentType;
                    new FileExtensionContentTypeProvider().TryGetContentType(photoPath, out contentType);
                    if (contentType == null)
                    {
                        contentType = "application/octet-stream";
                    }
#endif
                    int maxRetries = 10;
                    int retry = 0;
                    while (retry < maxRetries)
                        try
                        {
                            HttpHelper.MakePutRequest(
                                $"{GraphHelper.MicrosoftGraphBaseURI}v1.0/groups/{teamId}/photo/$value",
                                photoStream, contentType, accessToken);
                            break;
                        }
                        catch (Exception)
                        {
                            retry++;
                            Thread.Sleep(5000 * retry); // wait
                        }
                }
            }
            return true;
        }

        /// <summary>
        /// Creates a Team starting from a JSON template
        /// </summary>
        /// <param name="scope">The PnP Provisioning Scope</param>
        /// <param name="parser">The PnP Token Parser</param>
        /// <param name="teamTemplate">The Team JSON template</param>
        /// <param name="accessToken">The OAuth 2.0 Access Token</param>
        /// <returns>The provisioned Team as a JSON object</returns>
        private static JToken CreateTeamFromJsonTemplate(PnPMonitoredScope scope, TokenParser parser, TeamTemplate teamTemplate, string accessToken)
        {
            HttpResponseHeaders responseHeaders;
            try
            {
                var content = OverwriteJsonTemplateProperties(parser, teamTemplate);
                responseHeaders = HttpHelper.MakePostRequestForHeaders($"{GraphHelper.MicrosoftGraphBaseURI}beta/teams", content, "application/json", accessToken);
            }
            catch (Exception ex)
            {
                scope.LogError(CoreResources.Provisioning_ObjectHandlers_Teams_TeamTemplate_ProvisioningError, ex.Message);
                return null;
            }

            bool wait = true;
            int iterations = 0;
            while (wait)
            {
                iterations++;

                try
                {
                    var teamId = responseHeaders.Location.ToString().Split('\'')[1];
                    var team = HttpHelper.MakeGetRequestForString($"{GraphHelper.MicrosoftGraphBaseURI}v1.0/groups/{teamId}", accessToken);
                    wait = false;
                    return JToken.Parse(team);
                }
                catch (Exception)
                {
                    // In case of exception wait for 10 secs
                    Thread.Sleep(TimeSpan.FromSeconds(10));
                }

                // Don't wait more than 1 minute
                if (iterations > 6)
                {
                    wait = false;
                }                
            }

            return null;
        }

        /// <summary>
        /// Allows to overwrite some settings of the templates provisioned through JSON template
        /// </summary>
        /// <param name="parser">The PnP Token Parser</param>
        /// <param name="teamTemplate">The Team JSON template</param>
        /// <returns>The updated Team JSON template</returns>
        private static string OverwriteJsonTemplateProperties(TokenParser parser, TeamTemplate teamTemplate)
        {
            var jsonTemplate = parser.ParseString(teamTemplate.JsonTemplate);
            var team = JToken.Parse(jsonTemplate);

            if (teamTemplate.DisplayName != null) team["displayName"] = teamTemplate.DisplayName;
            if (teamTemplate.Description != null) team["description"] = teamTemplate.Description;
            if (!string.IsNullOrEmpty(teamTemplate.Classification)) team["classification"] = teamTemplate.Classification;
            team["visibility"] = teamTemplate.Visibility.ToString();

            return team.ToString();
        }

        #region PnP Provisioning Engine infrastructural code

        public override bool WillProvision(Tenant tenant, ProvisioningHierarchy hierarchy, string sequenceId, ApplyConfiguration configuration)
        {
            if (!_willProvision.HasValue)
            {
                _willProvision = hierarchy.Teams?.TeamTemplates?.Any() |
                    hierarchy.Teams?.Teams?.Any();
            }
            return _willProvision.Value;
        }

        public override bool WillExtract(Tenant tenant, ProvisioningHierarchy hierarchy, string sequenceId, ExtractConfiguration configuration)
        {
            if (!_willExtract.HasValue)
            {
                _willExtract = true;
            }
            return _willExtract.Value;
        }

        public override TokenParser ProvisionObjects(Tenant tenant, ProvisioningHierarchy hierarchy, string sequenceId, TokenParser parser, ApplyConfiguration configuration)
        {
            using (var scope = new PnPMonitoredScope(Name))
            {
                int totalCount = (hierarchy.Teams.TeamTemplates != null ? hierarchy.Teams.TeamTemplates.Count : 0) + (hierarchy.Teams.Teams != null ? hierarchy.Teams.Teams.Count : 0);
                int currentProgress = 0;
                // Prepare a method global variable to store the Access Token
                string accessToken = null;

                // - Teams based on JSON templates
                var teamTemplates = hierarchy.Teams?.TeamTemplates;
                if (teamTemplates != null && teamTemplates.Any())
                {
                    foreach (var teamTemplate in teamTemplates)
                    {
                        WriteSubProgress("Teams", "Team Template", currentProgress, totalCount);
                        if (PnPProvisioningContext.Current != null)
                        {
                            // Get a fresh Access Token for every request
                            accessToken = PnPProvisioningContext.Current.AcquireToken(new Uri(GraphHelper.MicrosoftGraphBaseURI).Authority, "Group.ReadWrite.All");

                            if (accessToken != null)
                            {
                                // Create the Team starting from the JSON template
                                var team = CreateTeamFromJsonTemplate(scope, parser, teamTemplate, accessToken);

                                // TODO: possible further processing...
                            }

                        }
                        currentProgress++;
                    }
                }

                // - Teams based on XML templates
                var teams = hierarchy.Teams?.Teams;
                if (teams != null && teams.Any())
                {
                    foreach (var team in teams)
                    {
                        WriteSubProgress("Teams", "Team", currentProgress, totalCount);
                        if (PnPProvisioningContext.Current != null)
                        {
                            // Get a fresh Access Token for every request
                            accessToken = PnPProvisioningContext.Current.AcquireToken(GraphHelper.MicrosoftGraphBaseURI, "Group.ReadWrite.All");

<<<<<<< HEAD
                            if (accessToken != null)
                            {
                                // Create the Team starting from the XML PnP Provisioning Schema definition
                                CreateTeamFromProvisioningSchema(scope, parser, hierarchy.Connector, team, accessToken);
                            }
                        }
=======
                        // Get a fresh Access Token for every request
                        accessToken = PnPProvisioningContext.Current.AcquireToken(new Uri(GraphHelper.MicrosoftGraphBaseURI).Authority, "Group.ReadWrite.All");

                        // Create the Team starting from the XML PnP Provisioning Schema definition
                        CreateTeamFromProvisioningSchema(scope, parser, hierarchy.Connector, team, accessToken);
>>>>>>> fac069fc

                        currentProgress++;
                    }
                }

                // - Apps
            }

            return parser;
        }

        public override ProvisioningHierarchy ExtractObjects(Tenant tenant, ProvisioningHierarchy hierarchy, ExtractConfiguration configuration)
        {
            using (var scope = new PnPMonitoredScope(Name))
            {
                var accessToken = PnPProvisioningContext.Current.AcquireTokenWithMultipleScopes(new Uri(GraphHelper.MicrosoftGraphBaseURI).Authority, "Group.ReadWrite.All", "User.Read.All");

                if (accessToken != null)
                {

                    if (configuration.Tenant.Teams.IncludeAllTeams)
                    {
                        // Retrieve all groups with teams

                        var groupIds = GetAllIdsForAllGroupsWithTeams(accessToken);
                        foreach (var groupId in groupIds)
                        {
                            Team team = ParseTeamJson(configuration, accessToken, groupId, scope);
                            if (team != null)
                            {
                                hierarchy.Teams.Teams.Add(team);
                            }
                        }
                    }
                    if (configuration.Tenant.Teams.TeamSiteUrls.Any())
                    {
                        foreach (var siteUrl in configuration.Tenant.Teams.TeamSiteUrls)
                        {
                            using (var siteContext = tenant.Context.Clone(siteUrl))
                            {
                                var groupId = siteContext.Web.GetPropertyBagValueString("GroupId", null);
                                if (groupId != null)
                                {
                                    Team team = ParseTeamJson(configuration, accessToken, groupId, scope);
                                    if (team != null)
                                    {
                                        hierarchy.Teams.Teams.Add(team);
                                    }
                                }
                            }
                        }
                    }
                    else
                    {
                        foreach (var siteUrl in PnPProvisioningContext.Current.ParsedSiteUrls)
                        {
                            using (var siteContext = tenant.Context.Clone(siteUrl))
                            {
                                var groupId = siteContext.Web.GetPropertyBagValueString("GroupId", null);
                                if (groupId != null)
                                {
                                    Team team = ParseTeamJson(configuration, accessToken, groupId, scope);
                                    if (team != null)
                                    {
                                        hierarchy.Teams.Teams.Add(team);
                                    }
                                }
                            }
                        }
                    }
                }
                return hierarchy;
            }
        }

        private static Team ParseTeamJson(ExtractConfiguration configuration, string accessToken, string groupId, PnPMonitoredScope scope)
        {
            var team = new Team();

            // Get Settings
            try
            {
                var teamString = HttpHelper.MakeGetRequestForString($"{GraphHelper.MicrosoftGraphBaseURI}v1.0/teams/{groupId}", accessToken);
                team = JsonConvert.DeserializeObject<Team>(teamString);
                if (configuration.Tenant.Teams.IncludeGroupId)
                {
                    team.GroupId = groupId;
                }
                team = GetTeamChannels(configuration, accessToken, groupId, team, scope);
                team = GetTeamApps(accessToken, groupId, team, scope);
                team = GetTeamSecurity(accessToken, groupId, team, scope);
                if (configuration.PersistAssetFiles)
                {
                    GetTeamPhoto(configuration, accessToken, groupId, team, scope);
                }
            }
            catch (ApplicationException ex)
            {
#if !NETSTANDARD2_0
                if (ex.InnerException is HttpException)
                {
                    if (((HttpException)ex.InnerException).GetHttpCode() == 404)
                    {
                        // no team, swallow
                    }
                    else
                    {
                        throw ex;
                    }
                }
                else
                {
                    throw ex;
                }
#else
                // untested change
                if (ex.Message.StartsWith("404"))
                {
                    // no team, swallow
                }
                else
                {
                    throw ex;
                }
#endif
            }
            return team;
        }

        private static void GetTeamPhoto(ExtractConfiguration configuration, string accessToken, string groupId, Team team, PnPMonitoredScope scope)
        {
            // get the photo stream
            var teamPhotoIdString = HttpHelper.MakeGetRequestForString($"{GraphHelper.MicrosoftGraphBaseURI}v1.0/teams/{groupId}/photo", accessToken);
            var teamPhotoId = JObject.Parse(teamPhotoIdString)["id"].Value<string>();
            var groupPhotoString = HttpHelper.MakeGetRequestForString($"{GraphHelper.MicrosoftGraphBaseURI}v1.0/groups/{groupId}/photos/{teamPhotoId}");
            var mediaType = JObject.Parse(groupPhotoString)["@odata.mediaContentType"].Value<string>();
            using (var teamPhotoStream = HttpHelper.MakeGetRequestForStream($"{GraphHelper.MicrosoftGraphBaseURI}v1.0/groups/{groupId}/photos/{teamPhotoId}/$value", null, accessToken))
            {
                var extension = string.Empty;
                switch (mediaType)
                {
                    case "image/jpeg":
                        {
                            extension = ".jpg";
                            break;
                        }
                    case "image/gif":
                        {
                            extension = ".gif";
                            break;
                        }
                    case "image/png":
                        {
                            extension = ".png";
                            break;
                        }
                    case "image/bmp":
                        {
                            extension = ".bmp";
                            break;
                        }
                }
                configuration.FileConnector.SaveFileStream($"photo_{groupId}_{teamPhotoId}{extension}", $"TeamData/TEAM_{groupId}", teamPhotoStream);
                team.Photo = $"TeamData/TEAM_{groupId}/photo_{groupId}_{teamPhotoId}{extension}";
            }
        }

        private static Team GetTeamSecurity(string accessToken, string groupId, Team team, PnPMonitoredScope scope)
        {
            team.Security = new TeamSecurity();
            var teamOwnersString = HttpHelper.MakeGetRequestForString($"{GraphHelper.MicrosoftGraphBaseURI}v1.0/groups/{groupId}/owners?$select=userPrincipalName", accessToken);
            foreach (var user in JObject.Parse(teamOwnersString)["value"] as JArray)
            {
                team.Security.Owners.Add(user.ToObject<TeamSecurityUser>());
            }
            var teamMembersString = HttpHelper.MakeGetRequestForString($"{GraphHelper.MicrosoftGraphBaseURI}v1.0/groups/{groupId}/members?$select=userPrincipalName", accessToken);
            foreach (var user in JObject.Parse(teamMembersString)["value"] as JArray)
            {
                team.Security.Members.Add(user.ToObject<TeamSecurityUser>());
            }
            team.Security.AllowToAddGuests = GetAllowToAddGuestsSetting(scope, groupId, accessToken);

            return team;
        }

        private static Team GetTeamApps(string accessToken, string groupId, Team team, PnPMonitoredScope scope)
        {
            var teamsAppsString = HttpHelper.MakeGetRequestForString($"{GraphHelper.MicrosoftGraphBaseURI}v1.0/teams/{groupId}/installedApps", accessToken);
            foreach (var app in JObject.Parse(teamsAppsString)["value"] as JArray)
            {
                team.Apps.Add(new TeamAppInstance() { AppId = app["id"].Value<string>() });
            }
            return team;
        }

        private static Team GetTeamChannels(ExtractConfiguration configuration, string accessToken, string groupId, Team team, PnPMonitoredScope scope)
        {
            var teamChannelsString = HttpHelper.MakeGetRequestForString($"{GraphHelper.MicrosoftGraphBaseURI}beta/teams/{groupId}/channels", accessToken);
            team.Channels.AddRange(JsonConvert.DeserializeObject<List<Model.Teams.TeamChannel>>(JObject.Parse(teamChannelsString)["value"].ToString()));

            foreach (var channel in team.Channels)
            {
<<<<<<< HEAD
                //var teamTabsString = HttpHelper.MakeGetRequestForString($"{GraphHelper.MicrosoftGraphBaseURI}beta/teams/{groupId}/channels/{channel.ID}/tabs", accessToken);
=======
>>>>>>> fac069fc
                channel.Tabs.AddRange(GetTeamChannelTabs(configuration, accessToken, groupId, channel.ID));
                if (configuration.Tenant.Teams.IncludeMessages)
                {
                    var channelMessagesString = HttpHelper.MakeGetRequestForString($"{GraphHelper.MicrosoftGraphBaseURI}beta/teams/{groupId}/channels/{channel.ID}/messages", accessToken);
                    foreach (var message in JObject.Parse(channelMessagesString)["value"] as JArray)
                    {
                        // We cannot set the createdDateTime value while posting messages, so remove it from the export.
                        var messageObject = CleanUpMessage((JObject)message);
                        channel.Messages.Add(new TeamChannelMessage() { Message = messageObject.ToString() });
                    }
                }
            }
            return team;
        }

        private static List<TeamTab> GetTeamChannelTabs(ExtractConfiguration configuration, string accessToken, string groupId, string channelId)
        {
            List<TeamTab> tabs = new List<TeamTab>();
            var teamTabsString = HttpHelper.MakeGetRequestForString($"{GraphHelper.MicrosoftGraphBaseURI}v1.0/teams/{groupId}/channels/{channelId}/tabs", accessToken);
            foreach (var tab in JsonConvert.DeserializeObject<List<TeamTab>>(JObject.Parse(teamTabsString)["value"].ToString()))
            {
                if (tab.Configuration != null && string.IsNullOrEmpty(tab.Configuration.ContentUrl))
                {
                    tab.Configuration = null;
                }
                if (tab.Configuration != null)
                {
                    tab.Configuration.EntityId = tab.Configuration.EntityId ?? "";
                    tab.Configuration.WebsiteUrl = tab.Configuration.WebsiteUrl ?? "";
                    tab.Configuration.RemoveUrl = tab.Configuration.RemoveUrl ?? "";
                }
                tabs.Add(tab);
            }
            return tabs;
        }
        #endregion

        private static string CreateMailNicknameFromDisplayName(string displayName)
        {
            var mailNickname = displayName.ToLower();
            mailNickname = RemoveUnallowedCharacters(mailNickname);
            mailNickname = ReplaceAccentedCharactersWithLatin(mailNickname);
            return mailNickname;
        }

        private static string RemoveUnallowedCharacters(string str)
        {
            const string unallowedCharacters = "[&_,!@;:#¤`´~¨='%<>/\\\\\"\\.\\$\\*\\^\\+\\|\\{\\}\\[\\]\\-\\(\\)\\?\\s]";
            var regex = new Regex(unallowedCharacters);
            return regex.Replace(str, "");
        }

        private static string ReplaceAccentedCharactersWithLatin(string str)
        {
            const string a = "[äåàáâãæ]";
            var regex = new Regex(a, RegexOptions.IgnoreCase);
            str = regex.Replace(str, "a");

            const string e = "[èéêëēĕėęě]";
            regex = new Regex(e, RegexOptions.IgnoreCase);
            str = regex.Replace(str, "e");

            const string i = "[ìíîïĩīĭįı]";
            regex = new Regex(i, RegexOptions.IgnoreCase);
            str = regex.Replace(str, "i");

            const string o = "[öòóôõø]";
            regex = new Regex(o, RegexOptions.IgnoreCase);
            str = regex.Replace(str, "o");

            const string u = "[üùúû]";
            regex = new Regex(u, RegexOptions.IgnoreCase);
            str = regex.Replace(str, "u");

            const string c = "[çċčćĉ]";
            regex = new Regex(c, RegexOptions.IgnoreCase);
            str = regex.Replace(str, "c");

            const string d = "[ðďđđ]";
            regex = new Regex(d, RegexOptions.IgnoreCase);
            str = regex.Replace(str, "d");

            return str;
        }
    }
}
#endif<|MERGE_RESOLUTION|>--- conflicted
+++ resolved
@@ -291,9 +291,7 @@
             }
 
             // Then we Teamify the Group
-            var teamId = CreateOrUpdateTeamFromGroup(scope, team, parser, team.GroupId, accessToken);
-
-            return (teamId);
+            return CreateOrUpdateTeamFromGroup(scope, team, parser, team.GroupId, accessToken);
         }
 
         /// <summary>
@@ -367,26 +365,18 @@
             }
             catch(Exception ex)
             {
-                scope.LogError("Error checking archive status ", ex.Message);
+                scope.LogError("Error checking archive status", ex.Message);
             }            
 
-            string teamId = string.Empty;
-
-            if (!isCurrentlyArchived)
-            {
-                // process
-                teamId = CreateOrUpdateTeamFromGroupInternal(scope, team, parser, groupId, accessToken);
-            }
-            else
-            {
+            // If the Team is currently archived
+            if (isCurrentlyArchived)
+            {
+                // and if the templates declares to have it unarchived
                 if (!team.Archived)
                 {
                     // first unarchive Team because we have set the flag to false
                     HttpHelper.MakePostRequest(
                         $"{GraphHelper.MicrosoftGraphBaseURI}v1.0/teams/{groupId}/unarchive", accessToken: accessToken);
-
-                    // and then process
-                    teamId = CreateOrUpdateTeamFromGroupInternal(scope, team, parser, groupId, accessToken);
                 }
                 else
                 {
@@ -396,7 +386,8 @@
                 }
             }
 
-            return teamId;
+            // Now process the Team create or update request
+            return CreateOrUpdateTeamFromGroupInternal(scope, team, parser, groupId, accessToken);
         }
 
         private static string CreateOrUpdateTeamFromGroupInternal(PnPMonitoredScope scope, Team team, TokenParser parser, string groupId, string accessToken)
@@ -405,7 +396,7 @@
 
             bool wait = true;
             int iterations = 0;
-            var teamId = string.Empty;
+            string teamId = null;
             while (wait)
             {
                 iterations++;
@@ -429,12 +420,12 @@
                 }
                 catch (Exception)
                 {
-                    // In case of exception wait for 10 secs
-                    System.Threading.Thread.Sleep(TimeSpan.FromSeconds(10));
-                }
-
-                // Don't wait more than 30 seconds
-                if (iterations > 3)
+                    // In case of exception wait for 5 secs
+                    System.Threading.Thread.Sleep(TimeSpan.FromSeconds(5));
+                }
+
+                // Don't wait more than 60 seconds
+                if (iterations > 12)
                 {
                     wait = false;
                 }
@@ -532,11 +523,7 @@
         /// Synchronizes Owners and Members with Team settings
         /// </summary>
         /// <param name="scope">The PnP Provisioning Scope</param>
-<<<<<<< HEAD
-        /// <param name="parser">Token parser</param>
-=======
         /// <param name="parser">The PnP Token Parser</param>
->>>>>>> fac069fc
         /// <param name="team">The Team settings, including security settings</param>
         /// <param name="teamId">The ID of the target Team</param>
         /// <param name="accessToken">The OAuth 2.0 Access Token</param>
@@ -556,13 +543,8 @@
                     .Distinct(StringComparer.OrdinalIgnoreCase)
                     .ToDictionary(k => k, k =>
                     {
-<<<<<<< HEAD
-                        var user = parser.ParseString(k);
-                        var jsonUser = HttpHelper.MakeGetRequestForString($"{GraphHelper.MicrosoftGraphBaseURI}v1.0/users/{Uri.EscapeDataString(user.Replace("'", "''"))}?$select=id", accessToken);
-=======
                         var parsedUser = parser.ParseString(k);
                         var jsonUser = HttpHelper.MakeGetRequestForString($"{GraphHelper.MicrosoftGraphBaseURI}v1.0/users/{Uri.EscapeDataString(parsedUser.Replace("'", "''"))}?$select=id", accessToken);
->>>>>>> fac069fc
                         return JToken.Parse(jsonUser).Value<string>("id");
                     });
 
@@ -943,7 +925,7 @@
                 // Avoid ActivityLimitReached 
                 System.Threading.Thread.Sleep(TimeSpan.FromSeconds(5));
 
-                var existingTab = existingTabs.FirstOrDefault(x => HttpUtility.UrlDecode(x["displayName"].ToString()) == tab.DisplayName && x["teamsAppId"].ToString() == tab.TeamsAppId);
+                var existingTab = existingTabs.FirstOrDefault(x => x["displayName"] != null && HttpUtility.UrlDecode(x["displayName"].ToString()) == tab.DisplayName && x["teamsAppId"] != null && x["teamsAppId"].ToString() == tab.TeamsAppId);
 
                 var tabId = existingTab == null ? CreateTeamTab(scope, tab, parser, teamId, channelId, accessToken) : UpdateTeamTab(tab, parser, teamId, channelId, existingTab["id"].ToString(), accessToken);
 
@@ -968,7 +950,7 @@
 
         public static JToken GetExistingTeamChannelTabs(string teamId, string channelId, string accessToken)
         {
-            return JToken.Parse(HttpHelper.MakeGetRequestForString($"{GraphHelper.MicrosoftGraphBaseURI}v1.0/teams/{teamId}/channels/{channelId}/tabs", accessToken))["value"];
+            return JToken.Parse(HttpHelper.MakeGetRequestForString($"{GraphHelper.MicrosoftGraphBaseURI}beta/teams/{teamId}/channels/{channelId}/tabs", accessToken))["value"];
         }
 
         private static string UpdateTeamTab(TeamTab tab, TokenParser parser, string teamId, string channelId, string tabId, string accessToken)
@@ -990,9 +972,6 @@
                 }
 
 
-<<<<<<< HEAD
-            HttpHelper.MakePatchRequestForString($"{GraphHelper.MicrosoftGraphBaseURI}v1.0/teams/{teamId}/channels/{channelId}/tabs/{tabId}", tabToUpdate, HttpHelper.JsonContentType, accessToken);
-=======
                 // Prepare the request body for the Tab update
                 var tabToUpdate = new
                 {
@@ -1006,9 +985,8 @@
                             tab.Configuration.WebsiteUrl
                         } : null,
                 };
->>>>>>> fac069fc
-
-                HttpHelper.MakePatchRequestForString($"{GraphHelper.MicrosoftGraphBaseURI}beta/teams/{teamId}/channels/{channelId}/tabs/{tabId}", tabToUpdate, HttpHelper.JsonContentType, accessToken);
+
+            HttpHelper.MakePatchRequestForString($"{GraphHelper.MicrosoftGraphBaseURI}v1.0/teams/{teamId}/channels/{channelId}/tabs/{tabId}", tabToUpdate, HttpHelper.JsonContentType, accessToken);
 
                 // Add the teamsAppId back now that we've updated the tab
                 tab.TeamsAppId = teamsAppId;
@@ -1430,20 +1408,12 @@
                             // Get a fresh Access Token for every request
                             accessToken = PnPProvisioningContext.Current.AcquireToken(GraphHelper.MicrosoftGraphBaseURI, "Group.ReadWrite.All");
 
-<<<<<<< HEAD
                             if (accessToken != null)
                             {
                                 // Create the Team starting from the XML PnP Provisioning Schema definition
                                 CreateTeamFromProvisioningSchema(scope, parser, hierarchy.Connector, team, accessToken);
                             }
                         }
-=======
-                        // Get a fresh Access Token for every request
-                        accessToken = PnPProvisioningContext.Current.AcquireToken(new Uri(GraphHelper.MicrosoftGraphBaseURI).Authority, "Group.ReadWrite.All");
-
-                        // Create the Team starting from the XML PnP Provisioning Schema definition
-                        CreateTeamFromProvisioningSchema(scope, parser, hierarchy.Connector, team, accessToken);
->>>>>>> fac069fc
 
                         currentProgress++;
                     }
@@ -1646,10 +1616,6 @@
 
             foreach (var channel in team.Channels)
             {
-<<<<<<< HEAD
-                //var teamTabsString = HttpHelper.MakeGetRequestForString($"{GraphHelper.MicrosoftGraphBaseURI}beta/teams/{groupId}/channels/{channel.ID}/tabs", accessToken);
-=======
->>>>>>> fac069fc
                 channel.Tabs.AddRange(GetTeamChannelTabs(configuration, accessToken, groupId, channel.ID));
                 if (configuration.Tenant.Teams.IncludeMessages)
                 {
