﻿using Microsoft.Online.SharePoint.TenantAdministration;
using Microsoft.SharePoint.Client;
using OfficeDevPnP.Core.Diagnostics;
using OfficeDevPnP.Core.Framework.Provisioning.Model;
using OfficeDevPnP.Core.Framework.Provisioning.ObjectHandlers.Utilities;
using OfficeDevPnP.Core.Utilities;
using System;
using System.IO;
using System.Linq;
using System.Text.RegularExpressions;
using System.Web;

namespace OfficeDevPnP.Core.Framework.Provisioning.ObjectHandlers
{
    internal class ObjectWebSettings : ObjectHandlerBase
    {
        public override string Name
        {
            get { return "Web Settings"; }
        }

        public override string InternalName => "WebSettings";
        public override ProvisioningTemplate ExtractObjects(Web web, ProvisioningTemplate template, ProvisioningTemplateCreationInformation creationInfo)
        {
            using (var scope = new PnPMonitoredScope(this.Name))
            {
                web.EnsureProperties(
#if !SP2013 && !SP2016
                    w => w.NoCrawl,
                    w => w.CommentsOnSitePagesDisabled,
                    w => w.ExcludeFromOfflineClient,
                    w => w.MembersCanShare,
                    w => w.DisableFlows,
                    w => w.DisableAppViews,
                    w => w.HorizontalQuickLaunch,
<<<<<<< HEAD
=======
                    w => w.QuickLaunchEnabled,
>>>>>>> 1c22f2b1
#if !SP2019
                    w => w.SearchScope,
                    w => w.SearchBoxInNavBar,
#endif
#endif
                    //w => w.Title,
                    //w => w.Description,
                    w => w.MasterUrl,
                    w => w.CustomMasterUrl,
                    w => w.SiteLogoUrl,
                    w => w.RequestAccessEmail,
                    w => w.RootFolder,
                    w => w.AlternateCssUrl,
                    w => w.ServerRelativeUrl,
                    w => w.Url
                    );

                var webSettings = new WebSettings();
#if !SP2013 && !SP2016
                webSettings.NoCrawl = web.NoCrawl;
                webSettings.CommentsOnSitePagesDisabled = web.CommentsOnSitePagesDisabled;
                webSettings.ExcludeFromOfflineClient = web.ExcludeFromOfflineClient;
                webSettings.MembersCanShare = web.MembersCanShare;
                webSettings.DisableFlows = web.DisableFlows;
                webSettings.DisableAppViews = web.DisableAppViews;
                webSettings.HorizontalQuickLaunch = web.HorizontalQuickLaunch;
<<<<<<< HEAD
#if !SP2019
                webSettings.SearchScope = (SearchScopes)Enum.Parse(typeof(SearchScopes), web.SearchScope.ToString(), true);
                webSettings.SearchBoxInNavBar = (SearchBoxInNavBar)Enum.Parse(typeof(SearchBoxInNavBar), web.SearchBoxInNavBar.ToString(), true);
#endif
=======
                webSettings.QuickLaunchEnabled = web.QuickLaunchEnabled;
#if !SP2019
                webSettings.SearchScope = (SearchScopes)Enum.Parse(typeof(SearchScopes), web.SearchScope.ToString(), true);
                webSettings.SearchBoxInNavBar = (SearchBoxInNavBar)Enum.Parse(typeof(SearchBoxInNavBar), web.SearchBoxInNavBar.ToString(), true);
                webSettings.SearchCenterUrl = web.GetWebSearchCenterUrl(true);
    #endif
>>>>>>> 1c22f2b1
#endif
                // We're not extracting Title and Description
                //webSettings.Title = Tokenize(web.Title, web.Url);
                //webSettings.Description = Tokenize(web.Description, web.Url);
                webSettings.MasterPageUrl = Tokenize(web.MasterUrl, web.Url);
                webSettings.CustomMasterPageUrl = Tokenize(web.CustomMasterUrl, web.Url);
                webSettings.SiteLogo = TokenizeHost(web, Tokenize(web.SiteLogoUrl, web.Url));
                // Notice. No tokenization needed for the welcome page, it's always relative for the site
                webSettings.WelcomePage = web.RootFolder.WelcomePage;
                webSettings.AlternateCSS = Tokenize(web.AlternateCssUrl, web.Url);
                webSettings.RequestAccessEmail = web.RequestAccessEmail;

#if !ONPREMISES
                // Can we get the hubsite url? This requires Tenant Admin rights
                try
                {
                    var site = ((ClientContext)web.Context).Site;
                    site.EnsureProperties(s => s.HubSiteId, s => s.Id);
                    if (site.HubSiteId != Guid.Empty && site.HubSiteId != site.Id)
                    {
                        if (TenantExtensions.IsCurrentUserTenantAdmin(web.Context as ClientContext))
                        {
                            using (var tenantContext = web.Context.Clone((web.Context as ClientContext).Web.GetTenantAdministrationUrl()))
                            {
                                var tenant = new Tenant(tenantContext);
                                var hubsiteProperties = tenant.GetHubSitePropertiesById(site.HubSiteId);
                                tenantContext.Load(hubsiteProperties);
                                tenantContext.ExecuteQueryRetry();
                                webSettings.HubSiteUrl = hubsiteProperties.SiteUrl;
                            }
                        }
                        else
                        {
                            WriteMessage("You need to be a SharePoint admin to extract Hub site Url.", ProvisioningMessageType.Warning);
                        }
                    }
                }
                catch { }
#endif

                if (creationInfo.PersistBrandingFiles)
                {
                    if (!string.IsNullOrEmpty(web.MasterUrl))
                    {
                        var masterUrl = web.MasterUrl.ToLower();
                        if (!masterUrl.EndsWith("default.master") && !masterUrl.EndsWith("custom.master") && !masterUrl.EndsWith("v4.master") && !masterUrl.EndsWith("seattle.master") && !masterUrl.EndsWith("oslo.master"))
                        {

                            if (PersistFile(web, creationInfo, scope, web.MasterUrl))
                            {
                                template.Files.Add(GetTemplateFile(web, web.MasterUrl));
                            }
                        }
                    }
                    if (!string.IsNullOrEmpty(web.CustomMasterUrl))
                    {
                        var customMasterUrl = web.CustomMasterUrl.ToLower();
                        if (!customMasterUrl.EndsWith("default.master") && !customMasterUrl.EndsWith("custom.master") && !customMasterUrl.EndsWith("v4.master") && !customMasterUrl.EndsWith("seattle.master") && !customMasterUrl.EndsWith("oslo.master"))
                        {
                            if (PersistFile(web, creationInfo, scope, web.CustomMasterUrl))
                            {
                                template.Files.Add(GetTemplateFile(web, web.CustomMasterUrl));
                            }
                        }
                    }
                    // Extract site logo if property has been set and it's not dynamic image from _api URL
                    if (!string.IsNullOrEmpty(web.SiteLogoUrl) && (!web.SiteLogoUrl.ToLowerInvariant().Contains("_api/")))
                    {
                        // Convert to server relative URL if needed (web.SiteLogoUrl can be set to FQDN URL of a file hosted in the site (e.g. for communication sites))
                        Uri webUri = new Uri(web.Url);
                        string webUrl = $"{webUri.Scheme}://{webUri.DnsSafeHost}";
                        string siteLogoServerRelativeUrl = web.SiteLogoUrl.Replace(webUrl, "");

                        if (PersistFile(web, creationInfo, scope, siteLogoServerRelativeUrl))
                        {
                            template.Files.Add(GetTemplateFile(web, HttpUtility.UrlDecode(siteLogoServerRelativeUrl)));
                        }
                    }
                    if (!string.IsNullOrEmpty(web.AlternateCssUrl))
                    {
                        if (PersistFile(web, creationInfo, scope, web.AlternateCssUrl))
                        {
                            template.Files.Add(GetTemplateFile(web, web.AlternateCssUrl));
                        }
                    }
                    var files = template.Files.Distinct().ToList();
                    template.Files.Clear();
                    template.Files.AddRange(files);
                }

                if (!creationInfo.PersistBrandingFiles)
                {
                    if (creationInfo.BaseTemplate != null)
                    {
                        if (!webSettings.Equals(creationInfo.BaseTemplate.WebSettings))
                        {
                            template.WebSettings = webSettings;
                        }
                    }
                    else
                    {
                        template.WebSettings = webSettings;
                    }
                }
                else
                {
                    template.WebSettings = webSettings;
                }
            }
            return template;
        }

        //TODO: Candidate for cleanup
        private Model.File GetTemplateFile(Web web, string serverRelativeUrl)
        {

            var webServerUrl = web.EnsureProperty(w => w.Url);
            var serverUri = new Uri(webServerUrl);
            var serverUrl = $"{serverUri.Scheme}://{serverUri.Authority}";
            var fullUri = new Uri(UrlUtility.Combine(serverUrl, serverRelativeUrl));

            var folderPath = HttpUtility.UrlDecode(fullUri.Segments.Take(fullUri.Segments.Count() - 1).ToArray().Aggregate((i, x) => i + x).TrimEnd('/'));
            var fileName = fullUri.Segments[fullUri.Segments.Count() - 1];

            // store as site relative path
            folderPath = folderPath.Replace(web.ServerRelativeUrl, "").Trim('/');
            var templateFile = new Model.File()
            {
                Folder = Tokenize(folderPath, web.Url),
                Src = !string.IsNullOrEmpty(folderPath) ? $"{folderPath}/{fileName}" : fileName,
                Overwrite = true,
            };

            return templateFile;
        }

        private bool PersistFile(Web web, ProvisioningTemplateCreationInformation creationInfo, PnPMonitoredScope scope, string serverRelativeUrl)
        {
            var success = false;
            if (creationInfo.PersistBrandingFiles)
            {
                if (creationInfo.FileConnector != null)
                {
                    if (UrlUtility.IsIisVirtualDirectory(serverRelativeUrl))
                    {
                        scope.LogWarning("File is not located in the content database. Not retrieving {0}", serverRelativeUrl);
                        return success;
                    }

                    try
                    {
                        var file = web.GetFileByServerRelativeUrl(serverRelativeUrl);
                        string fileName = string.Empty;
                        if (serverRelativeUrl.IndexOf("/") > -1)
                        {
                            fileName = serverRelativeUrl.Substring(serverRelativeUrl.LastIndexOf("/") + 1);
                        }
                        else
                        {
                            fileName = serverRelativeUrl;
                        }
                        web.Context.Load(file);
                        web.Context.ExecuteQueryRetry();
                        ClientResult<Stream> stream = file.OpenBinaryStream();
                        web.Context.ExecuteQueryRetry();

                        var baseUri = new Uri(web.Url);
                        var fullUri = new Uri(baseUri, file.ServerRelativeUrl);
                        var folderPath = HttpUtility.UrlDecode(fullUri.Segments.Take(fullUri.Segments.Count() - 1).ToArray().Aggregate((i, x) => i + x).TrimEnd('/'));

                        // Configure the filename to use 
                        fileName = HttpUtility.UrlDecode(fullUri.Segments[fullUri.Segments.Count() - 1]);

                        // Build up a site relative container URL...might end up empty as well
                        String container = HttpUtility.UrlDecode(folderPath.Replace(web.ServerRelativeUrl, "")).Trim('/').Replace("/", "\\");

                        using (Stream memStream = new MemoryStream())
                        {
                            CopyStream(stream.Value, memStream);
                            memStream.Position = 0;
                            if (!string.IsNullOrEmpty(container))
                            {
                                creationInfo.FileConnector.SaveFileStream(fileName, container, memStream);
                            }
                            else
                            {
                                creationInfo.FileConnector.SaveFileStream(fileName, memStream);
                            }
                        }
                        success = true;
                    }
                    catch (ServerException ex1)
                    {
                        // If we are referring a file from a location outside of the current web or at a location where we cannot retrieve the file an exception is thrown. We swallow this exception.
                        if (ex1.ServerErrorCode != -2147024809)
                        {
                            throw;
                        }
                        else
                        {
                            scope.LogWarning("File is not necessarily located in the current web. Not retrieving {0}", serverRelativeUrl);
                        }
                    }
                }
                else
                {
                    WriteMessage("No connector present to persist site logo.", ProvisioningMessageType.Error);
                    scope.LogError("No connector present to persist site logo");
                }
            }
            else
            {
                success = true;
            }
            return success;
        }

        private string TokenizeHost(Web web, string json)
        {
            // HostUrl token replacement
            var uri = new Uri(web.Url);
            json = Regex.Replace(json, $"{uri.Scheme}://{uri.DnsSafeHost}:{uri.Port}", "{hosturl}", RegexOptions.IgnoreCase);
            json = Regex.Replace(json, $"{uri.Scheme}://{uri.DnsSafeHost}", "{hosturl}", RegexOptions.IgnoreCase);
            return json;
        }


        private void CopyStream(Stream source, Stream destination)
        {
            byte[] buffer = new byte[32768];
            int bytesRead;

            do
            {
                bytesRead = source.Read(buffer, 0, buffer.Length);
                destination.Write(buffer, 0, bytesRead);
            } while (bytesRead != 0);
        }

        public override TokenParser ProvisionObjects(Web web, ProvisioningTemplate template, TokenParser parser, ProvisioningTemplateApplyingInformation applyingInformation)
        {
            using (var scope = new PnPMonitoredScope(this.Name))
            {
                if (template.WebSettings != null)
                {
                    // Check if this is not a noscript site as we're not allowed to update some properties
                    bool isNoScriptSite = web.IsNoScriptSite();

                    web.EnsureProperties(
#if !SP2013 && !SP2016
                        w => w.NoCrawl,
                        w => w.CommentsOnSitePagesDisabled,
                        w => w.ExcludeFromOfflineClient,
                        w => w.MembersCanShare,
                        w => w.DisableFlows,
                        w => w.DisableAppViews,
                        w => w.HorizontalQuickLaunch,
#if !SP2019
                        w => w.SearchScope,
                        w => w.SearchBoxInNavBar,
#endif
#endif
                        w => w.RootFolder,
                        w => w.Title,
                        w => w.Description,
                        w => w.AlternateCssUrl,
                        w => w.WebTemplate,
                        w => w.HasUniqueRoleAssignments);

                    var webSettings = template.WebSettings;

                    // Since the IsSubSite function can trigger an executequery ensure it's called before any updates to the web object are done.
                    if (!web.IsSubSite() || (web.IsSubSite() && web.HasUniqueRoleAssignments))
                    {
                        String requestAccessEmailValue = parser.ParseString(webSettings.RequestAccessEmail);
                        if (!String.IsNullOrEmpty(requestAccessEmailValue) && requestAccessEmailValue.Length >= 255)
                        {
                            requestAccessEmailValue = requestAccessEmailValue.Substring(0, 255);
                        }
                        if (!String.IsNullOrEmpty(requestAccessEmailValue))
                        {
                            web.RequestAccessEmail = requestAccessEmailValue;

                            web.Update();
                            web.Context.ExecuteQueryRetry();
                        }
                    }

#if !SP2013 && !SP2016
                    if (!isNoScriptSite)
                    {
                        web.NoCrawl = webSettings.NoCrawl;
                    }
                    else
                    {
                        scope.LogWarning(CoreResources.Provisioning_ObjectHandlers_WebSettings_SkipNoCrawlUpdate);
                    }

                    if (web.CommentsOnSitePagesDisabled != webSettings.CommentsOnSitePagesDisabled)
                    {
                        web.CommentsOnSitePagesDisabled = webSettings.CommentsOnSitePagesDisabled;
                    }

                    if (web.ExcludeFromOfflineClient != webSettings.ExcludeFromOfflineClient)
                    {
                        web.ExcludeFromOfflineClient = webSettings.ExcludeFromOfflineClient;
                    }

                    if (web.MembersCanShare != webSettings.MembersCanShare)
                    {
                        web.MembersCanShare = webSettings.MembersCanShare;
                    }

                    if (web.DisableFlows != webSettings.DisableFlows)
                    {
                        web.DisableFlows = webSettings.DisableFlows;
                    }

                    if (web.DisableAppViews != webSettings.DisableAppViews)
                    {
                        web.DisableAppViews = webSettings.DisableAppViews;
                    }

                    if (web.HorizontalQuickLaunch != webSettings.HorizontalQuickLaunch)
                    {
                        web.HorizontalQuickLaunch = webSettings.HorizontalQuickLaunch;
                    }

#if !SP2019
                    if (web.SearchScope.ToString() != webSettings.SearchScope.ToString())
                    {
                        web.SearchScope = (SearchScopeType)Enum.Parse(typeof(SearchScopeType), webSettings.SearchScope.ToString(), true);
                    }

                    if (web.SearchBoxInNavBar.ToString() != webSettings.SearchBoxInNavBar.ToString())
                    {
                        web.SearchBoxInNavBar = (SearchBoxInNavBarType)Enum.Parse(typeof(SearchBoxInNavBarType), webSettings.SearchBoxInNavBar.ToString(), true);
                    }

                    string searchCenterUrl = parser.ParseString(webSettings.SearchCenterUrl);
                    if (!string.IsNullOrEmpty(searchCenterUrl) &&
                        web.GetWebSearchCenterUrl(true) != webSettings.SearchCenterUrl)
                    {
                        web.SetWebSearchCenterUrl(webSettings.SearchCenterUrl);
                    }
#endif
#endif
                    var masterUrl = parser.ParseString(webSettings.MasterPageUrl);
                    if (!string.IsNullOrEmpty(masterUrl))
                    {
                        if (!isNoScriptSite)
                        {
                            web.MasterUrl = masterUrl;
                        }
                        else
                        {
                            scope.LogWarning(CoreResources.Provisioning_ObjectHandlers_WebSettings_SkipMasterPageUpdate);
                        }
                    }
                    var customMasterUrl = parser.ParseString(webSettings.CustomMasterPageUrl);
                    if (!string.IsNullOrEmpty(customMasterUrl))
                    {
                        if (!isNoScriptSite)
                        {
                            web.CustomMasterUrl = customMasterUrl;
                        }
                        else
                        {
                            scope.LogWarning(CoreResources.Provisioning_ObjectHandlers_WebSettings_SkipCustomMasterPageUpdate);
                        }
                    }
                    if (!String.IsNullOrEmpty(webSettings.Title))
                    {
                        var newTitle = parser.ParseString(webSettings.Title);
                        if (newTitle != web.Title)
                        {
                            web.Title = newTitle;
                        }
                    }
                    if (!String.IsNullOrEmpty(webSettings.Description))
                    {
                        var newDescription = parser.ParseString(webSettings.Description);
                        if (newDescription != web.Description)
                        {
                            web.Description = newDescription;
                        }
                    }
                    if (webSettings.SiteLogo != null)
                    {
                        var logoUrl = parser.ParseString(webSettings.SiteLogo);
                        if (template.BaseSiteTemplate == "SITEPAGEPUBLISHING#0" && web.WebTemplate == "GROUP")
                        {
                            // logo provisioning throws when applying across base template IDs; provisioning fails in this case
                            // this is the error that is already (rightly so) shown beforehand in the console: WARNING: The source site from which the template was generated had a base template ID value of SITEPAGEPUBLISHING#0, while the current target site has a base template ID value of GROUP#0. This could cause potential issues while applying the template.
                            WriteMessage("Applying site logo across base template IDs is not possible. Skipping site logo provisioning.", ProvisioningMessageType.Warning);
                        }
                        else
                        {
                            // Modern site? Then we assume the SiteLogo is actually a filepath
                            if (web.WebTemplate == "GROUP")
                            {
#if !ONPREMISES
                                if (!string.IsNullOrEmpty(logoUrl) && !logoUrl.ToLower().Contains("_api/groupservice/getgroupimage"))
                                {
                                    var fileBytes = ConnectorFileHelper.GetFileBytes(template.Connector, logoUrl);
                                    if (fileBytes != null && fileBytes.Length > 0)
                                    {
#if !NETSTANDARD2_0
                                        var mimeType = MimeMapping.GetMimeMapping(logoUrl);
#else
                                    var mimeType = "";
                                    var imgUrl = logoUrl;
                                    if (imgUrl.Contains("?"))
                                    {
                                        imgUrl = imgUrl.Split(new[] { '?' })[0];
                                    }
                                    if(imgUrl.EndsWith(".gif",StringComparison.InvariantCultureIgnoreCase))
                                    {
                                        mimeType = "image/gif";
                                    }
                                    if (imgUrl.EndsWith(".png", StringComparison.InvariantCultureIgnoreCase))
                                    {
                                        mimeType = "image/png";
                                    }
                                    if (imgUrl.EndsWith(".jpg", StringComparison.InvariantCultureIgnoreCase))
                                    {
                                        mimeType = "image/jpeg";
                                    }
#endif
                                        Sites.SiteCollection.SetGroupImageAsync((ClientContext)web.Context, fileBytes, mimeType).GetAwaiter().GetResult();

                                    }
                                }
#endif
                            }
                            else
                            {
                                web.SiteLogoUrl = logoUrl;
                            }
                        }
                    }
                    var welcomePage = parser.ParseString(webSettings.WelcomePage);
                    if (!string.IsNullOrEmpty(welcomePage))
                    {
                        if (welcomePage != web.RootFolder.WelcomePage)
                        {
                            web.RootFolder.WelcomePage = welcomePage;
                            web.RootFolder.Update();
                        }
                    }
                    if (!string.IsNullOrEmpty(webSettings.AlternateCSS))
                    {
                        var newAlternateCssUrl = parser.ParseString(webSettings.AlternateCSS);
                        if (newAlternateCssUrl != web.AlternateCssUrl)
                        {
                            web.AlternateCssUrl = newAlternateCssUrl;
                        }
                    }

                    // Temporary disabled as this change is a breaking change for folks that have not set this property in their provisioning templates
                    //web.QuickLaunchEnabled = webSettings.QuickLaunchEnabled;

                    web.Update();
                    web.Context.ExecuteQueryRetry();

#if !ONPREMISES
                    if (webSettings.HubSiteUrl != null)
                    {
                        if (TenantExtensions.IsCurrentUserTenantAdmin(web.Context as ClientContext))
                        {
                            var hubsiteUrl = parser.ParseString(webSettings.HubSiteUrl);
                            try
                            {
                                using (var tenantContext = web.Context.Clone(web.GetTenantAdministrationUrl(), applyingInformation.AccessTokens))
                                {
                                    var tenant = new Tenant(tenantContext);
                                    tenant.ConnectSiteToHubSite(web.Url, hubsiteUrl);
                                    tenantContext.ExecuteQueryRetry();
                                }
                            }
                            catch (Exception ex)
                            {
                                WriteMessage($"Hub site association failed: {ex.Message}", ProvisioningMessageType.Warning);
                            }
                        }
                        else
                        {
                            WriteMessage("You need to be a SharePoint admin when associating to a Hub site.", ProvisioningMessageType.Warning);
                        }
                    }
#endif
                }
            }

            return parser;
        }

        public override bool WillExtract(Web web, ProvisioningTemplate template, ProvisioningTemplateCreationInformation creationInfo)
        {
            return true;
        }

        public override bool WillProvision(Web web, ProvisioningTemplate template, ProvisioningTemplateApplyingInformation applyingInformation)
        {
            return template.WebSettings != null;
        }


    }
}<|MERGE_RESOLUTION|>--- conflicted
+++ resolved
@@ -33,10 +33,7 @@
                     w => w.DisableFlows,
                     w => w.DisableAppViews,
                     w => w.HorizontalQuickLaunch,
-<<<<<<< HEAD
-=======
                     w => w.QuickLaunchEnabled,
->>>>>>> 1c22f2b1
 #if !SP2019
                     w => w.SearchScope,
                     w => w.SearchBoxInNavBar,
@@ -63,19 +60,12 @@
                 webSettings.DisableFlows = web.DisableFlows;
                 webSettings.DisableAppViews = web.DisableAppViews;
                 webSettings.HorizontalQuickLaunch = web.HorizontalQuickLaunch;
-<<<<<<< HEAD
-#if !SP2019
-                webSettings.SearchScope = (SearchScopes)Enum.Parse(typeof(SearchScopes), web.SearchScope.ToString(), true);
-                webSettings.SearchBoxInNavBar = (SearchBoxInNavBar)Enum.Parse(typeof(SearchBoxInNavBar), web.SearchBoxInNavBar.ToString(), true);
-#endif
-=======
                 webSettings.QuickLaunchEnabled = web.QuickLaunchEnabled;
 #if !SP2019
                 webSettings.SearchScope = (SearchScopes)Enum.Parse(typeof(SearchScopes), web.SearchScope.ToString(), true);
                 webSettings.SearchBoxInNavBar = (SearchBoxInNavBar)Enum.Parse(typeof(SearchBoxInNavBar), web.SearchBoxInNavBar.ToString(), true);
                 webSettings.SearchCenterUrl = web.GetWebSearchCenterUrl(true);
     #endif
->>>>>>> 1c22f2b1
 #endif
                 // We're not extracting Title and Description
                 //webSettings.Title = Tokenize(web.Title, web.Url);
