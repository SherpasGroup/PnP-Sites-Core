using Microsoft.SharePoint.Client;
using Microsoft.SharePoint.Client.Taxonomy;
using OfficeDevPnP.Core.Attributes;

namespace OfficeDevPnP.Core.Framework.Provisioning.ObjectHandlers.TokenDefinitions
{
    [TokenDefinitionDescription(
        Token = "{sitecollectiontermgroupid}",
        Description = "Returns the id of the site collection term group",
        Example = "{sitecollectiontermgroupid}",
        Returns = "767bc144-e605-4d8c-885a-3a980feb39c6")]
    internal class SiteCollectionTermGroupIdToken : VolatileTokenDefinition
    {
        public SiteCollectionTermGroupIdToken(Web web)
            : base(web, "{sitecollectiontermgroupid}")
        {
        }

        public override string GetReplaceValue()
        {
            if (string.IsNullOrEmpty(CacheValue))
            {
                try
                {
                    // The token is requested. Check if the group exists and if not, create it
                    var site = TokenContext.Site;
                    var session = TaxonomySession.GetTaxonomySession(TokenContext);
                    var termstore = session.GetDefaultSiteCollectionTermStore();
                    var termGroup = termstore.GetSiteCollectionGroup(site, true);
                    TokenContext.Load(termGroup);
                    TokenContext.ExecuteQueryRetry();

                    CacheValue = termGroup.Id.ToString();
                }
<<<<<<< HEAD
                catch
                {
                    // termstore.GetSiteCollectionGroup(site, true) doesn't create the group with a context based on access token
=======
                catch(ServerUnauthorizedAccessException)
                {
>>>>>>> d5f95c71
                }
            }
            return CacheValue;
        }
    }
}<|MERGE_RESOLUTION|>--- conflicted
+++ resolved
@@ -32,14 +32,8 @@
 
                     CacheValue = termGroup.Id.ToString();
                 }
-<<<<<<< HEAD
-                catch
-                {
-                    // termstore.GetSiteCollectionGroup(site, true) doesn't create the group with a context based on access token
-=======
                 catch(ServerUnauthorizedAccessException)
                 {
->>>>>>> d5f95c71
                 }
             }
             return CacheValue;
