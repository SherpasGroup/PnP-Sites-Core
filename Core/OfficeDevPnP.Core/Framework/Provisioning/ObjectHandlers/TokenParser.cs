--- conflicted
+++ resolved
@@ -8,10 +8,7 @@
 using OfficeDevPnP.Core.Utilities;
 using System;
 using System.Collections;
-<<<<<<< HEAD
 using System.Collections.Generic;
-=======
->>>>>>> a74c5407
 using System.Globalization;
 using System.Linq;
 using System.Resources;
@@ -164,30 +161,7 @@
             AddStorageEntityTokens(web);
 #endif
             // Fields
-<<<<<<< HEAD
             AddFieldTokens(web);
-=======
-            var fields = web.Fields;
-            web.Context.Load(fields, flds => flds.Include(f => f.Title, f => f.InternalName));
-            web.Context.ExecuteQueryRetry();
-            foreach (var field in fields)
-            {
-                _tokens.Add(new FieldTitleToken(web, field.InternalName, field.Title));
-            }
-
-            if (web.IsSubSite())
-            {
-                // SiteColumns from rootsite
-                var rootWeb = ((ClientContext)web.Context).Site.RootWeb;
-                var siteColumns = rootWeb.Fields;
-                web.Context.Load(siteColumns, flds => flds.Include(f => f.Title, f => f.InternalName));
-                web.Context.ExecuteQueryRetry();
-                foreach (var field in siteColumns)
-                {
-                    _tokens.Add(new FieldTitleToken(rootWeb, field.InternalName, field.Title));
-                }
-            }
->>>>>>> a74c5407
 
             // Handle resources
             if (template.Localizations != null && template.Localizations.Any())
