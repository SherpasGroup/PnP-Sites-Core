﻿using Microsoft.SharePoint.Client;
using Newtonsoft.Json;
using OfficeDevPnP.Core.Diagnostics;
using OfficeDevPnP.Core.Framework.Provisioning.Connectors;
using OfficeDevPnP.Core.Framework.Provisioning.Model;
using System;
using System.Collections.Generic;
using System.IO;
using System.Linq;
using System.Text.RegularExpressions;
using System.Web;

namespace OfficeDevPnP.Core.Framework.Provisioning.ObjectHandlers.Utilities
{
#if !SP2013 && !SP2016
    /// <summary>
    /// Helper class holding public methods that used by the client side page object handler. The purpose is to be able to reuse these public methods in a extensibility provider
    /// </summary>
    public class ClientSidePageContentsHelper
    {
        private const string ContentTypeIdField = "ContentTypeId";

        /// <summary>
        /// Extracts a client side page
        /// </summary>
        /// <param name="web">Web to extract the page from</param>
        /// <param name="template">Current provisioning template that will hold the extracted page</param>
        /// <param name="creationInfo">ProvisioningTemplateCreationInformation passed into the provisioning engine</param>
        /// <param name="scope">Scope used for logging</param>
        /// <param name="pageUrl">Url of the page to extract</param>
        /// <param name="pageName">Name of the page to extract</param>
        /// <param name="isHomePage">Is this a home page?</param>
        /// <param name="isTemplate">Is this a template?</param>
        public void ExtractClientSidePage(Web web, ProvisioningTemplate template, ProvisioningTemplateCreationInformation creationInfo, PnPMonitoredScope scope, string pageUrl, string pageName, bool isHomePage, bool isTemplate = false)
        {
            bool excludeAuthorInformation = false;
            if(creationInfo.ExtractConfiguration != null && creationInfo.ExtractConfiguration.Pages != null)
            {
                excludeAuthorInformation = creationInfo.ExtractConfiguration.Pages.ExcludeAuthorInformation;
            }
            try
            {
                List<string> errorneousOrNonImageFileGuids = new List<string>();
                var pageToExtract = web.LoadClientSidePage(pageName);

                if (pageToExtract.Sections.Count == 0 && pageToExtract.Controls.Count == 0 && isHomePage)
                {
                    // This is default home page which was not customized...and as such there's no page definition stored in the list item. We don't need to extact this page.
                    scope.LogInfo(CoreResources.Provisioning_ObjectHandlers_ClientSidePageContents_DefaultHomePage);
                }
                else
                {
                    // Get the page content type
                    string pageContentTypeId = pageToExtract.PageListItem[ContentTypeIdField].ToString();

                    if (!string.IsNullOrEmpty(pageContentTypeId))
                    {
                        pageContentTypeId = GetParentIdValue(pageContentTypeId);
                    }

<<<<<<< HEAD
                    var isNews = false;

                    if (pageToExtract.PageListItem["PromotedState"] != null && int.TryParse(pageToExtract.PageListItem["PromotedState"].ToString(), out int promotedState))
                    {
                        isNews = promotedState == 2;
                    }

=======
                    var isNews = pageToExtract.LayoutType != Pages.ClientSidePageLayoutType.Home && int.Parse(pageToExtract.PageListItem[OfficeDevPnP.Core.Pages.ClientSidePage.PromotedStateField].ToString()) == (int)Pages.PromotedState.Promoted;
>>>>>>> cc065ea4
                    // Create the page
                    var extractedPageInstance = new ClientSidePage()
                    {
                        PageName = pageName,
                        PromoteAsNewsArticle = isNews,
                        PromoteAsTemplate = isTemplate,
                        Overwrite = true,
                        Publish = true,
                        Layout = pageToExtract.LayoutType.ToString(),
                        EnableComments = !pageToExtract.CommentsDisabled,
                        Title = pageToExtract.PageTitle,
                        ContentTypeID = !pageContentTypeId.Equals(BuiltInContentTypeId.ModernArticlePage, StringComparison.InvariantCultureIgnoreCase) ? pageContentTypeId : null,
                        ThumbnailUrl = pageToExtract.ThumbnailUrl != null ? TokenizeJsonControlData(web, pageToExtract.ThumbnailUrl) : ""
                    };


                    if (pageToExtract.PageHeader != null)
                    {
                        
                        var extractedHeader = new ClientSidePageHeader()
                        {
                            Type = (ClientSidePageHeaderType)Enum.Parse(typeof(Pages.ClientSidePageHeaderType), pageToExtract.PageHeader.Type.ToString()),
                            ServerRelativeImageUrl = TokenizeJsonControlData(web, pageToExtract.PageHeader.ImageServerRelativeUrl),
                            TranslateX = pageToExtract.PageHeader.TranslateX,
                            TranslateY = pageToExtract.PageHeader.TranslateY,
                            LayoutType = (ClientSidePageHeaderLayoutType)Enum.Parse(typeof(Pages.ClientSidePageHeaderLayoutType), pageToExtract.PageHeader.LayoutType.ToString()),
#if !SP2019
                            TextAlignment = (ClientSidePageHeaderTextAlignment)Enum.Parse(typeof(Pages.ClientSidePageHeaderTitleAlignment), pageToExtract.PageHeader.TextAlignment.ToString()),
                            ShowTopicHeader = pageToExtract.PageHeader.ShowTopicHeader,
                            ShowPublishDate = pageToExtract.PageHeader.ShowPublishDate,
                            TopicHeader = pageToExtract.PageHeader.TopicHeader,
                            AlternativeText = pageToExtract.PageHeader.AlternativeText,
                            Authors = !excludeAuthorInformation ? pageToExtract.PageHeader.Authors : "",
                            AuthorByLine = !excludeAuthorInformation ? pageToExtract.PageHeader.AuthorByLine : "",
                            AuthorByLineId = !excludeAuthorInformation ? pageToExtract.PageHeader.AuthorByLineId : -1
#endif
                        };

                        extractedPageInstance.Header = extractedHeader;

                        // Add the page header image to template if that was requested
                        if (creationInfo.PersistBrandingFiles && !string.IsNullOrEmpty(pageToExtract.PageHeader.ImageServerRelativeUrl))
                        {
                            IncludePageHeaderImageInExport(web, pageToExtract.PageHeader.ImageServerRelativeUrl, template, creationInfo, scope);
                        }
                    }

                    // define reusable RegEx pre-compiled objects
                    string guidPattern = "\"{?[a-fA-F0-9]{8}-([a-fA-F0-9]{4}-){3}[a-fA-F0-9]{12}}?\"";
                    Regex regexGuidPattern = new Regex(guidPattern, RegexOptions.Compiled);

                    string guidPatternEncoded = "=[a-fA-F0-9]{8}(?:%2D|-)([a-fA-F0-9]{4}(?:%2D|-)){3}[a-fA-F0-9]{12}";
                    Regex regexGuidPatternEncoded = new Regex(guidPatternEncoded, RegexOptions.Compiled);

                    string guidPatternNoDashes = "[a-fA-F0-9]{32}";
                    Regex regexGuidPatternNoDashes = new Regex(guidPatternNoDashes, RegexOptions.Compiled);

                    string siteAssetUrlsPattern = "(?:\")(?<AssetUrl>[\\w|\\.|\\/|:|-]*\\/SiteAssets\\/SitePages\\/[\\w|\\.|\\/|:|-]*)(?:\")";
                    // OLD RegEx with Catastrophic Backtracking: @".*""(.*?/SiteAssets/SitePages/.+?)"".*";
                    Regex regexSiteAssetUrls = new Regex(siteAssetUrlsPattern, RegexOptions.Compiled);

                    if (creationInfo.PersistBrandingFiles && !string.IsNullOrEmpty(extractedPageInstance.ThumbnailUrl))
                    {
                        var thumbnailFileIds = new List<Guid>();
                        CollectImageFilesFromGenericGuids(regexGuidPatternNoDashes, null, extractedPageInstance.ThumbnailUrl, thumbnailFileIds);
                        if (thumbnailFileIds.Count == 1)
                        {
                            var file = web.GetFileById(thumbnailFileIds[0]);
                            web.Context.Load(file, f => f.Level, f => f.ServerRelativeUrl, f => f.UniqueId);
                            web.Context.ExecuteQueryRetry();

                            // Item1 = was file added to the template
                            // Item2 = file name (if file found)
                            var imageAddedTuple = LoadAndAddPageImage(web, file, template, creationInfo, scope);
                            if (imageAddedTuple.Item1)
                            {
                                extractedPageInstance.ThumbnailUrl = Regex.Replace(extractedPageInstance.ThumbnailUrl, file.UniqueId.ToString("N"), $"{{fileuniqueid:{file.ServerRelativeUrl.Substring(web.ServerRelativeUrl.Length).TrimStart("/".ToCharArray())}}}");
                            }

                        }
                    }

                    // Add the sections
                    foreach (var section in pageToExtract.Sections)
                    {
                        // Set order
                        var sectionInstance = new CanvasSection()
                        {
                            Order = section.Order,
                            BackgroundEmphasis = (Emphasis)section.ZoneEmphasis,
                        };
                        if (section.VerticalSectionColumn != null)
                        {
                            sectionInstance.VerticalSectionEmphasis = (Emphasis)section.VerticalSectionColumn.VerticalSectionEmphasis;
                        }
                        // Set section type
                        switch (section.Type)
                        {
                            case Pages.CanvasSectionTemplate.OneColumn:
                                sectionInstance.Type = CanvasSectionType.OneColumn;
                                break;
                            case Pages.CanvasSectionTemplate.TwoColumn:
                                sectionInstance.Type = CanvasSectionType.TwoColumn;
                                break;
                            case Pages.CanvasSectionTemplate.TwoColumnLeft:
                                sectionInstance.Type = CanvasSectionType.TwoColumnLeft;
                                break;
                            case Pages.CanvasSectionTemplate.TwoColumnRight:
                                sectionInstance.Type = CanvasSectionType.TwoColumnRight;
                                break;
                            case Pages.CanvasSectionTemplate.ThreeColumn:
                                sectionInstance.Type = CanvasSectionType.ThreeColumn;
                                break;
                            case Pages.CanvasSectionTemplate.OneColumnFullWidth:
                                sectionInstance.Type = CanvasSectionType.OneColumnFullWidth;
                                break;
#if !SP2019
                            case Pages.CanvasSectionTemplate.OneColumnVerticalSection:
                                sectionInstance.Type = CanvasSectionType.OneColumnVerticalSection;
                                break;
                            case Pages.CanvasSectionTemplate.TwoColumnVerticalSection:
                                sectionInstance.Type = CanvasSectionType.TwoColumnVerticalSection;
                                break;
                            case Pages.CanvasSectionTemplate.TwoColumnLeftVerticalSection:
                                sectionInstance.Type = CanvasSectionType.TwoColumnLeftVerticalSection;
                                break;
                            case Pages.CanvasSectionTemplate.TwoColumnRightVerticalSection:
                                sectionInstance.Type = CanvasSectionType.TwoColumnRightVerticalSection;
                                break;
                            case Pages.CanvasSectionTemplate.ThreeColumnVerticalSection:
                                sectionInstance.Type = CanvasSectionType.ThreeColumnVerticalSection;
                                break;
#endif
                            default:
                                sectionInstance.Type = CanvasSectionType.OneColumn;
                                break;
                        }

                        // Add controls to section
                        foreach (var column in section.Columns)
                        {
                            foreach (var control in column.Controls)
                            {
                                // Create control
                                CanvasControl controlInstance = new CanvasControl()
                                {
                                    Column = column.IsVerticalSectionColumn ? section.Columns.IndexOf(column) + 1 : column.Order,
                                    ControlId = control.InstanceId,
                                    Order = control.Order,
                                };

                                // Set control type
                                if (control.Type == typeof(Pages.ClientSideText))
                                {
                                    controlInstance.Type = WebPartType.Text;

                                    // Set text content
                                    controlInstance.ControlProperties = new System.Collections.Generic.Dictionary<string, string>(1)
                                        {
                                            { "Text", TokenizeJsonTextData(web, (control as Pages.ClientSideText).Text) }
                                        };
                                }
                                else
                                {
                                    // set ControlId to webpart id
                                    controlInstance.ControlId = Guid.Parse((control as Pages.ClientSideWebPart).WebPartId);
                                    var webPartType = Pages.ClientSidePage.NameToClientSideWebPartEnum((control as Pages.ClientSideWebPart).WebPartId);
                                    switch (webPartType)
                                    {
                                        case Pages.DefaultClientSideWebParts.ContentRollup:
                                            controlInstance.Type = WebPartType.ContentRollup;
                                            break;
#if !SP2019
                                        case Pages.DefaultClientSideWebParts.BingMap:
                                            controlInstance.Type = WebPartType.BingMap;
                                            break;
                                        case Pages.DefaultClientSideWebParts.Button:
                                            controlInstance.Type = WebPartType.Button;
                                            break;
                                        case Pages.DefaultClientSideWebParts.CallToAction:
                                            controlInstance.Type = WebPartType.CallToAction;
                                            break;
                                        case Pages.DefaultClientSideWebParts.News:
                                            controlInstance.Type = WebPartType.News;
                                            break;
                                        case Pages.DefaultClientSideWebParts.PowerBIReportEmbed:
                                            controlInstance.Type = WebPartType.PowerBIReportEmbed;
                                            break;
                                        case Pages.DefaultClientSideWebParts.Sites:
                                            controlInstance.Type = WebPartType.Sites;
                                            break;
                                        case Pages.DefaultClientSideWebParts.GroupCalendar:
                                            controlInstance.Type = WebPartType.GroupCalendar;
                                            break;
                                        case Pages.DefaultClientSideWebParts.MicrosoftForms:
                                            controlInstance.Type = WebPartType.MicrosoftForms;
                                            break;
                                        case Pages.DefaultClientSideWebParts.ClientWebPart:
                                            controlInstance.Type = WebPartType.ClientWebPart;
                                            break;
#endif
                                        case Pages.DefaultClientSideWebParts.ContentEmbed:
                                            controlInstance.Type = WebPartType.ContentEmbed;
                                            break;
                                        case Pages.DefaultClientSideWebParts.DocumentEmbed:
                                            controlInstance.Type = WebPartType.DocumentEmbed;
                                            break;
                                        case Pages.DefaultClientSideWebParts.Image:
                                            controlInstance.Type = WebPartType.Image;
                                            break;
                                        case Pages.DefaultClientSideWebParts.ImageGallery:
                                            controlInstance.Type = WebPartType.ImageGallery;
                                            break;
                                        case Pages.DefaultClientSideWebParts.LinkPreview:
                                            controlInstance.Type = WebPartType.LinkPreview;
                                            break;
                                        case Pages.DefaultClientSideWebParts.NewsFeed:
                                            controlInstance.Type = WebPartType.NewsFeed;
                                            break;
                                        case Pages.DefaultClientSideWebParts.NewsReel:
                                            controlInstance.Type = WebPartType.NewsReel;
                                            break;
                                        case Pages.DefaultClientSideWebParts.QuickChart:
                                            controlInstance.Type = WebPartType.QuickChart;
                                            break;
                                        case Pages.DefaultClientSideWebParts.SiteActivity:
                                            controlInstance.Type = WebPartType.SiteActivity;
                                            break;
                                        case Pages.DefaultClientSideWebParts.VideoEmbed:
                                            controlInstance.Type = WebPartType.VideoEmbed;
                                            break;
                                        case Pages.DefaultClientSideWebParts.YammerEmbed:
                                            controlInstance.Type = WebPartType.YammerEmbed;
                                            break;
                                        case Pages.DefaultClientSideWebParts.Events:
                                            controlInstance.Type = WebPartType.Events;
                                            break;
                                        case Pages.DefaultClientSideWebParts.Hero:
                                            controlInstance.Type = WebPartType.Hero;
                                            break;
                                        case Pages.DefaultClientSideWebParts.List:
                                            controlInstance.Type = WebPartType.List;
                                            break;
                                        case Pages.DefaultClientSideWebParts.PageTitle:
                                            controlInstance.Type = WebPartType.PageTitle;
                                            break;
                                        case Pages.DefaultClientSideWebParts.People:
                                            controlInstance.Type = WebPartType.People;
                                            break;
                                        case Pages.DefaultClientSideWebParts.QuickLinks:
                                            controlInstance.Type = WebPartType.QuickLinks;
                                            break;
                                        case Pages.DefaultClientSideWebParts.CustomMessageRegion:
                                            controlInstance.Type = WebPartType.CustomMessageRegion;
                                            break;
                                        case Pages.DefaultClientSideWebParts.Divider:
                                            controlInstance.Type = WebPartType.Divider;
                                            break;
                                        case Pages.DefaultClientSideWebParts.Spacer:
                                            controlInstance.Type = WebPartType.Spacer;
                                            break;
                                        case Pages.DefaultClientSideWebParts.ThirdParty:
                                            controlInstance.Type = WebPartType.Custom;
                                            break;
                                        default:
                                            controlInstance.Type = WebPartType.Custom;
                                            break;
                                    }
                                    if (excludeAuthorInformation)
                                    {
#if !SP2019
                                        if (webPartType == Pages.DefaultClientSideWebParts.News)
                                        {
                                            var properties = (control as Pages.ClientSideWebPart).Properties;
                                            var authorTokens = properties.SelectTokens("$..author").ToList();
                                            foreach (var authorToken in authorTokens)
                                            {
                                                authorToken.Parent.Remove();
                                            }
                                            var authorAccountNameTokens = properties.SelectTokens("$..authorAccountName").ToList();
                                            foreach (var authorAccountNameToken in authorAccountNameTokens)
                                            {
                                                authorAccountNameToken.Parent.Remove();
                                            }

                                            (control as Pages.ClientSideWebPart).PropertiesJson = properties.ToString();
                                        }
#endif
                                    }
                                    string jsonControlData = "\"id\": \"" + (control as Pages.ClientSideWebPart).WebPartId + "\", \"instanceId\": \"" + (control as Pages.ClientSideWebPart).InstanceId + "\", \"title\": " + JsonConvert.ToString((control as Pages.ClientSideWebPart).Title) + ", \"description\": " + JsonConvert.ToString((control as Pages.ClientSideWebPart).Description) + ", \"dataVersion\": \"" + (control as Pages.ClientSideWebPart).DataVersion + "\", \"properties\": " + (control as Pages.ClientSideWebPart).PropertiesJson + "";

                                    // set the control properties
                                    if ((control as Pages.ClientSideWebPart).ServerProcessedContent != null)
                                    {
                                        // If we have serverProcessedContent then also export that one, it's important as some controls depend on this information to be present
                                        string serverProcessedContent = (control as Pages.ClientSideWebPart).ServerProcessedContent.ToString(Formatting.None);
                                        jsonControlData = jsonControlData + ", \"serverProcessedContent\": " + serverProcessedContent + "";
                                    }

                                    if ((control as Pages.ClientSideWebPart).DynamicDataPaths != null)
                                    {
                                        // If we have serverProcessedContent then also export that one, it's important as some controls depend on this information to be present
                                        string dynamicDataPaths = (control as Pages.ClientSideWebPart).DynamicDataPaths.ToString(Formatting.None);
                                        jsonControlData = jsonControlData + ", \"dynamicDataPaths\": " + dynamicDataPaths + "";
                                    }

                                    if ((control as Pages.ClientSideWebPart).DynamicDataValues != null)
                                    {
                                        // If we have serverProcessedContent then also export that one, it's important as some controls depend on this information to be present
                                        string dynamicDataValues = (control as Pages.ClientSideWebPart).DynamicDataValues.ToString(Formatting.None);
                                        jsonControlData = jsonControlData + ", \"dynamicDataValues\": " + dynamicDataValues + "";
                                    }

                                    controlInstance.JsonControlData = "{" + jsonControlData + "}";

                                    var untokenizedJsonControlData = controlInstance.JsonControlData;
                                    // Tokenize the JsonControlData
                                    controlInstance.JsonControlData = TokenizeJsonControlData(web, controlInstance.JsonControlData);

                                    // Export relevant files if this flag is set
                                    if (creationInfo.PersistBrandingFiles)
                                    {
                                        List<Guid> fileGuids = new List<Guid>();
                                        Dictionary<string, string> exportedFiles = new Dictionary<string, string>();
                                        Dictionary<string, string> exportedPages = new Dictionary<string, string>();

                                        CollectSiteAssetImageFiles(regexSiteAssetUrls, web, untokenizedJsonControlData, fileGuids);
                                        CollectImageFilesFromGenericGuids(regexGuidPattern, regexGuidPatternEncoded, untokenizedJsonControlData, fileGuids);

                                        // Iterate over the found guids to see if they're exportable files
                                        foreach (var uniqueId in fileGuids)
                                        {
                                            try
                                            {
                                                if (!exportedFiles.ContainsKey(uniqueId.ToString()) && !errorneousOrNonImageFileGuids.Contains(uniqueId.ToString()))
                                                {
                                                    // Try to see if this is a file
                                                    var file = web.GetFileById(uniqueId);
                                                    web.Context.Load(file, f => f.Level, f => f.ServerRelativeUrl);
                                                    web.Context.ExecuteQueryRetry();

                                                    // Item1 = was file added to the template
                                                    // Item2 = file name (if file found)
                                                    var imageAddedTuple = LoadAndAddPageImage(web, file, template, creationInfo, scope);

                                                    if (!string.IsNullOrEmpty(imageAddedTuple.Item2))
                                                    {
                                                        if (!imageAddedTuple.Item2.EndsWith(".aspx", StringComparison.InvariantCultureIgnoreCase))
                                                        {
                                                            if (imageAddedTuple.Item1)
                                                            {
                                                                // Keep track of the exported file path and it's UniqueId
                                                                exportedFiles.Add(uniqueId.ToString(), file.ServerRelativeUrl.Substring(web.ServerRelativeUrl.Length).TrimStart("/".ToCharArray()));
                                                            }
                                                        }
                                                        else
                                                        {
                                                            if (!exportedPages.ContainsKey(uniqueId.ToString()))
                                                            {
                                                                exportedPages.Add(uniqueId.ToString(), file.ServerRelativeUrl.Substring(web.ServerRelativeUrl.Length).TrimStart("/".ToCharArray()));
                                                            }
                                                        }
                                                    }
                                                }
                                            }
                                            catch (Exception ex)
                                            {
                                                scope.LogWarning(CoreResources.Provisioning_ObjectHandlers_ClientSidePageContents_ErrorDuringFileExport, ex.Message);
                                                errorneousOrNonImageFileGuids.Add(uniqueId.ToString());
                                            }
                                        }

                                        // Tokenize based on the found files, use a different token for encoded guids do we can later on replace by a new encoded guid
                                        foreach (var exportedFile in exportedFiles)
                                        {
                                            controlInstance.JsonControlData = Regex.Replace(controlInstance.JsonControlData, exportedFile.Key.Replace("-", "%2D"), $"{{fileuniqueidencoded:{exportedFile.Value}}}", RegexOptions.IgnoreCase);
                                            controlInstance.JsonControlData = Regex.Replace(controlInstance.JsonControlData, exportedFile.Key, $"{{fileuniqueid:{exportedFile.Value}}}", RegexOptions.IgnoreCase);
                                        }
                                        foreach (var exportedPage in exportedPages)
                                        {
                                            controlInstance.JsonControlData = Regex.Replace(controlInstance.JsonControlData, exportedPage.Key.Replace("-", "%2D"), $"{{pageuniqueidencoded:{exportedPage.Value}}}", RegexOptions.IgnoreCase);
                                            controlInstance.JsonControlData = Regex.Replace(controlInstance.JsonControlData, exportedPage.Key, $"{{pageuniqueid:{exportedPage.Value}}}", RegexOptions.IgnoreCase);
                                        }
                                    }
                                }
                                // add control to section
                                sectionInstance.Controls.Add(controlInstance);
                            }
                        }

                        extractedPageInstance.Sections.Add(sectionInstance);
                    }

                    // Renumber the sections...when editing modern homepages you can end up with section with order 0.5 or 0.75...let's ensure we render section as of 1
                    int sectionOrder = 1;
                    foreach (var sectionInstance in extractedPageInstance.Sections)
                    {
                        sectionInstance.Order = sectionOrder;
                        sectionOrder++;
                    }

                    // Add the page to the template
                    template.ClientSidePages.Add(extractedPageInstance);

                    // Set the homepage
                    if (isHomePage)
                    {
                        if (template.WebSettings == null)
                        {
                            template.WebSettings = new WebSettings();
                        }

                        if (pageUrl.StartsWith(web.ServerRelativeUrl, StringComparison.InvariantCultureIgnoreCase))
                        {
                            template.WebSettings.WelcomePage = pageUrl.Replace(web.ServerRelativeUrl + "/", "");
                        }
                        else
                        {
                            template.WebSettings.WelcomePage = pageUrl;
                        }
                    }
                }
            }
            catch (ArgumentException ex)
            {
                scope.LogWarning(CoreResources.Provisioning_ObjectHandlers_ClientSidePageContents_NoValidPage, ex.Message);
            }
        }

                                        #region Helper methods
        private static void CollectImageFilesFromGenericGuids(Regex regexGuidPattern, Regex regexGuidPatternEncoded, string jsonControlData, List<Guid> fileGuids)
        {
            // grab all the guids in the already tokenized json and check try to get them as a file
            if (regexGuidPattern != null)
            {
                if (regexGuidPattern.IsMatch(jsonControlData))
                {
                    foreach (Match guidMatch in regexGuidPattern.Matches(jsonControlData))
                    {
                        Guid uniqueId;
                        if (Guid.TryParse(guidMatch.Value.Trim("\"".ToCharArray()), out uniqueId))
                        {
                            fileGuids.Add(uniqueId);
                        }
                    }
                }
            }
            // grab potentially encoded guids in the already tokenized json and check try to get them as a file
            if (regexGuidPatternEncoded != null)
            {
                if (regexGuidPatternEncoded.IsMatch(jsonControlData))
                {
                    foreach (Match guidMatch in regexGuidPatternEncoded.Matches(jsonControlData))
                    {
                        Guid uniqueId;
                        if (Guid.TryParse(guidMatch.Value.TrimStart("=".ToCharArray()), out uniqueId))
                        {
                            fileGuids.Add(uniqueId);
                        }
                    }
                }
            }
        }

        private void IncludePageHeaderImageInExport(Web web, string imageServerRelativeUrl, ProvisioningTemplate template, ProvisioningTemplateCreationInformation creationInfo, PnPMonitoredScope scope)
        {
            try
            {
                if (!imageServerRelativeUrl.StartsWith("/_LAYOUTS", StringComparison.OrdinalIgnoreCase))
                {
                    var pageHeaderImage = web.GetFileByServerRelativePath(ResourcePath.FromDecodedUrl(imageServerRelativeUrl));
                    web.Context.Load(pageHeaderImage, p => p.Level, p => p.ServerRelativeUrl);
                    web.Context.ExecuteQueryRetry();

                    LoadAndAddPageImage(web, pageHeaderImage, template, creationInfo, scope);
                }
            }
            catch (Exception ex)
            {
                // Eat possible exceptions as header images may point to locations outside of the current site (other site collections, _layouts, CDN's, internet)
            }
        }

        private Tuple<bool, string> LoadAndAddPageImage(Web web, Microsoft.SharePoint.Client.File pageImage, ProvisioningTemplate template, ProvisioningTemplateCreationInformation creationInfo, PnPMonitoredScope scope)
        {
            var baseUri = new Uri(web.Url);
            var fullUri = new Uri(baseUri, pageImage.ServerRelativeUrl);
            var folderPath = HttpUtility.UrlDecode(fullUri.Segments.Take(fullUri.Segments.Count() - 1).ToArray().Aggregate((i, x) => i + x).TrimEnd('/'));
            var fileName = HttpUtility.UrlDecode(fullUri.Segments[fullUri.Segments.Count() - 1]);

            if (!fileName.EndsWith(".aspx", StringComparison.InvariantCultureIgnoreCase))
            {
                var templateFolderPath = folderPath.Substring(web.ServerRelativeUrl.Length).TrimStart("/".ToCharArray());

                // Avoid duplicate file entries
                var fileAlreadyExported = template.Files.Where(p => p.Folder.Equals(templateFolderPath, StringComparison.CurrentCultureIgnoreCase) &&
                                                                    p.Src.Equals(fileName, StringComparison.CurrentCultureIgnoreCase)).FirstOrDefault();
                if (fileAlreadyExported == null)
                {
                    // Add a File to the template
                    template.Files.Add(new Model.File()
                    {
                        Folder = templateFolderPath,
                        Src = $"{templateFolderPath}/{fileName}",
                        Overwrite = true,
                        Level = (Model.FileLevel)Enum.Parse(typeof(Model.FileLevel), pageImage.Level.ToString())
                    });

                    // Export the file
                    PersistFile(web, creationInfo, scope, folderPath, fileName);

                    return new Tuple<bool, string>(true, fileName);
                }
            }

            return new Tuple<bool, string>(false, fileName);
        }

        private static void CollectSiteAssetImageFiles(Regex regexSiteAssetUrls, Web web, string untokenizedJsonControlData, List<Guid> fileGuids)
        {
            // match urls to SiteAssets library
            if (regexSiteAssetUrls.IsMatch(untokenizedJsonControlData))
            {
                foreach (Match siteAssetUrlMatch in regexSiteAssetUrls.Matches(untokenizedJsonControlData))
                {
                    var s = siteAssetUrlMatch.Groups[1]?.Value;
                    if (s != null)
                    {
                        // Check if the URL is relative
                        if (s.StartsWith("https://", StringComparison.InvariantCultureIgnoreCase))
                        {
                            // and if not make it relative to the current root site, if it is from the current host
                            var webUrl = web.EnsureProperty(w => w.Url);
                            var hostUrl = webUrl.Substring(0, webUrl.IndexOf("/", 9));
                            if (s.StartsWith(hostUrl))
                            {
                                s = s.Substring(hostUrl.Length);
                            }
                        }

                        try
                        {
                            var file = web.GetFileByServerRelativeUrl(s);
                            web.Context.Load(file, f => f.UniqueId);
                            web.Context.ExecuteQueryRetry();
                            fileGuids.Add(file.UniqueId);
                        }
                        catch (Microsoft.SharePoint.Client.ServerException ex)
                        {
                            if (ex.ServerErrorTypeName != "System.IO.FileNotFoundException")
                            {
                                throw ex;
                            }
                        }

                    }
                }
            }
        }

        private string GetParentIdValue(string contentTypeId)
        {
            int length = 0;
            //Exclude the 0x part
            string contentTypeIdValue = contentTypeId.Substring(2);
            for (int i = 0; i < contentTypeIdValue.Length; i += 2)
            {
                length = i;
                if (contentTypeIdValue.Substring(i, 2).Equals("00", StringComparison.OrdinalIgnoreCase))
                {
                    i += 32;
                }
            }
            string parentIdValue = string.Empty;
            if (length > 0)
            {
                parentIdValue = "0x" + contentTypeIdValue.Substring(0, length);
            }
            return parentIdValue;
        }

        private void PersistFile(Web web, ProvisioningTemplateCreationInformation creationInfo, PnPMonitoredScope scope, string folderPath, string fileName)
        {
            if (creationInfo.FileConnector != null)
            {
                var fileConnector = creationInfo.FileConnector;
                SharePointConnector connector = new SharePointConnector(web.Context, web.Url, "dummy");
                Uri u = new Uri(web.Url);

                if (u.PathAndQuery != "/")
                {
                    if (folderPath.IndexOf(u.PathAndQuery, StringComparison.InvariantCultureIgnoreCase) > -1)
                    {
                        folderPath = folderPath.Replace(u.PathAndQuery, "");
                    }
                }

                folderPath = HttpUtility.UrlDecode(folderPath);
                String container = HttpUtility.UrlDecode(folderPath).Trim('/').Replace("/", "\\");
                String persistenceFileName = HttpUtility.UrlDecode(fileName);

                if (fileConnector.Parameters.ContainsKey(FileConnectorBase.CONTAINER))
                {
                    container = string.Concat(fileConnector.GetContainer(), container);
                }

                using (Stream s = connector.GetFileStream(persistenceFileName, folderPath))
                {
                    if (s != null)
                    {
                        creationInfo.FileConnector.SaveFileStream(
                            persistenceFileName, container, s);
                    }
                }
            }
            else
            {
                scope.LogError("No connector present to persist homepage");
            }
        }

        private string TokenizeJsonControlData(Web web, string json)
        {
            if (string.IsNullOrEmpty(json))
            {
                return json;
            }

            var lists = web.Lists;
            var site = (web.Context as ClientContext).Site;
            web.Context.Load(site, s => s.Id, s => s.GroupId);
            web.Context.Load(web, w => w.ServerRelativeUrl, w => w.Id, w => w.Url);
            web.Context.Load(lists, ls => ls.Include(l => l.Id, l => l.Title, l => l.Views.Include(v => v.Id, v => v.Title)));
            web.Context.ExecuteQueryRetry();

            // Tokenize list and list view id's as they can be used by client side web parts (like the list web part)
            foreach (var list in lists)
            {
                json = Regex.Replace(json, list.Id.ToString(), $"{{listid:{System.Security.SecurityElement.Escape(list.Title)}}}", RegexOptions.IgnoreCase);
                foreach (var view in list.Views)
                {
                    json = Regex.Replace(json, view.Id.ToString(), $"{{viewid:{System.Security.SecurityElement.Escape(list.Title)},{System.Security.SecurityElement.Escape(view.Title)}}}", RegexOptions.IgnoreCase);
                }
            }

            // Some webparts might already contains the site URL using ~sitecollection token (i.e: CQWP) - shouldn't be needed for client side web parts, but just in case
            //json = Regex.Replace(json, "\"~sitecollection/(.)*\"", "\"{site}\"", RegexOptions.IgnoreCase);
            //json = Regex.Replace(json, "'~sitecollection/(.)*'", "'{site}'", RegexOptions.IgnoreCase);
            //json = Regex.Replace(json, ">~sitecollection/(.)*<", ">{site}<", RegexOptions.IgnoreCase);

            // HostUrl token replacement
            var uri = new Uri(web.Url);
            json = Regex.Replace(json, $"{uri.Scheme}://{uri.DnsSafeHost}:{uri.Port}", "{hosturl}", RegexOptions.IgnoreCase);
            json = Regex.Replace(json, $"{uri.Scheme}://{uri.DnsSafeHost}", "{hosturl}", RegexOptions.IgnoreCase);

            // Site token replacement, also replace "encoded" guids
            json = Regex.Replace(json, site.Id.ToString(), "{sitecollectionid}", RegexOptions.IgnoreCase);
            json = Regex.Replace(json, site.Id.ToString().Replace("-", "%2D"), "{sitecollectionidencoded}", RegexOptions.IgnoreCase);
            json = Regex.Replace(json, site.Id.ToString("N"), "{sitecollectionid}", RegexOptions.IgnoreCase);
            json = Regex.Replace(json, web.Id.ToString(), "{siteid}", RegexOptions.IgnoreCase);
            json = Regex.Replace(json, web.Id.ToString().Replace("-", "%2D"), "{siteidencoded}", RegexOptions.IgnoreCase);
            json = Regex.Replace(json, web.Id.ToString("N"), "{siteid}", RegexOptions.IgnoreCase);
            json = Regex.Replace(json, "(\"" + web.ServerRelativeUrl + ")(?!&)", "\"{site}", RegexOptions.IgnoreCase);
            json = Regex.Replace(json, "'" + web.ServerRelativeUrl, "'{site}", RegexOptions.IgnoreCase);
            json = Regex.Replace(json, ">" + web.ServerRelativeUrl, ">{site}", RegexOptions.IgnoreCase);
            json = Regex.Replace(json, web.ServerRelativeUrl, "{site}", RegexOptions.IgnoreCase);

            // Connected Office 365 group tokenization
            if (site.GroupId != null && !site.GroupId.Equals(Guid.Empty))
            {
                json = Regex.Replace(json, site.GroupId.ToString(), "{sitecollectionconnectedoffice365groupid}", RegexOptions.IgnoreCase);
            }

            return json;
        }
        private string TokenizeJsonTextData(Web web, string json)
        {
            web.Context.Load(web, w => w.ServerRelativeUrl, w => w.Id, w => w.Url);
            web.Context.ExecuteQueryRetry();

            // Only replace links to content, other content is considered to be part of the "Text"
            json = Regex.Replace(json, "href=\"" + web.ServerRelativeUrl, "href=\"{site}", RegexOptions.IgnoreCase);

            return json;
        }
                                        #endregion
    }
#endif
                                    }<|MERGE_RESOLUTION|>--- conflicted
+++ resolved
@@ -58,17 +58,7 @@
                         pageContentTypeId = GetParentIdValue(pageContentTypeId);
                     }
 
-<<<<<<< HEAD
-                    var isNews = false;
-
-                    if (pageToExtract.PageListItem["PromotedState"] != null && int.TryParse(pageToExtract.PageListItem["PromotedState"].ToString(), out int promotedState))
-                    {
-                        isNews = promotedState == 2;
-                    }
-
-=======
                     var isNews = pageToExtract.LayoutType != Pages.ClientSidePageLayoutType.Home && int.Parse(pageToExtract.PageListItem[OfficeDevPnP.Core.Pages.ClientSidePage.PromotedStateField].ToString()) == (int)Pages.PromotedState.Promoted;
->>>>>>> cc065ea4
                     // Create the page
                     var extractedPageInstance = new ClientSidePage()
                     {
