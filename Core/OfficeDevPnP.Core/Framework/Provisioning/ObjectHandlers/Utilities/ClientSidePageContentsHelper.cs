--- conflicted
+++ resolved
@@ -91,16 +91,10 @@
                             ShowPublishDate = pageToExtract.PageHeader.ShowPublishDate,
                             TopicHeader = pageToExtract.PageHeader.TopicHeader,
                             AlternativeText = pageToExtract.PageHeader.AlternativeText,
-<<<<<<< HEAD
                             Authors = !excludeAuthorInformation ? pageToExtract.PageHeader.Authors : "",
                             AuthorByLine = !excludeAuthorInformation ? pageToExtract.PageHeader.AuthorByLine : "",
                             AuthorByLineId = !excludeAuthorInformation ? pageToExtract.PageHeader.AuthorByLineId : -1
-=======
-                            Authors = !creationInfo.ExcludeAuthorInformation ? pageToExtract.PageHeader.Authors : "",
-                            AuthorByLine = !creationInfo.ExcludeAuthorInformation ? pageToExtract.PageHeader.AuthorByLine : "",
-                            AuthorByLineId = !creationInfo.ExcludeAuthorInformation ? pageToExtract.PageHeader.AuthorByLineId : -1
 #endif
->>>>>>> 113b98ec
                         };
 
                         extractedPageInstance.Header = extractedHeader;
