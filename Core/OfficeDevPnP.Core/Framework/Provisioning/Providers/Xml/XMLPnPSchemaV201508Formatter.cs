﻿using OfficeDevPnP.Core.Framework.Provisioning.Model;
using OfficeDevPnP.Core.Utilities;
using System;
using System.Collections.Generic;
using System.Globalization;
using System.IO;
using System.Linq;
using System.Text;
using System.Threading.Tasks;
using System.Web.Http.ModelBinding;
using System.Xml;
using System.Xml.Linq;
using System.Xml.Schema;
using System.Xml.Serialization;
using OfficeDevPnP.Core.Framework.Provisioning.Providers.Xml.V201508;
using ContentType = OfficeDevPnP.Core.Framework.Provisioning.Model.ContentType;
using OfficeDevPnP.Core.Extensions;

namespace OfficeDevPnP.Core.Framework.Provisioning.Providers.Xml
{
    internal class XMLPnPSchemaV201508Formatter :
        IXMLSchemaFormatter, ITemplateFormatter
    {
        private TemplateProviderBase _provider;

        public void Initialize(TemplateProviderBase provider)
        {
            this._provider = provider;
        }

        string IXMLSchemaFormatter.NamespaceUri
        {
            get { return (XMLConstants.PROVISIONING_SCHEMA_NAMESPACE_2015_08); }
        }

        string IXMLSchemaFormatter.NamespacePrefix
        {
            get { return (XMLConstants.PROVISIONING_SCHEMA_PREFIX); }
        }

        public bool IsValid(Stream template)
        {
            if (template == null)
            {
                throw new ArgumentNullException("template");
            }

            // Load the template into an XDocument
            XDocument xml = XDocument.Load(template);

            // Load the XSD embedded resource
            Stream stream = typeof(XMLPnPSchemaV201505Formatter)
                .Assembly
                .GetManifestResourceStream("OfficeDevPnP.Core.Framework.Provisioning.Providers.Xml.ProvisioningSchema-2015-08.xsd");

            // Prepare the XML Schema Set
            XmlSchemaSet schemas = new XmlSchemaSet();
            schemas.Add(XMLConstants.PROVISIONING_SCHEMA_NAMESPACE_2015_08,
                new XmlTextReader(stream));

            Boolean result = true;
            xml.Validate(schemas, (o, e) =>
            {
                result = false;
            });

            return (result);
        }

        Stream ITemplateFormatter.ToFormattedTemplate(Model.ProvisioningTemplate template)
        {
            if (template == null)
            {
                throw new ArgumentNullException("template");
            }

            V201508.ProvisioningTemplate result = new V201508.ProvisioningTemplate();

            V201508.Provisioning wrappedResult = new V201508.Provisioning();
            wrappedResult.Preferences = new V201508.Preferences
            {
                Generator = this.GetType().Assembly.FullName
            };
            wrappedResult.Templates = new V201508.Templates[] {
                new V201508.Templates
                {
                    ID = String.Format("CONTAINER-{0}", template.Id),
                    ProvisioningTemplate = new V201508.ProvisioningTemplate[]
                    {
                        result
                    }
                }
            };

            #region Basic Properties

            // Translate basic properties
            result.ID = template.Id;
            result.Version = (Decimal)template.Version;
            result.VersionSpecified = true;
            result.SitePolicy = template.SitePolicy;
            result.ImagePreviewUrl = template.ImagePreviewUrl;
            result.DisplayName = template.DisplayName;
            result.Description = template.Description;

            if (template.Properties != null)
            {
                result.Properties =
                    (from p in template.Properties
                     select new V201508.StringDictionaryItem
                     {
                         Key = p.Key,
                         Value = p.Value,
                     }).ToArray();
            }
            else
            {
                result.Properties = null;
            }

            #endregion

            #region Property Bag

            // Translate PropertyBagEntries, if any
            if (template.PropertyBagEntries != null && template.PropertyBagEntries.Count > 0)
            {
                result.PropertyBagEntries =
                    (from bag in template.PropertyBagEntries
                     select new V201508.PropertyBagEntry()
                     {
                         Key = bag.Key,
                         Value = bag.Value,
                         Indexed = bag.Indexed
                     }).ToArray();
            }
            else
            {
                result.PropertyBagEntries = null;
            }

            #endregion

            #region Regional Settings

            if (template.RegionalSettings != null)
            {
                result.RegionalSettings = new V201508.RegionalSettings()
                {
                    AdjustHijriDays = template.RegionalSettings.AdjustHijriDays,
                    AdjustHijriDaysSpecified = true,
                    AlternateCalendarType = template.RegionalSettings.AlternateCalendarType.FromTemplateToSchemaCalendarTypeV201508(),
                    AlternateCalendarTypeSpecified = true,
                    CalendarType = template.RegionalSettings.CalendarType.FromTemplateToSchemaCalendarTypeV201508(),
                    CalendarTypeSpecified = true,
                    Collation = template.RegionalSettings.Collation,
                    CollationSpecified = true,
                    FirstDayOfWeek = (V201508.DayOfWeek)Enum.Parse(typeof(V201508.DayOfWeek), template.RegionalSettings.FirstDayOfWeek.ToString()),
                    FirstDayOfWeekSpecified = true,
                    FirstWeekOfYear = template.RegionalSettings.FirstWeekOfYear,
                    FirstWeekOfYearSpecified = true,
                    LocaleId = template.RegionalSettings.LocaleId,
                    LocaleIdSpecified = true,
                    ShowWeeks = template.RegionalSettings.ShowWeeks,
                    ShowWeeksSpecified = true,
                    Time24 = template.RegionalSettings.Time24,
                    Time24Specified = true,
                    TimeZone = template.RegionalSettings.TimeZone.ToString(),
                    WorkDayEndHour = template.RegionalSettings.WorkDayEndHour.FromTemplateToSchemaWorkHourV201508(),
                    WorkDayEndHourSpecified = true,
                    WorkDays = template.RegionalSettings.WorkDays,
                    WorkDaysSpecified = true,
                    WorkDayStartHour = template.RegionalSettings.WorkDayStartHour.FromTemplateToSchemaWorkHourV201508(),
                    WorkDayStartHourSpecified = true,
                };
            }
            else
            {
                result.RegionalSettings = null;
            }

            #endregion

            #region Supported UI Languages

            if (template.SupportedUILanguages != null && template.SupportedUILanguages.Count > 0)
            {
                result.SupportedUILanguages =
                    (from l in template.SupportedUILanguages
                     select new V201508.SupportedUILanguagesSupportedUILanguage
                     {
                         LCID = l.LCID,
                     }).ToArray();
            }
            else
            {
                result.SupportedUILanguages = null;
            }

            #endregion

            #region Audit Settings

            if (template.AuditSettings != null)
            {
                result.AuditSettings = new V201508.AuditSettings
                {
                    AuditLogTrimmingRetention = template.AuditSettings.AuditLogTrimmingRetention,
                    AuditLogTrimmingRetentionSpecified = true,
                    TrimAuditLog = template.AuditSettings.TrimAuditLog,
                    TrimAuditLogSpecified = true,
                    Audit = template.AuditSettings.AuditFlags.FromTemplateToSchemaAuditsV201508(),
                };
            }
            else
            {
                result.AuditSettings = null;
            }

            #endregion

            #region Security

            // Translate Security configuration, if any
            if (template.Security != null)
            {
                result.Security = new V201508.Security();

                if (template.Security.AdditionalAdministrators != null && template.Security.AdditionalAdministrators.Count > 0)
                {
                    result.Security.AdditionalAdministrators =
                        (from user in template.Security.AdditionalAdministrators
                         select new V201508.User
                         {
                             Name = user.Name,
                         }).ToArray();
                }
                else
                {
                    result.Security.AdditionalAdministrators = null;
                }

                if (template.Security.AdditionalOwners != null && template.Security.AdditionalOwners.Count > 0)
                {
                    result.Security.AdditionalOwners =
                        (from user in template.Security.AdditionalOwners
                         select new V201508.User
                         {
                             Name = user.Name,
                         }).ToArray();
                }
                else
                {
                    result.Security.AdditionalOwners = null;
                }

                if (template.Security.AdditionalMembers != null && template.Security.AdditionalMembers.Count > 0)
                {
                    result.Security.AdditionalMembers =
                        (from user in template.Security.AdditionalMembers
                         select new V201508.User
                         {
                             Name = user.Name,
                         }).ToArray();
                }
                else
                {
                    result.Security.AdditionalMembers = null;
                }

                if (template.Security.AdditionalVisitors != null && template.Security.AdditionalVisitors.Count > 0)
                {
                    result.Security.AdditionalVisitors =
                        (from user in template.Security.AdditionalVisitors
                         select new V201508.User
                         {
                             Name = user.Name,
                         }).ToArray();
                }
                else
                {
                    result.Security.AdditionalVisitors = null;
                }

                if (template.Security.SiteGroups != null && template.Security.SiteGroups.Count > 0)
                {
                    result.Security.SiteGroups =
                        (from g in template.Security.SiteGroups
                         select new V201508.SiteGroup
                         {
                             AllowMembersEditMembership = g.AllowMembersEditMembership,
                             AllowMembersEditMembershipSpecified = true,
                             AllowRequestToJoinLeave = g.AllowRequestToJoinLeave,
                             AllowRequestToJoinLeaveSpecified = true,
                             AutoAcceptRequestToJoinLeave = g.AutoAcceptRequestToJoinLeave,
                             AutoAcceptRequestToJoinLeaveSpecified = true,
                             Description = g.Description,
                             Members = (from m in g.Members
                                        select new V201508.User
                                        {
                                            Name = m.Name,
                                        }).ToArray(),
                             OnlyAllowMembersViewMembership = g.OnlyAllowMembersViewMembership,
                             OnlyAllowMembersViewMembershipSpecified = true,
                             Owner = g.Owner,
                             RequestToJoinLeaveEmailSetting = g.RequestToJoinLeaveEmailSetting,
                             Title = g.Title,
                         }).ToArray();
                }
                else
                {
                    result.Security.SiteGroups = null;
                }

                result.Security.Permissions = new SecurityPermissions();
                if (template.Security.SiteSecurityPermissions != null)
                {
                    if (template.Security.SiteSecurityPermissions.RoleAssignments != null && template.Security.SiteSecurityPermissions.RoleAssignments.Count > 0)
                    {
                        result.Security.Permissions.RoleAssignments =
                            (from ra in template.Security.SiteSecurityPermissions.RoleAssignments
                             select new V201508.RoleAssignment
                             {
                                 Principal = ra.Principal,
                                 RoleDefinition = ra.RoleDefinition,
                             }).ToArray();
                    }
                    else
                    {
                        result.Security.Permissions.RoleAssignments = null;
                    }
                    if (template.Security.SiteSecurityPermissions.RoleDefinitions != null && template.Security.SiteSecurityPermissions.RoleDefinitions.Count > 0)
                    {
                        result.Security.Permissions.RoleDefinitions =
                            (from rd in template.Security.SiteSecurityPermissions.RoleDefinitions
                             select new V201508.RoleDefinition
                             {
                                 Description = rd.Description,
                                 Name = rd.Name,
                                 Permissions =
                                    (from p in rd.Permissions
                                     select (RoleDefinitionPermission)Enum.Parse(typeof(RoleDefinitionPermission), p.ToString())).ToArray(),
                             }).ToArray();
                    }
                    else
                    {
                        result.Security.Permissions.RoleDefinitions = null;
                    }
                }
            }

            #endregion

            #region Site Columns

            // Translate Site Columns (Fields), if any
            if (template.SiteFields != null && template.SiteFields.Count > 0)
            {
                result.SiteFields = new V201508.ProvisioningTemplateSiteFields
                {
                    Any =
                        (from field in template.SiteFields
                         select field.SchemaXml.ToXmlElement()).ToArray(),
                };
            }
            else
            {
                result.SiteFields = null;
            }

            #endregion

            #region Content Types

            // Translate ContentTypes, if any
            if (template.ContentTypes != null && template.ContentTypes.Count > 0)
            {
                result.ContentTypes =
                    (from ct in template.ContentTypes
                     select new V201508.ContentType
                     {
                         ID = ct.Id,
                         Description = ct.Description,
                         Group = ct.Group,
                         Name = ct.Name,
                         FieldRefs = ct.FieldRefs.Count > 0 ?
                         (from fieldRef in ct.FieldRefs
                          select new V201508.ContentTypeFieldRef
                          {
                              Name = fieldRef.Name,
                              ID = fieldRef.Id.ToString(),
                              Hidden = fieldRef.Hidden,
                              Required = fieldRef.Required
                          }).ToArray() : null,
                         DocumentSetTemplate = ct.DocumentSetTemplate != null ?
                             new V201508.DocumentSetTemplate
                             {
                                 AllowedContentTypes = ct.DocumentSetTemplate.AllowedContentTypes.Count > 0 ?
                                     (from act in ct.DocumentSetTemplate.AllowedContentTypes
                                      select new DocumentSetTemplateAllowedContentType
                                      {
                                          ContentTypeID = act
                                      }).ToArray() : null,
                                 DefaultDocuments = ct.DocumentSetTemplate.DefaultDocuments.Count > 0 ?
                                     (from dd in ct.DocumentSetTemplate.DefaultDocuments
                                      select new DocumentSetTemplateDefaultDocument
                                      {
                                          ContentTypeID = dd.ContentTypeId,
                                          FileSourcePath = dd.FileSourcePath,
                                          Name = dd.Name,
                                      }).ToArray() : null,
                                 SharedFields = ct.DocumentSetTemplate.SharedFields.Count > 0 ?
                                     (from sf in ct.DocumentSetTemplate.SharedFields
                                      select new DocumentSetFieldRef
                                      {
                                          ID = sf.ToString(),
                                      }).ToArray() : null,
                                 WelcomePage = ct.DocumentSetTemplate.WelcomePage,
                                 WelcomePageFields = ct.DocumentSetTemplate.WelcomePageFields.Count > 0 ?
                                     (from wpf in ct.DocumentSetTemplate.WelcomePageFields
                                      select new DocumentSetFieldRef
                                      {
                                          ID = wpf.ToString(),
                                      }).ToArray() : null,
                             } : null,
                     }).ToArray();
            }
            else
            {
                result.ContentTypes = null;
            }

            #endregion

            #region List Instances

            // Translate Lists Instances, if any
            if (template.Lists != null && template.Lists.Count > 0)
            {
                result.Lists =
                    (from list in template.Lists
                     select new V201508.ListInstance
                     {
                         ContentTypesEnabled = list.ContentTypesEnabled,
                         Description = list.Description,
                         DocumentTemplate = list.DocumentTemplate,
                         EnableVersioning = list.EnableVersioning,
                         EnableMinorVersions = list.EnableMinorVersions,
                         EnableModeration = list.EnableModeration,
                         DraftVersionVisibility = list.DraftVersionVisibility,
                         DraftVersionVisibilitySpecified = true,
                         Hidden = list.Hidden,
                         MinorVersionLimit = list.MinorVersionLimit,
                         MinorVersionLimitSpecified = true,
                         MaxVersionLimit = list.MaxVersionLimit,
                         MaxVersionLimitSpecified = true,
                         OnQuickLaunch = list.OnQuickLaunch,
                         EnableAttachments = list.EnableAttachments,
                         EnableFolderCreation = list.EnableFolderCreation,
                         RemoveExistingContentTypes = list.RemoveExistingContentTypes,
                         TemplateFeatureID = list.TemplateFeatureID != Guid.Empty ? list.TemplateFeatureID.ToString() : null,
                         TemplateType = list.TemplateType,
                         Title = list.Title,
                         Url = list.Url,
                         ContentTypeBindings = list.ContentTypeBindings.Count > 0 ?
                            (from contentTypeBinding in list.ContentTypeBindings
                             select new V201508.ContentTypeBinding
                             {
                                 ContentTypeID = contentTypeBinding.ContentTypeId,
                                 Default = contentTypeBinding.Default,
                             }).ToArray() : null,
                         Views = list.Views.Count > 0 ?
                         new V201508.ListInstanceViews
                         {
                             Any =
                                (from view in list.Views
                                 select view.SchemaXml.ToXmlElement()).ToArray(),
                             RemoveExistingViews = list.RemoveExistingViews,
                         } : null,
                         Fields = list.Fields.Count > 0 ?
                         new V201508.ListInstanceFields
                         {
                             Any =
                             (from field in list.Fields
                              select field.SchemaXml.ToXmlElement()).ToArray(),
                         } : null,
                         FieldDefaults = list.FieldDefaults.Count > 0 ?
                            (from value in list.FieldDefaults
                             select new FieldDefault { FieldName = value.Key, Value = value.Value }).ToArray() : null,
                         FieldRefs = list.FieldRefs.Count > 0 ?
                         (from fieldRef in list.FieldRefs
                          select new V201508.ListInstanceFieldRef
                          {
                              Name = fieldRef.Name,
                              DisplayName = fieldRef.DisplayName,
                              Hidden = fieldRef.Hidden,
                              Required = fieldRef.Required,
                              ID = fieldRef.Id.ToString(),
                          }).ToArray() : null,
                         DataRows = list.DataRows.Count > 0 ?
                            (from dr in list.DataRows
                             select new ListInstanceDataRow
                             {
                                 DataValue = dr.Values.Count > 0 ?
                                    (from value in dr.Values
                                     select new DataValue { FieldName = value.Key, Value = value.Value }).ToArray() : null,
                                 Security = dr.ObjectSecurity.FromTemplateToSchemaObjectSecurityV201508()
                             }).ToArray() : null,
                         Security = list.Security.FromTemplateToSchemaObjectSecurityV201508(),
                     }).ToArray();
            }
            else
            {
                result.Lists = null;
            }

            #endregion

            #region Features

            // Translate Features, if any
            if (template.Features != null)
            {
                result.Features = new V201508.Features();

                // TODO: This nullability check could be useless, because
                // the SiteFeatures property is initialized in the Features
                // constructor
                if (template.Features.SiteFeatures != null && template.Features.SiteFeatures.Count > 0)
                {
                    result.Features.SiteFeatures =
                        (from feature in template.Features.SiteFeatures
                         select new V201508.Feature
                         {
                             ID = feature.Id.ToString(),
                             Deactivate = feature.Deactivate,
                         }).ToArray();
                }
                else
                {
                    result.Features.SiteFeatures = null;
                }

                // TODO: This nullability check could be useless, because
                // the WebFeatures property is initialized in the Features
                // constructor
                if (template.Features.WebFeatures != null && template.Features.WebFeatures.Count > 0)
                {
                    result.Features.WebFeatures =
                        (from feature in template.Features.WebFeatures
                         select new V201508.Feature
                         {
                             ID = feature.Id.ToString(),
                             Deactivate = feature.Deactivate,
                         }).ToArray();
                }
                else
                {
                    result.Features.WebFeatures = null;
                }
            }

            #endregion

            #region Custom Actions

            // Translate CustomActions, if any
            if (template.CustomActions != null)
            {
                result.CustomActions = new V201508.CustomActions();

                if (template.CustomActions.SiteCustomActions != null && template.CustomActions.SiteCustomActions.Count > 0)
                {
                    result.CustomActions.SiteCustomActions =
                        (from customAction in template.CustomActions.SiteCustomActions
                         select new V201508.CustomAction
                         {
                             CommandUIExtension = new CustomActionCommandUIExtension
                             {
                                 Any = customAction.CommandUIExtension != null ?
                                    (from x in customAction.CommandUIExtension.Elements() select x.ToXmlElement()).ToArray() : null,
                             },
                             Description = customAction.Description,
                             Enabled = customAction.Enabled,
                             Group = customAction.Group,
                             ImageUrl = customAction.ImageUrl,
                             Location = customAction.Location,
                             Name = customAction.Name,
                             Rights = customAction.RightsValue,
                             RightsSpecified = true,
                             ScriptBlock = customAction.ScriptBlock,
                             ScriptSrc = customAction.ScriptSrc,
                             Sequence = customAction.Sequence,
                             SequenceSpecified = true,
                             Title = customAction.Title,
                             Url = customAction.Url,
                         }).ToArray();
                }
                else
                {
                    result.CustomActions.SiteCustomActions = null;
                }

                if (template.CustomActions.WebCustomActions != null && template.CustomActions.WebCustomActions.Count > 0)
                {
                    result.CustomActions.WebCustomActions =
                        (from customAction in template.CustomActions.WebCustomActions
                         select new V201508.CustomAction
                         {
                             CommandUIExtension = new CustomActionCommandUIExtension
                             {
                                 Any = customAction.CommandUIExtension != null ?
                                    (from x in customAction.CommandUIExtension.Elements() select x.ToXmlElement()).ToArray() : null,
                             },
                             Description = customAction.Description,
                             Enabled = customAction.Enabled,
                             Group = customAction.Group,
                             ImageUrl = customAction.ImageUrl,
                             Location = customAction.Location,
                             Name = customAction.Name,
                             Rights = customAction.RightsValue,
                             RightsSpecified = true,
                             ScriptBlock = customAction.ScriptBlock,
                             ScriptSrc = customAction.ScriptSrc,
                             Sequence = customAction.Sequence,
                             SequenceSpecified = true,
                             Title = customAction.Title,
                             Url = customAction.Url,
                         }).ToArray();
                }
                else
                {
                    result.CustomActions.WebCustomActions = null;
                }
            }

            #endregion

            #region Files

            // Translate Files, if any
            if (template.Files != null && template.Files.Count > 0)
            {
                result.Files =
                    (from file in template.Files
                     select new V201508.File
                     {
                         Overwrite = file.Overwrite,
                         Src = file.Src,
                         Folder = file.Folder,
                         WebParts = file.WebParts.Count > 0 ?
                            (from wp in file.WebParts
                             select new V201508.WebPartPageWebPart
                             {
                                 Zone = wp.Zone,
                                 Order = (int)wp.Order,
                                 Contents = wp.Contents,
                                 Title = wp.Title,
                             }).ToArray() : null,
                         Properties = file.Properties != null && file.Properties.Count > 0 ?
                            (from p in file.Properties
                             select new V201508.StringDictionaryItem
                             {
                                 Key = p.Key,
                                 Value = p.Value
                             }).ToArray() : null,
                         Security = file.Security.FromTemplateToSchemaObjectSecurityV201508()
                     }).ToArray();
            }
            else
            {
                result.Files = null;
            }

            #endregion

            #region Pages

            // Translate Pages, if any
            if (template.Pages != null && template.Pages.Count > 0)
            {
                var pages = new List<V201508.Page>();

                foreach (var page in template.Pages)
                {
                    var schemaPage = new V201508.Page();

                    var pageLayout = V201508.WikiPageLayout.OneColumn;
                    switch (page.Layout)
                    {
                        case WikiPageLayout.OneColumn:
                            pageLayout = V201508.WikiPageLayout.OneColumn;
                            break;
                        case WikiPageLayout.OneColumnSideBar:
                            pageLayout = V201508.WikiPageLayout.OneColumnSidebar;
                            break;
                        case WikiPageLayout.TwoColumns:
                            pageLayout = V201508.WikiPageLayout.TwoColumns;
                            break;
                        case WikiPageLayout.TwoColumnsHeader:
                            pageLayout = V201508.WikiPageLayout.TwoColumnsHeader;
                            break;
                        case WikiPageLayout.TwoColumnsHeaderFooter:
                            pageLayout = V201508.WikiPageLayout.TwoColumnsHeaderFooter;
                            break;
                        case WikiPageLayout.ThreeColumns:
                            pageLayout = V201508.WikiPageLayout.ThreeColumns;
                            break;
                        case WikiPageLayout.ThreeColumnsHeader:
                            pageLayout = V201508.WikiPageLayout.ThreeColumnsHeader;
                            break;
                        case WikiPageLayout.ThreeColumnsHeaderFooter:
                            pageLayout = V201508.WikiPageLayout.ThreeColumnsHeaderFooter;
                            break;
                    }
                    schemaPage.Layout = pageLayout;
                    schemaPage.Overwrite = page.Overwrite;
                    schemaPage.Security = page.Security.FromTemplateToSchemaObjectSecurityV201508();

                    schemaPage.WebParts = page.WebParts.Count > 0 ?
                        (from wp in page.WebParts
                         select new V201508.WikiPageWebPart
                         {
                             Column = (int)wp.Column,
                             Row = (int)wp.Row,
                             Contents = wp.Contents,
                             Title = wp.Title,
                         }).ToArray() : null;

                    schemaPage.Url = page.Url;

                    pages.Add(schemaPage);
                }

                result.Pages = new V201508.Pages()
                {
                    Page = pages.ToArray(),
                    WelcomePage = template.Pages.Any(p => p.WelcomePage = true) ?
                        template.Pages.Last(p => p.WelcomePage = true).Url : null,
                };
            }

            #endregion

            #region Taxonomy

            // Translate Taxonomy elements, if any
            if (template.TermGroups != null && template.TermGroups.Count > 0)
            {
                result.TermGroups =
                    (from grp in template.TermGroups
                     select new V201508.TermGroup
                     {
                         Name = grp.Name,
                         ID = grp.Id.ToString(),
                         Description = grp.Description,
                         TermSets = (
                            from termSet in grp.TermSets
                            select new V201508.TermSet
                            {
                                ID = termSet.Id.ToString(),
                                Name = termSet.Name,
                                IsAvailableForTagging = termSet.IsAvailableForTagging,
                                IsOpenForTermCreation = termSet.IsOpenForTermCreation,
                                Description = termSet.Description,
                                Language = termSet.Language.HasValue ? termSet.Language.Value : 0,
                                LanguageSpecified = termSet.Language.HasValue,
                                Terms = termSet.Terms.FromModelTermsToSchemaTermsV201508(),
                                CustomProperties = termSet.Properties.Count > 0 ?
                                     (from p in termSet.Properties
                                      select new V201508.StringDictionaryItem
                                      {
                                          Key = p.Key,
                                          Value = p.Value
                                      }).ToArray() : null,
                            }).ToArray(),
                     }).ToArray();
            }

            #endregion

            #region Composed Looks

            // Translate ComposedLook, if any
            if (template.ComposedLook != null)
            {
                result.ComposedLook = new V201508.ComposedLook
                {
                    AlternateCSS = template.ComposedLook.AlternateCSS,
                    BackgroundFile = template.ComposedLook.BackgroundFile,
                    ColorFile = template.ComposedLook.ColorFile,
                    FontFile = template.ComposedLook.FontFile,
                    MasterPage = template.ComposedLook.MasterPage,
                    Name = template.ComposedLook.Name,
                    SiteLogo = template.ComposedLook.SiteLogo,
                    Version = template.ComposedLook.Version,
                    VersionSpecified = true,
                };
            }

            #endregion

            #region Workflows

            if (template.Workflows != null)
            {
                result.Workflows = new V201508.Workflows
                {
                    WorkflowDefinitions = template.Workflows.WorkflowDefinitions.Count > 0 ?
                        (from wd in template.Workflows.WorkflowDefinitions
                         select new WorkflowsWorkflowDefinition
                         {
                             AssociationUrl = wd.AssociationUrl,
                             Description = wd.Description,
                             DisplayName = wd.DisplayName,
                             FormField = wd.FormField.ToXmlElement(),
                             Id = wd.Id.ToString(),
                             InitiationUrl = wd.InitiationUrl,
                             Properties = (wd.Properties != null && wd.Properties.Count > 0) ?
                                (from p in wd.Properties
                                 select new V201508.StringDictionaryItem
                                 {
                                     Key = p.Key,
                                     Value = p.Value,
                                 }).ToArray() : null,
                             RequiresAssociationForm = wd.RequiresAssociationForm,
                             RequiresAssociationFormSpecified = true,
                             RequiresInitiationForm = wd.RequiresInitiationForm,
                             RequiresInitiationFormSpecified = true,
                             RestrictToScope = wd.RestrictToScope,
                             RestrictToScopeSpecified = true,
                             RestrictToType = wd.RestrictToType,
                             RestrictToTypeSpecified = true,
                             XamlPath = wd.XamlPath,
                         }).ToArray() : null,
                    WorkflowSubscriptions = template.Workflows.WorkflowSubscriptions.Count > 0 ?
                        (from ws in template.Workflows.WorkflowSubscriptions
                         select new WorkflowsWorkflowSubscription
                         {
                             DefinitionId = ws.DefinitionId.ToString(),
                             Enabled = ws.Enabled,
                             EventSourceId = ws.EventSourceId.ToString(),
                             ItemAddedEvent = ws.EventTypes.Contains("ItemAddedEvent"),
                             ItemUpdatedEvent = ws.EventTypes.Contains("ItemUpdatedEvent"),
                             WorkflowStartEvent = ws.EventTypes.Contains("WorkflowStartEvent"),
                             ListId = ws.ListId,
                             ManualStartBypassesActivationLimit = ws.ManualStartBypassesActivationLimit,
                             ManualStartBypassesActivationLimitSpecified = true,
                             Name = ws.Name,
                             ParentContentTypeId = ws.ParentContentTypeId,
                             PropertyDefinitions = (ws.PropertyDefinitions != null && ws.PropertyDefinitions.Count > 0) ?
                                (from pd in ws.PropertyDefinitions
                                 select new V201508.StringDictionaryItem
                                 {
                                     Key = pd.Key,
                                     Value = pd.Value,
                                 }).ToArray() : null,
                             StatusFieldName = ws.StatusFieldName,
                         }).ToArray() : null,
                };
            }
            else
            {
                result.Workflows = null;
            }

            #endregion

            #region Search Settings

            if (!String.IsNullOrEmpty(template.SearchSettings))
            {
                result.SearchSettings = template.SearchSettings.ToXmlElement();
            }

            #endregion

            #region Publishing

            if (template.Publishing != null)
            {
                result.Publishing = new V201508.Publishing
                {
                    AutoCheckRequirements = (V201508.PublishingAutoCheckRequirements)Enum.Parse(typeof(V201508.PublishingAutoCheckRequirements), template.Publishing.AutoCheckRequirements.ToString()),
                    AvailableWebTemplates = template.Publishing.AvailableWebTemplates.Count > 0 ?
                        (from awt in template.Publishing.AvailableWebTemplates
                         select new V201508.PublishingWebTemplate
                         {
                             LanguageCode = awt.LanguageCode,
                             LanguageCodeSpecified = true,
                             TemplateName = awt.TemplateName,
                         }).ToArray() : null,
                    DesignPackage = template.Publishing.DesignPackage != null ? new V201508.PublishingDesignPackage
                    {
                        DesignPackagePath = template.Publishing.DesignPackage.DesignPackagePath,
                        MajorVersion = template.Publishing.DesignPackage.MajorVersion,
                        MajorVersionSpecified = true,
                        MinorVersion = template.Publishing.DesignPackage.MinorVersion,
                        MinorVersionSpecified = true,
                        PackageGuid = template.Publishing.DesignPackage.PackageGuid.ToString(),
                        PackageName = template.Publishing.DesignPackage.PackageName,
<<<<<<< HEAD
                    } : null,
                    PageLayouts = template.Publishing.PageLayouts.Count > 0 ?
                        (from pl in template.Publishing.PageLayouts
                         select new V201508.PublishingPageLayout
                         {
                             IsDefault = pl.IsDefault,
                             Path = pl.Path,
                         }).ToArray() : null,
=======
                    },
                    PageLayouts = template.Publishing.PageLayouts != null ?
                        new V201508.PublishingPageLayouts
                        {
                            PageLayout = template.Publishing.PageLayouts.Count > 0 ?
                                (from pl in template.Publishing.PageLayouts
                                 select new V201508.PublishingPageLayoutsPageLayout
                                 {
                                     Path = pl.Path,
                                 }).ToArray() : null,
                            Default = template.Publishing.PageLayouts.Any(p => p.IsDefault) ?
                                template.Publishing.PageLayouts.Last(p => p.IsDefault).Path : null,
                        } : null,
>>>>>>> 9b48dbb4
                };
            }
            else
            {
                result.Publishing = null;
            }

            #endregion

            #region AddIns

            if (template.AddIns != null && template.AddIns.Count > 0)
            {
                result.AddIns =
                    (from addin in template.AddIns
                     select new V201508.AddInsAddin
                     {
                         PackagePath = addin.PackagePath,
                         Source = (V201508.AddInsAddinSource)Enum.Parse(typeof(V201508.AddInsAddinSource), addin.Source),
                     }).ToArray();
            }
            else
            {
                result.AddIns = null;
            }

            #endregion

            #region Providers

            // Translate Providers, if any
            if (template.Providers != null && template.Providers.Count > 0)
            {
                result.Providers =
                    (from provider in template.Providers
                     select new V201508.Provider
                     {
                         HandlerType = String.Format("{0}, {1}", provider.Type, provider.Assembly),
                         Configuration = provider.Configuration != null ? provider.Configuration.ToXmlNode() : null,
                         Enabled = provider.Enabled,
                     }).ToArray();
            }
            else
            {
                result.Providers = null;
            }

            #endregion

            XmlSerializerNamespaces ns =
                new XmlSerializerNamespaces();
            ns.Add(((IXMLSchemaFormatter)this).NamespacePrefix,
                ((IXMLSchemaFormatter)this).NamespaceUri);

            var output = XMLSerializer.SerializeToStream<V201508.Provisioning>(wrappedResult, ns);
            output.Position = 0;
            return (output);
        }

        public Model.ProvisioningTemplate ToProvisioningTemplate(Stream template)
        {
            return (this.ToProvisioningTemplate(template, null));
        }

        public Model.ProvisioningTemplate ToProvisioningTemplate(Stream template, String identifier)
        {
            if (template == null)
            {
                throw new ArgumentNullException("template");
            }

            // Crate a copy of the source stream
            MemoryStream sourceStream = new MemoryStream();
            template.CopyTo(sourceStream);
            sourceStream.Position = 0;

            // Check the provided template against the XML schema
            if (!this.IsValid(sourceStream))
            {
                // TODO: Use resource file
                throw new ApplicationException("The provided template is not valid!");
            }

            sourceStream.Position = 0;
            XDocument xml = XDocument.Load(sourceStream);
            XNamespace pnp = XMLConstants.PROVISIONING_SCHEMA_NAMESPACE_2015_08;

            // Prepare a variable to hold the single source formatted template
            V201508.ProvisioningTemplate source = null;

            // Prepare a variable to hold the resulting ProvisioningTemplate instance
            Model.ProvisioningTemplate result = new Model.ProvisioningTemplate();

            // Determine if we're working on a wrapped SharePointProvisioningTemplate or not
            if (xml.Root.Name == pnp + "Provisioning")
            {
                // Deserialize the whole wrapper
                V201508.Provisioning wrappedResult = XMLSerializer.Deserialize<V201508.Provisioning>(xml);

                // Handle the wrapper schema parameters
                if (wrappedResult.Preferences != null &&
                    wrappedResult.Preferences.Parameters != null &&
                    wrappedResult.Preferences.Parameters.Length > 0)
                {
                    foreach (var parameter in wrappedResult.Preferences.Parameters)
                    {
                        result.Parameters.Add(parameter.Key, parameter.Text != null ? parameter.Text.Aggregate(String.Empty, (acc, i) => acc + i) : null);
                    }
                }

                foreach (var templates in wrappedResult.Templates)
                {
                    // Let's see if we have an in-place template with the provided ID or if we don't have a provided ID at all
                    source = templates.ProvisioningTemplate.FirstOrDefault(spt => spt.ID == identifier || String.IsNullOrEmpty(identifier));

                    // If we don't have a template, but there are external file references
                    if (source == null && templates.ProvisioningTemplateFile.Length > 0)
                    {
                        // Otherwise let's see if we have an external file for the template
                        var externalSource = templates.ProvisioningTemplateFile.FirstOrDefault(sptf => sptf.ID == identifier);

                        Stream externalFileStream = this._provider.Connector.GetFileStream(externalSource.File);
                        xml = XDocument.Load(externalFileStream);

                        if (xml.Root.Name != pnp + "ProvisioningTemplate")
                        {
                            throw new ApplicationException("Invalid external file format. Expected a ProvisioningTemplate file!");
                        }
                        else
                        {
                            source = XMLSerializer.Deserialize<V201508.ProvisioningTemplate>(xml);
                        }
                    }

                    if (source != null)
                    {
                        break;
                    }
                }
            }
            else if (xml.Root.Name == pnp + "ProvisioningTemplate")
            {
                var IdAttribute = xml.Root.Attribute("ID");

                // If there is a provided ID, and if it doesn't equal the current ID
                if (!String.IsNullOrEmpty(identifier) &&
                    IdAttribute != null &&
                    IdAttribute.Value != identifier)
                {
                    // TODO: Use resource file
                    throw new ApplicationException("The provided template identifier is not available!");
                }
                else
                {
                    source = XMLSerializer.Deserialize<V201508.ProvisioningTemplate>(xml);
                }
            }

            #region Basic Properties

            // Translate basic properties
            result.Id = source.ID;
            result.Version = (Double)source.Version;
            result.SitePolicy = source.SitePolicy;
            result.ImagePreviewUrl = source.ImagePreviewUrl;
            result.DisplayName = source.DisplayName;
            result.Description = source.Description;

            if (source.Properties != null && source.Properties.Length > 0)
            {
                result.Properties.AddRange(
                    (from p in source.Properties
                     select p).ToDictionary(i => i.Key, i => i.Value));
            }

            #endregion

            #region Property Bag

            // Translate PropertyBagEntries, if any
            if (source.PropertyBagEntries != null)
            {
                result.PropertyBagEntries.AddRange(
                    from bag in source.PropertyBagEntries
                    select new Model.PropertyBagEntry
                    {
                        Key = bag.Key,
                        Value = bag.Value,
                        Indexed = bag.Indexed
                    });
            }

            #endregion

            #region Regional Settings

            if (source.RegionalSettings != null)
            {
                result.RegionalSettings = new Model.RegionalSettings()
                {
                    AdjustHijriDays = source.RegionalSettings.AdjustHijriDaysSpecified ? source.RegionalSettings.AdjustHijriDays : 0,
                    AlternateCalendarType = source.RegionalSettings.AlternateCalendarTypeSpecified ? source.RegionalSettings.AlternateCalendarType.FromSchemaToTemplateCalendarTypeV201508() : Microsoft.SharePoint.Client.CalendarType.None,
                    CalendarType = source.RegionalSettings.CalendarTypeSpecified ? source.RegionalSettings.CalendarType.FromSchemaToTemplateCalendarTypeV201508() : Microsoft.SharePoint.Client.CalendarType.None,
                    Collation = source.RegionalSettings.CollationSpecified ? source.RegionalSettings.Collation : 0,
                    FirstDayOfWeek = source.RegionalSettings.FirstDayOfWeekSpecified ?
                        (System.DayOfWeek)Enum.Parse(typeof(System.DayOfWeek), source.RegionalSettings.FirstDayOfWeek.ToString()) : System.DayOfWeek.Sunday,
                    FirstWeekOfYear = source.RegionalSettings.FirstWeekOfYearSpecified ? source.RegionalSettings.FirstWeekOfYear : 0,
                    LocaleId = source.RegionalSettings.LocaleIdSpecified ? source.RegionalSettings.LocaleId : 1033,
                    ShowWeeks = source.RegionalSettings.ShowWeeksSpecified ? source.RegionalSettings.ShowWeeks : false,
                    Time24 = source.RegionalSettings.Time24Specified ? source.RegionalSettings.Time24 : false,
                    TimeZone = Int32.Parse(source.RegionalSettings.TimeZone),
                    WorkDayEndHour = source.RegionalSettings.WorkDayEndHourSpecified ? source.RegionalSettings.WorkDayEndHour.FromSchemaToTemplateWorkHourV201508() : Model.WorkHour.PM0600,
                    WorkDays = source.RegionalSettings.WorkDaysSpecified ? source.RegionalSettings.WorkDays : 5,
                    WorkDayStartHour = source.RegionalSettings.WorkDayStartHourSpecified ? source.RegionalSettings.WorkDayStartHour.FromSchemaToTemplateWorkHourV201508() : Model.WorkHour.AM0900,
                };
            }

            #endregion

            #region Supported UI Languages

            if (source.SupportedUILanguages != null && source.SupportedUILanguages.Length > 0)
            {
                result.SupportedUILanguages.AddRange(
                    from l in source.SupportedUILanguages
                    select new SupportedUILanguage
                    {
                        LCID = l.LCID,
                    });
            }

            #endregion

            #region Audit Settings

            if (source.AuditSettings != null)
            {
                result.AuditSettings = new Model.AuditSettings
                {
                    AuditLogTrimmingRetention = source.AuditSettings.AuditLogTrimmingRetentionSpecified ? source.AuditSettings.AuditLogTrimmingRetention : 0,
                    TrimAuditLog = source.AuditSettings.TrimAuditLogSpecified ? source.AuditSettings.TrimAuditLog : false,
                    AuditFlags = source.AuditSettings.Audit.Aggregate(Microsoft.SharePoint.Client.AuditMaskType.None, (acc, next) => acc &= (Microsoft.SharePoint.Client.AuditMaskType)Enum.Parse(typeof(Microsoft.SharePoint.Client.AuditMaskType), next.AuditFlag.ToString())),
                };
            }

            #endregion

            #region Security

            // Translate Security configuration, if any
            if (source.Security != null)
            {
                if (source.Security.AdditionalAdministrators != null)
                {
                    result.Security.AdditionalAdministrators.AddRange(
                        from user in source.Security.AdditionalAdministrators
                        select new Model.User
                        {
                            Name = user.Name,
                        });
                }
                if (source.Security.AdditionalOwners != null)
                {
                    result.Security.AdditionalOwners.AddRange(
                        from user in source.Security.AdditionalOwners
                        select new Model.User
                        {
                            Name = user.Name,
                        });
                }
                if (source.Security.AdditionalMembers != null)
                {
                    result.Security.AdditionalMembers.AddRange(
                        from user in source.Security.AdditionalMembers
                        select new Model.User
                        {
                            Name = user.Name,
                        });
                }
                if (source.Security.AdditionalVisitors != null)
                {
                    result.Security.AdditionalVisitors.AddRange(
                        from user in source.Security.AdditionalVisitors
                        select new Model.User
                        {
                            Name = user.Name,
                        });
                }
                if (source.Security.SiteGroups != null)
                {
                    result.Security.SiteGroups.AddRange(
                        from g in source.Security.SiteGroups
                        select new Model.SiteGroup(g.Members != null ? from m in g.Members select new Model.User { Name = m.Name } : null)
                        {
                            AllowMembersEditMembership = g.AllowMembersEditMembershipSpecified ? g.AllowMembersEditMembership : false,
                            AllowRequestToJoinLeave = g.AllowRequestToJoinLeaveSpecified ? g.AllowRequestToJoinLeave : false,
                            AutoAcceptRequestToJoinLeave = g.AutoAcceptRequestToJoinLeaveSpecified ? g.AutoAcceptRequestToJoinLeave : false,
                            Description = g.Description,
                            OnlyAllowMembersViewMembership = g.OnlyAllowMembersViewMembershipSpecified ? g.OnlyAllowMembersViewMembership : false,
                            Owner = g.Owner,
                            RequestToJoinLeaveEmailSetting = g.RequestToJoinLeaveEmailSetting,
                            Title = g.Title,
                        });
                }
                if (source.Security.Permissions != null)
                {
                    if (source.Security.Permissions.RoleAssignments != null && source.Security.Permissions.RoleAssignments.Length > 0)
                    {
                        result.Security.SiteSecurityPermissions.RoleAssignments.AddRange
                            (from ra in source.Security.Permissions.RoleAssignments
                             select new Model.RoleAssignment
                             {
                                 Principal = ra.Principal,
                                 RoleDefinition = ra.RoleDefinition,
                             });
                    }
                    if (source.Security.Permissions.RoleDefinitions != null && source.Security.Permissions.RoleDefinitions.Length > 0)
                    {
                        result.Security.SiteSecurityPermissions.RoleDefinitions.AddRange
                            (from rd in source.Security.Permissions.RoleDefinitions
                             select new Model.RoleDefinition(
                                 from p in rd.Permissions
                                 select (Microsoft.SharePoint.Client.PermissionKind)Enum.Parse(typeof(Microsoft.SharePoint.Client.PermissionKind), p.ToString()))
                             {
                                 Description = rd.Description,
                                 Name = rd.Name,
                             });
                    }
                }

                #endregion

                #region Site Columns

                // Translate Site Columns (Fields), if any
                if ((source.SiteFields != null) && (source.SiteFields.Any != null))
                {
                    result.SiteFields.AddRange(
                        from field in source.SiteFields.Any
                        select new Field
                        {
                            SchemaXml = field.OuterXml,
                        });
                }

                #endregion

                #region Content Types

                // Translate ContentTypes, if any
                if ((source.ContentTypes != null) && (source.ContentTypes != null))
                {
                    result.ContentTypes.AddRange(
                        from contentType in source.ContentTypes
                        select new ContentType(
                            contentType.ID,
                            contentType.Name,
                            contentType.Description,
                            contentType.Group,
                            contentType.Sealed,
                            contentType.Hidden,
                            contentType.ReadOnly,
                            (contentType.DocumentTemplate != null ?
                                contentType.DocumentTemplate.TargetName : null),
                            contentType.Overwrite,
                            (contentType.FieldRefs != null ?
                                (from fieldRef in contentType.FieldRefs
                                 select new Model.FieldRef(fieldRef.Name)
                                 {
                                     Id = Guid.Parse(fieldRef.ID),
                                     Hidden = fieldRef.Hidden,
                                     Required = fieldRef.Required
                                 }) : null)

                            )
                        {
                            DocumentSetTemplate = contentType.DocumentSetTemplate != null ?
                                new Model.DocumentSetTemplate(
                                    contentType.DocumentSetTemplate.WelcomePage,
                                    contentType.DocumentSetTemplate.AllowedContentTypes != null ?
                                        (from act in contentType.DocumentSetTemplate.AllowedContentTypes
                                         select act.ContentTypeID) : null,
                                    contentType.DocumentSetTemplate.DefaultDocuments != null ?
                                        (from dd in contentType.DocumentSetTemplate.DefaultDocuments
                                         select new Model.DefaultDocument
                                         {
                                             ContentTypeId = dd.ContentTypeID,
                                             FileSourcePath = dd.FileSourcePath,
                                             Name = dd.Name,
                                         }) : null,
                                    contentType.DocumentSetTemplate.SharedFields != null ?
                                        (from sf in contentType.DocumentSetTemplate.SharedFields
                                         select Guid.Parse(sf.ID)) : null,
                                    contentType.DocumentSetTemplate.WelcomePageFields != null ?
                                        (from wpf in contentType.DocumentSetTemplate.WelcomePageFields
                                         select Guid.Parse(wpf.ID)) : null
                                    ) : null,
                        }
                    );
                }

                #endregion

                #region List Instances

                // Translate Lists Instances, if any
                if (source.Lists != null)
                {
                    result.Lists.AddRange(
                        from list in source.Lists
                        select new Model.ListInstance(
                            (list.ContentTypeBindings != null ?
                                    (from contentTypeBinding in list.ContentTypeBindings
                                     select new Model.ContentTypeBinding
                                     {
                                         ContentTypeId = contentTypeBinding.ContentTypeID,
                                         Default = contentTypeBinding.Default,
                                     }) : null),
                            (list.Views != null ?
                                    (from view in list.Views.Any
                                     select new View
                                     {
                                         SchemaXml = view.OuterXml,
                                     }) : null),
                            (list.Fields != null ?
                                    (from field in list.Fields.Any
                                     select new Field
                                     {
                                         SchemaXml = field.OuterXml,
                                     }) : null),
                            (list.FieldRefs != null ?
                                        (from fieldRef in list.FieldRefs
                                         select new Model.FieldRef(fieldRef.Name)
                                         {
                                             DisplayName = fieldRef.DisplayName,
                                             Hidden = fieldRef.Hidden,
                                             Required = fieldRef.Required,
                                             Id = Guid.Parse(fieldRef.ID)
                                         }) : null),
                            (list.DataRows != null ?
                                        (from dataRow in list.DataRows
                                         select new Model.DataRow(
                                     (from dataValue in dataRow.DataValue
                                      select dataValue).ToDictionary(k => k.FieldName, v => v.Value),
                                     dataRow.Security.FromSchemaToTemplateObjectSecurityV201508()
                                 )).ToList() : null),
                            (list.FieldDefaults != null ?
                                (from fd in list.FieldDefaults
                                 select fd).ToDictionary(k => k.FieldName, v => v.Value) : null),
                            list.Security.FromSchemaToTemplateObjectSecurityV201508()
                            )
                        {
                            ContentTypesEnabled = list.ContentTypesEnabled,
                            Description = list.Description,
                            DocumentTemplate = list.DocumentTemplate,
                            EnableVersioning = list.EnableVersioning,
                            EnableMinorVersions = list.EnableMinorVersions,
                            DraftVersionVisibility = list.DraftVersionVisibility,
                            EnableModeration = list.EnableModeration,
                            Hidden = list.Hidden,
                            MinorVersionLimit = list.MinorVersionLimitSpecified ? list.MinorVersionLimit : 0,
                            MaxVersionLimit = list.MaxVersionLimitSpecified ? list.MaxVersionLimit : 0,
                            OnQuickLaunch = list.OnQuickLaunch,
                            EnableAttachments = list.EnableAttachments,
                            EnableFolderCreation = list.EnableFolderCreation,
                            RemoveExistingContentTypes = list.RemoveExistingContentTypes,
                            TemplateFeatureID = !String.IsNullOrEmpty(list.TemplateFeatureID) ? Guid.Parse(list.TemplateFeatureID) : Guid.Empty,
                            RemoveExistingViews = list.Views != null ? list.Views.RemoveExistingViews : false,
                            TemplateType = list.TemplateType,
                            Title = list.Title,
                            Url = list.Url,
                        });
                }

                #endregion

                #region Features

                // Translate Features, if any
                if (source.Features != null)
                {
                    if (result.Features.SiteFeatures != null && source.Features.SiteFeatures != null)
                    {
                        result.Features.SiteFeatures.AddRange(
                            from feature in source.Features.SiteFeatures
                            select new Model.Feature
                            {
                                Id = new Guid(feature.ID),
                                Deactivate = feature.Deactivate,
                            });
                    }
                    if (result.Features.WebFeatures != null && source.Features.WebFeatures != null)
                    {
                        result.Features.WebFeatures.AddRange(
                            from feature in source.Features.WebFeatures
                            select new Model.Feature
                            {
                                Id = new Guid(feature.ID),
                                Deactivate = feature.Deactivate,
                            });
                    }
                }

                #endregion

                #region Custom Actions

                // Translate CustomActions, if any
                if (source.CustomActions != null)
                {
                    if (result.CustomActions.SiteCustomActions != null && source.CustomActions.SiteCustomActions != null)
                    {
                        result.CustomActions.SiteCustomActions.AddRange(
                            from customAction in source.CustomActions.SiteCustomActions
                            select new Model.CustomAction
                            {
                                CommandUIExtension = (customAction.CommandUIExtension != null && customAction.CommandUIExtension.Any != null) ?
                                    (new XElement("CommandUIExtension", from x in customAction.CommandUIExtension.Any select x.ToXElement())) : null,
                                Description = customAction.Description,
                                Enabled = customAction.Enabled,
                                Group = customAction.Group,
                                ImageUrl = customAction.ImageUrl,
                                Location = customAction.Location,
                                Name = customAction.Name,
                                RightsValue = customAction.RightsSpecified ? customAction.Rights : 0,
                                ScriptBlock = customAction.ScriptBlock,
                                ScriptSrc = customAction.ScriptSrc,
                                Sequence = customAction.SequenceSpecified ? customAction.Sequence : 100,
                                Title = customAction.Title,
                                Url = customAction.Url,
                            });
                    }
                    if (result.CustomActions.WebCustomActions != null && source.CustomActions.WebCustomActions != null)
                    {
                        result.CustomActions.WebCustomActions.AddRange(
                            from customAction in source.CustomActions.WebCustomActions
                            select new Model.CustomAction
                            {
                                CommandUIExtension = (customAction.CommandUIExtension != null && customAction.CommandUIExtension.Any != null) ?
                                    (new XElement("CommandUIExtension", from x in customAction.CommandUIExtension.Any select x.ToXElement())) : null,
                                Description = customAction.Description,
                                Enabled = customAction.Enabled,
                                Group = customAction.Group,
                                ImageUrl = customAction.ImageUrl,
                                Location = customAction.Location,
                                Name = customAction.Name,
                                RightsValue = customAction.RightsSpecified ? customAction.Rights : 0,
                                ScriptBlock = customAction.ScriptBlock,
                                ScriptSrc = customAction.ScriptSrc,
                                Sequence = customAction.SequenceSpecified ? customAction.Sequence : 100,
                                Title = customAction.Title,
                                Url = customAction.Url,
                            });
                    }
                }

                #endregion

                #region Files

                // Translate Files, if any
                if (source.Files != null)
                {
                    result.Files.AddRange(
                        from file in source.Files
                        select new Model.File(file.Src,
                            file.Folder,
                            file.Overwrite,
                            file.WebParts != null ?
                                (from wp in file.WebParts
                                 select new Model.WebPart
                                 {
                                     Order = (uint)wp.Order,
                                     Zone = wp.Zone,
                                     Title = wp.Title,
                                     Contents = wp.Contents
                                 }) : null,
                            file.Properties != null ? file.Properties.ToDictionary(k => k.Key, v => v.Value) : null,
                            file.Security.FromSchemaToTemplateObjectSecurityV201508()
                            )
                        );
                }

                #endregion

                #region Pages

                // Translate Pages, if any
                if (source.Pages != null)
                {
                    foreach (var page in source.Pages.Page)
                    {

                        var pageLayout = WikiPageLayout.OneColumn;
                        switch (page.Layout)
                        {
                            case V201508.WikiPageLayout.OneColumn:
                                pageLayout = WikiPageLayout.OneColumn;
                                break;
                            case V201508.WikiPageLayout.OneColumnSidebar:
                                pageLayout = WikiPageLayout.OneColumnSideBar;
                                break;
                            case V201508.WikiPageLayout.TwoColumns:
                                pageLayout = WikiPageLayout.TwoColumns;
                                break;
                            case V201508.WikiPageLayout.TwoColumnsHeader:
                                pageLayout = WikiPageLayout.TwoColumnsHeader;
                                break;
                            case V201508.WikiPageLayout.TwoColumnsHeaderFooter:
                                pageLayout = WikiPageLayout.TwoColumnsHeaderFooter;
                                break;
                            case V201508.WikiPageLayout.ThreeColumns:
                                pageLayout = WikiPageLayout.ThreeColumns;
                                break;
                            case V201508.WikiPageLayout.ThreeColumnsHeader:
                                pageLayout = WikiPageLayout.ThreeColumnsHeader;
                                break;
                            case V201508.WikiPageLayout.ThreeColumnsHeaderFooter:
                                pageLayout = WikiPageLayout.ThreeColumnsHeaderFooter;
                                break;
                        }

                        result.Pages.Add(new Model.Page(page.Url, page.Overwrite, pageLayout,
                            (page.WebParts != null ?
                                (from wp in page.WebParts
                                 select new Model.WebPart
                                 {
                                     Title = wp.Title,
                                     Column = (uint)wp.Column,
                                     Row = (uint)wp.Row,
                                     Contents = wp.Contents

                                 }).ToList() : null),
                            source.Pages.WelcomePage == page.Url,
                            page.Security.FromSchemaToTemplateObjectSecurityV201508()));
                    }
                }
            }

            #endregion

            #region Taxonomy

            // Translate Termgroups, if any
            if (source.TermGroups != null)
            {
                result.TermGroups.AddRange(
                    from termGroup in source.TermGroups
                    select new Model.TermGroup(
                        !string.IsNullOrEmpty(termGroup.ID) ? Guid.Parse(termGroup.ID) : Guid.Empty,
                        termGroup.Name,
                        new List<Model.TermSet>(
                            from termSet in termGroup.TermSets
                            select new Model.TermSet(
                                !string.IsNullOrEmpty(termSet.ID) ? Guid.Parse(termSet.ID) : Guid.Empty,
                                termSet.Name,
                                termSet.LanguageSpecified ? (int?)termSet.Language : null,
                                termSet.IsAvailableForTagging,
                                termSet.IsOpenForTermCreation,
                                termSet.Terms != null ? termSet.Terms.FromSchemaTermsToModelTermsV201508() : null,
                                termSet.CustomProperties != null ? termSet.CustomProperties.ToDictionary(k => k.Key, v => v.Value) : null)
                            {
                                Description = termSet.Description,
                            })
                        )
                    {
                        Description = termGroup.Description,
                    });
            }

            #endregion

            #region Composed Looks

            // Translate ComposedLook, if any
            if (source.ComposedLook != null)
            {
                result.ComposedLook.AlternateCSS = source.ComposedLook.AlternateCSS;
                result.ComposedLook.BackgroundFile = source.ComposedLook.BackgroundFile;
                result.ComposedLook.ColorFile = source.ComposedLook.ColorFile;
                result.ComposedLook.FontFile = source.ComposedLook.FontFile;
                result.ComposedLook.MasterPage = source.ComposedLook.MasterPage;
                result.ComposedLook.Name = source.ComposedLook.Name;
                result.ComposedLook.SiteLogo = source.ComposedLook.SiteLogo;
                result.ComposedLook.Version = source.ComposedLook.Version;
            }

            #endregion

            #region Workflows

            if (source.Workflows != null)
            {
                result.Workflows = new Model.Workflows(
                    source.Workflows.WorkflowDefinitions.Length > 0 ?
                        (from wd in source.Workflows.WorkflowDefinitions
                         select new Model.WorkflowDefinition(
                             (wd.Properties != null && wd.Properties.Length > 0) ?
                             (from p in wd.Properties
                              select p).ToDictionary(i => i.Key, i => i.Value) : null)
                         {
                             AssociationUrl = wd.AssociationUrl,
                             Description = wd.Description,
                             DisplayName = wd.DisplayName,
                             FormField = wd.FormField.ToString(),
                             Id = Guid.Parse(wd.Id),
                             InitiationUrl = wd.InitiationUrl,
                             RequiresAssociationForm = wd.RequiresAssociationFormSpecified ? wd.RequiresAssociationForm : false,
                             RequiresInitiationForm = wd.RequiresInitiationFormSpecified ? wd.RequiresInitiationForm : false,
                             RestrictToScope = wd.RestrictToScopeSpecified ? wd.RestrictToScope : false,
                             RestrictToType = wd.RestrictToTypeSpecified ? wd.RestrictToType : false,
                             XamlPath = wd.XamlPath,
                         }) : null,
                    source.Workflows.WorkflowSubscriptions.Length > 0 ?
                        (from ws in source.Workflows.WorkflowSubscriptions
                         select new Model.WorkflowSubscription
                         {
                             DefinitionId = Guid.Parse(ws.DefinitionId),
                             Enabled = ws.Enabled,
                             EventSourceId = Guid.Parse(ws.EventSourceId),
                             EventTypes = (new String[] {
                                ws.ItemAddedEvent ? "ItemAddedEvent" : null,
                                ws.ItemUpdatedEvent ? "ItemUpdatedEvent" : null,
                                ws.WorkflowStartEvent ? "WorkflowStartEvent" : null }).Where(e => e != null).ToList(),
                             ListId = ws.ListId,
                             ManualStartBypassesActivationLimit = ws.ManualStartBypassesActivationLimitSpecified ? ws.ManualStartBypassesActivationLimit : false,
                             Name = ws.Name,
                             ParentContentTypeId = ws.ParentContentTypeId,
                             PropertyDefinitions = (ws.PropertyDefinitions != null && ws.PropertyDefinitions.Length > 0) ?
                             (from pd in ws.PropertyDefinitions
                              select pd).ToDictionary(i => i.Key, i => i.Value) : null,
                             StatusFieldName = ws.StatusFieldName,
                         }) : null
                    );
            }

            #endregion

            #region Search Settings

            if (source.SearchSettings != null)
            {
                result.SearchSettings = source.SearchSettings.ToString();
            }

            #endregion

            #region Publishing

            if (source.Publishing != null)
            {
                result.Publishing = new Model.Publishing(
                    (Model.AutoCheckRequirementsOptions)Enum.Parse(typeof(Model.AutoCheckRequirementsOptions), source.Publishing.AutoCheckRequirements.ToString()),
                    source.Publishing.DesignPackage != null ?
                        new Model.DesignPackage
                        {
                            DesignPackagePath = source.Publishing.DesignPackage.DesignPackagePath,
                            MajorVersion = source.Publishing.DesignPackage.MajorVersionSpecified ? source.Publishing.DesignPackage.MajorVersion : 0,
                            MinorVersion = source.Publishing.DesignPackage.MinorVersionSpecified ? source.Publishing.DesignPackage.MinorVersion : 0,
                            PackageGuid = Guid.Parse(source.Publishing.DesignPackage.PackageGuid),
                            PackageName = source.Publishing.DesignPackage.PackageName,
                        } : null,
                    source.Publishing.AvailableWebTemplates != null && source.Publishing.AvailableWebTemplates.Length > 0 ?
                         (from awt in source.Publishing.AvailableWebTemplates
                          select new Model.AvailableWebTemplate
                          {
                              LanguageCode = awt.LanguageCodeSpecified ? awt.LanguageCode : 1033,
                              TemplateName = awt.TemplateName,
                          }) : null,
                    source.Publishing.PageLayouts != null && source.Publishing.PageLayouts.PageLayout.Length > 0 ?
                        (from pl in source.Publishing.PageLayouts.PageLayout
                         select new Model.PageLayout
                         {
                             IsDefault = pl.Path == source.Publishing.PageLayouts.Default,
                             Path = pl.Path,
                         }) : null
                    );
            }

            #endregion

            #region AddIns

            if (source.AddIns != null && source.AddIns.Length > 0)
            {
                result.AddIns.AddRange(
                     from addin in source.AddIns
                     select new Model.AddIn
                     {
                         PackagePath = addin.PackagePath,
                         Source = addin.Source.ToString(),
                     });
            }

            #endregion

            #region Providers

            // Translate Providers, if any
            if (source.Providers != null)
            {
                foreach (var provider in source.Providers)
                {
                    if (!String.IsNullOrEmpty(provider.HandlerType))
                    {
                        var handlerType = Type.GetType(provider.HandlerType, false);
                        if (handlerType != null)
                        {
                            result.Providers.Add(
                                new Model.Provider
                                {
                                    Assembly = handlerType.Assembly.FullName,
                                    Type = handlerType.FullName,
                                    Configuration = provider.Configuration != null ? provider.Configuration.ToProviderConfiguration() : null,
                                    Enabled = provider.Enabled,
                                });
                        }
                    }
                }
            }

            #endregion

            return (result);
        }
    }

    internal static class V201508Extensions
    {
        public static V201508.Term[] FromModelTermsToSchemaTermsV201508(this List<Model.Term> terms)
        {
            V201508.Term[] result = terms.Count > 0 ? (
                from term in terms
                select new V201508.Term
                {
                    ID = term.Id.ToString(),
                    Name = term.Name,
                    Description = term.Description,
                    Owner = term.Owner,
                    LanguageSpecified = term.Language.HasValue,
                    Language = term.Language.HasValue ? term.Language.Value : 1033,
                    IsAvailableForTagging = term.IsAvailableForTagging,
                    CustomSortOrder = term.CustomSortOrder,
                    Terms = term.Terms.Count > 0 ? new V201508.TermTerms { Items = term.Terms.FromModelTermsToSchemaTermsV201508() } : null,
                    CustomProperties = term.Properties.Count > 0 ?
                        (from p in term.Properties
                         select new V201508.StringDictionaryItem
                         {
                             Key = p.Key,
                             Value = p.Value
                         }).ToArray() : null,
                    LocalCustomProperties = term.LocalProperties.Count > 0 ?
                        (from p in term.LocalProperties
                         select new V201508.StringDictionaryItem
                         {
                             Key = p.Key,
                             Value = p.Value
                         }).ToArray() : null,
                    Labels = term.Labels.Count > 0 ?
                        (from l in term.Labels
                         select new V201508.TermLabelsLabel
                         {
                             Language = l.Language,
                             IsDefaultForLanguage = l.IsDefaultForLanguage,
                             Value = l.Value,
                         }).ToArray() : null,
                }).ToArray() : null;

            return (result);
        }

        public static List<Model.Term> FromSchemaTermsToModelTermsV201508(this V201508.Term[] terms)
        {
            List<Model.Term> result = new List<Model.Term>(
                from term in terms
                select new Model.Term(
                    !string.IsNullOrEmpty(term.ID) ? Guid.Parse(term.ID) : Guid.Empty,
                    term.Name,
                    term.LanguageSpecified ? term.Language : (int?)null,
                    (term.Terms != null && term.Terms.Items != null) ? term.Terms.Items.FromSchemaTermsToModelTermsV201508() : null,
                    term.Labels != null ?
                    (new List<Model.TermLabel>(
                        from label in term.Labels
                        select new Model.TermLabel
                        {
                            Language = label.Language,
                            Value = label.Value,
                            IsDefaultForLanguage = label.IsDefaultForLanguage
                        }
                    )) : null,
                    term.CustomProperties != null ? term.CustomProperties.ToDictionary(k => k.Key, v => v.Value) : null,
                    term.LocalCustomProperties != null ? term.LocalCustomProperties.ToDictionary(k => k.Key, v => v.Value) : null
                    )
                {
                    CustomSortOrder = term.CustomSortOrder,
                    IsAvailableForTagging = term.IsAvailableForTagging,
                    Owner = term.Owner,
                }
                );

            return (result);
        }

        public static V201508.CalendarType FromTemplateToSchemaCalendarTypeV201508(this Microsoft.SharePoint.Client.CalendarType calendarType)
        {
            switch (calendarType)
            {
                case Microsoft.SharePoint.Client.CalendarType.ChineseLunar:
                    return V201508.CalendarType.ChineseLunar;
                case Microsoft.SharePoint.Client.CalendarType.Gregorian:
                    return V201508.CalendarType.Gregorian;
                case Microsoft.SharePoint.Client.CalendarType.GregorianArabic:
                    return V201508.CalendarType.GregorianArabicCalendar;
                case Microsoft.SharePoint.Client.CalendarType.GregorianMEFrench:
                    return V201508.CalendarType.GregorianMiddleEastFrenchCalendar;
                case Microsoft.SharePoint.Client.CalendarType.GregorianXLITEnglish:
                    return V201508.CalendarType.GregorianTransliteratedEnglishCalendar;
                case Microsoft.SharePoint.Client.CalendarType.GregorianXLITFrench:
                    return V201508.CalendarType.GregorianTransliteratedFrenchCalendar;
                case Microsoft.SharePoint.Client.CalendarType.Hebrew:
                    return V201508.CalendarType.Hebrew;
                case Microsoft.SharePoint.Client.CalendarType.Hijri:
                    return V201508.CalendarType.Hijri;
                case Microsoft.SharePoint.Client.CalendarType.Japan:
                    return V201508.CalendarType.Japan;
                case Microsoft.SharePoint.Client.CalendarType.Korea:
                    return V201508.CalendarType.Korea;
                case Microsoft.SharePoint.Client.CalendarType.KoreaJapanLunar:
                    return V201508.CalendarType.KoreaandJapaneseLunar;
                case Microsoft.SharePoint.Client.CalendarType.SakaEra:
                    return V201508.CalendarType.SakaEra;
                case Microsoft.SharePoint.Client.CalendarType.Taiwan:
                    return V201508.CalendarType.Taiwan;
                case Microsoft.SharePoint.Client.CalendarType.Thai:
                    return V201508.CalendarType.Thai;
                case Microsoft.SharePoint.Client.CalendarType.UmAlQura:
                    return V201508.CalendarType.UmmalQura;
                case Microsoft.SharePoint.Client.CalendarType.None:
                default:
                    return V201508.CalendarType.None;
            }
        }

        public static Microsoft.SharePoint.Client.CalendarType FromSchemaToTemplateCalendarTypeV201508(this V201508.CalendarType calendarType)
        {
            switch (calendarType)
            {
                case V201508.CalendarType.ChineseLunar:
                    return Microsoft.SharePoint.Client.CalendarType.ChineseLunar;
                case V201508.CalendarType.Gregorian:
                    return Microsoft.SharePoint.Client.CalendarType.Gregorian;
                case V201508.CalendarType.GregorianArabicCalendar:
                    return Microsoft.SharePoint.Client.CalendarType.GregorianArabic;
                case V201508.CalendarType.GregorianMiddleEastFrenchCalendar:
                    return Microsoft.SharePoint.Client.CalendarType.GregorianMEFrench;
                case V201508.CalendarType.GregorianTransliteratedEnglishCalendar:
                    return Microsoft.SharePoint.Client.CalendarType.GregorianXLITEnglish;
                case V201508.CalendarType.GregorianTransliteratedFrenchCalendar:
                    return Microsoft.SharePoint.Client.CalendarType.GregorianXLITFrench;
                case V201508.CalendarType.Hebrew:
                    return Microsoft.SharePoint.Client.CalendarType.Hebrew;
                case V201508.CalendarType.Hijri:
                    return Microsoft.SharePoint.Client.CalendarType.Hijri;
                case V201508.CalendarType.Japan:
                    return Microsoft.SharePoint.Client.CalendarType.Japan;
                case V201508.CalendarType.Korea:
                    return Microsoft.SharePoint.Client.CalendarType.Korea;
                case V201508.CalendarType.KoreaandJapaneseLunar:
                    return Microsoft.SharePoint.Client.CalendarType.KoreaJapanLunar;
                case V201508.CalendarType.SakaEra:
                    return Microsoft.SharePoint.Client.CalendarType.SakaEra;
                case V201508.CalendarType.Taiwan:
                    return Microsoft.SharePoint.Client.CalendarType.Taiwan;
                case V201508.CalendarType.Thai:
                    return Microsoft.SharePoint.Client.CalendarType.Thai;
                case V201508.CalendarType.UmmalQura:
                    return Microsoft.SharePoint.Client.CalendarType.UmAlQura;
                case V201508.CalendarType.None:
                default:
                    return Microsoft.SharePoint.Client.CalendarType.None;
            }
        }

        public static V201508.WorkHour FromTemplateToSchemaWorkHourV201508(this Model.WorkHour workHour)
        {
            switch (workHour)
            {
                case Model.WorkHour.AM0100:
                    return V201508.WorkHour.Item100AM;
                case Model.WorkHour.AM0200:
                    return V201508.WorkHour.Item200AM;
                case Model.WorkHour.AM0300:
                    return V201508.WorkHour.Item300AM;
                case Model.WorkHour.AM0400:
                    return V201508.WorkHour.Item400AM;
                case Model.WorkHour.AM0500:
                    return V201508.WorkHour.Item500AM;
                case Model.WorkHour.AM0600:
                    return V201508.WorkHour.Item600AM;
                case Model.WorkHour.AM0700:
                    return V201508.WorkHour.Item700AM;
                case Model.WorkHour.AM0800:
                    return V201508.WorkHour.Item800AM;
                case Model.WorkHour.AM0900:
                    return V201508.WorkHour.Item900AM;
                case Model.WorkHour.AM1000:
                    return V201508.WorkHour.Item1000AM;
                case Model.WorkHour.AM1100:
                    return V201508.WorkHour.Item1100AM;
                case Model.WorkHour.AM1200:
                    return V201508.WorkHour.Item1200AM;
                case Model.WorkHour.PM0100:
                    return V201508.WorkHour.Item100PM;
                case Model.WorkHour.PM0200:
                    return V201508.WorkHour.Item200PM;
                case Model.WorkHour.PM0300:
                    return V201508.WorkHour.Item300PM;
                case Model.WorkHour.PM0400:
                    return V201508.WorkHour.Item400PM;
                case Model.WorkHour.PM0500:
                    return V201508.WorkHour.Item500PM;
                case Model.WorkHour.PM0600:
                    return V201508.WorkHour.Item600PM;
                case Model.WorkHour.PM0700:
                    return V201508.WorkHour.Item700PM;
                case Model.WorkHour.PM0800:
                    return V201508.WorkHour.Item800PM;
                case Model.WorkHour.PM0900:
                    return V201508.WorkHour.Item900PM;
                case Model.WorkHour.PM1000:
                    return V201508.WorkHour.Item1000PM;
                case Model.WorkHour.PM1100:
                    return V201508.WorkHour.Item1100PM;
                case Model.WorkHour.PM1200:
                    return V201508.WorkHour.Item1200PM;
                default:
                    return V201508.WorkHour.Item100AM;
            }
        }

        public static Model.WorkHour FromSchemaToTemplateWorkHourV201508(this V201508.WorkHour workHour)
        {
            switch (workHour)
            {
                case V201508.WorkHour.Item100AM:
                    return Model.WorkHour.AM0100;
                case V201508.WorkHour.Item200AM:
                    return Model.WorkHour.AM0200;
                case V201508.WorkHour.Item300AM:
                    return Model.WorkHour.AM0300;
                case V201508.WorkHour.Item400AM:
                    return Model.WorkHour.AM0400;
                case V201508.WorkHour.Item500AM:
                    return Model.WorkHour.AM0500;
                case V201508.WorkHour.Item600AM:
                    return Model.WorkHour.AM0600;
                case V201508.WorkHour.Item700AM:
                    return Model.WorkHour.AM0700;
                case V201508.WorkHour.Item800AM:
                    return Model.WorkHour.AM0800;
                case V201508.WorkHour.Item900AM:
                    return Model.WorkHour.AM0900;
                case V201508.WorkHour.Item1000AM:
                    return Model.WorkHour.AM1000;
                case V201508.WorkHour.Item1100AM:
                    return Model.WorkHour.AM1100;
                case V201508.WorkHour.Item1200AM:
                    return Model.WorkHour.AM1200;
                case V201508.WorkHour.Item100PM:
                    return Model.WorkHour.PM0100;
                case V201508.WorkHour.Item200PM:
                    return Model.WorkHour.PM0200;
                case V201508.WorkHour.Item300PM:
                    return Model.WorkHour.PM0300;
                case V201508.WorkHour.Item400PM:
                    return Model.WorkHour.PM0400;
                case V201508.WorkHour.Item500PM:
                    return Model.WorkHour.PM0500;
                case V201508.WorkHour.Item600PM:
                    return Model.WorkHour.PM0600;
                case V201508.WorkHour.Item700PM:
                    return Model.WorkHour.PM0700;
                case V201508.WorkHour.Item800PM:
                    return Model.WorkHour.PM0800;
                case V201508.WorkHour.Item900PM:
                    return Model.WorkHour.PM0900;
                case V201508.WorkHour.Item1000PM:
                    return Model.WorkHour.PM1000;
                case V201508.WorkHour.Item1100PM:
                    return Model.WorkHour.PM1100;
                case V201508.WorkHour.Item1200PM:
                    return Model.WorkHour.PM1200;
                default:
                    return Model.WorkHour.AM0100;
            }
        }

        public static V201508.AuditSettingsAudit[] FromTemplateToSchemaAuditsV201508(this Microsoft.SharePoint.Client.AuditMaskType audits)
        {
            List<V201508.AuditSettingsAudit> result = new List<AuditSettingsAudit>();
            if (audits.HasFlag(Microsoft.SharePoint.Client.AuditMaskType.All))
            {
                result.Add(new AuditSettingsAudit { AuditFlag = AuditSettingsAuditAuditFlag.All });
            }
            if (audits.HasFlag(Microsoft.SharePoint.Client.AuditMaskType.CheckIn))
            {
                result.Add(new AuditSettingsAudit { AuditFlag = AuditSettingsAuditAuditFlag.CheckIn });
            }
            if (audits.HasFlag(Microsoft.SharePoint.Client.AuditMaskType.CheckOut))
            {
                result.Add(new AuditSettingsAudit { AuditFlag = AuditSettingsAuditAuditFlag.CheckOut });
            }
            if (audits.HasFlag(Microsoft.SharePoint.Client.AuditMaskType.ChildDelete))
            {
                result.Add(new AuditSettingsAudit { AuditFlag = AuditSettingsAuditAuditFlag.ChildDelete });
            }
            if (audits.HasFlag(Microsoft.SharePoint.Client.AuditMaskType.Copy))
            {
                result.Add(new AuditSettingsAudit { AuditFlag = AuditSettingsAuditAuditFlag.Copy });
            }
            if (audits.HasFlag(Microsoft.SharePoint.Client.AuditMaskType.Move))
            {
                result.Add(new AuditSettingsAudit { AuditFlag = AuditSettingsAuditAuditFlag.Move });
            }
            if (audits.HasFlag(Microsoft.SharePoint.Client.AuditMaskType.None))
            {
                result.Add(new AuditSettingsAudit { AuditFlag = AuditSettingsAuditAuditFlag.None });
            }
            if (audits.HasFlag(Microsoft.SharePoint.Client.AuditMaskType.ObjectDelete))
            {
                result.Add(new AuditSettingsAudit { AuditFlag = AuditSettingsAuditAuditFlag.ObjectDelete });
            }
            if (audits.HasFlag(Microsoft.SharePoint.Client.AuditMaskType.ProfileChange))
            {
                result.Add(new AuditSettingsAudit { AuditFlag = AuditSettingsAuditAuditFlag.ProfileChange });
            }
            if (audits.HasFlag(Microsoft.SharePoint.Client.AuditMaskType.SchemaChange))
            {
                result.Add(new AuditSettingsAudit { AuditFlag = AuditSettingsAuditAuditFlag.SchemaChange });
            }
            if (audits.HasFlag(Microsoft.SharePoint.Client.AuditMaskType.Search))
            {
                result.Add(new AuditSettingsAudit { AuditFlag = AuditSettingsAuditAuditFlag.Search });
            }
            if (audits.HasFlag(Microsoft.SharePoint.Client.AuditMaskType.SecurityChange))
            {
                result.Add(new AuditSettingsAudit { AuditFlag = AuditSettingsAuditAuditFlag.SecurityChange });
            }
            if (audits.HasFlag(Microsoft.SharePoint.Client.AuditMaskType.Undelete))
            {
                result.Add(new AuditSettingsAudit { AuditFlag = AuditSettingsAuditAuditFlag.Undelete });
            }
            if (audits.HasFlag(Microsoft.SharePoint.Client.AuditMaskType.Update))
            {
                result.Add(new AuditSettingsAudit { AuditFlag = AuditSettingsAuditAuditFlag.Update });
            }
            if (audits.HasFlag(Microsoft.SharePoint.Client.AuditMaskType.View))
            {
                result.Add(new AuditSettingsAudit { AuditFlag = AuditSettingsAuditAuditFlag.View });
            }
            if (audits.HasFlag(Microsoft.SharePoint.Client.AuditMaskType.Workflow))
            {
                result.Add(new AuditSettingsAudit { AuditFlag = AuditSettingsAuditAuditFlag.Workflow });
            }

            return result.ToArray();
        }

        public static Model.ObjectSecurity FromSchemaToTemplateObjectSecurityV201508(this V201508.ObjectSecurity objectSecurity)
        {
            return ((objectSecurity != null && objectSecurity.BreakRoleInheritance != null) ?
                new Model.ObjectSecurity(
                    objectSecurity.BreakRoleInheritance.RoleAssignment != null ?
                        (from ra in objectSecurity.BreakRoleInheritance.RoleAssignment
                         select new Model.RoleAssignment
                         {
                             Principal = ra.Principal,
                             RoleDefinition = ra.RoleDefinition,
                         }) : null
                    )
                {
                    ClearSubscopes = objectSecurity.BreakRoleInheritance.ClearSubscopes,
                    CopyRoleAssignments = objectSecurity.BreakRoleInheritance.CopyRoleAssignments,
                } : null);
        }

        public static V201508.ObjectSecurity FromTemplateToSchemaObjectSecurityV201508(this Model.ObjectSecurity objectSecurity)
        {
            return ((objectSecurity != null) ?
                new V201508.ObjectSecurity
                {
                    BreakRoleInheritance = new V201508.ObjectSecurityBreakRoleInheritance
                    {
                        ClearSubscopes = objectSecurity.ClearSubscopes,
                        CopyRoleAssignments = objectSecurity.CopyRoleAssignments,
                        RoleAssignment = (objectSecurity.RoleAssignments != null && objectSecurity.RoleAssignments.Count > 0) ?
                            (from ra in objectSecurity.RoleAssignments
                             select new V201508.RoleAssignment
                             {
                                 Principal = ra.Principal,
                                 RoleDefinition = ra.RoleDefinition,
                             }).ToArray() : null,
                    }
                } : null);
        }
    }
}
<|MERGE_RESOLUTION|>--- conflicted
+++ resolved
@@ -899,30 +899,19 @@
                         MinorVersionSpecified = true,
                         PackageGuid = template.Publishing.DesignPackage.PackageGuid.ToString(),
                         PackageName = template.Publishing.DesignPackage.PackageName,
-<<<<<<< HEAD
                     } : null,
-                    PageLayouts = template.Publishing.PageLayouts.Count > 0 ?
-                        (from pl in template.Publishing.PageLayouts
-                         select new V201508.PublishingPageLayout
-                         {
-                             IsDefault = pl.IsDefault,
-                             Path = pl.Path,
-                         }).ToArray() : null,
-=======
-                    },
                     PageLayouts = template.Publishing.PageLayouts != null ?
                         new V201508.PublishingPageLayouts
                         {
                             PageLayout = template.Publishing.PageLayouts.Count > 0 ?
-                                (from pl in template.Publishing.PageLayouts
-                                 select new V201508.PublishingPageLayoutsPageLayout
-                                 {
-                                     Path = pl.Path,
-                                 }).ToArray() : null,
+                        (from pl in template.Publishing.PageLayouts
+                         select new V201508.PublishingPageLayoutsPageLayout
+                         {
+                             Path = pl.Path,
+                         }).ToArray() : null,
                             Default = template.Publishing.PageLayouts.Any(p => p.IsDefault) ?
                                 template.Publishing.PageLayouts.Last(p => p.IsDefault).Path : null,
                         } : null,
->>>>>>> 9b48dbb4
                 };
             }
             else
@@ -1677,14 +1666,14 @@
                 result.Publishing = new Model.Publishing(
                     (Model.AutoCheckRequirementsOptions)Enum.Parse(typeof(Model.AutoCheckRequirementsOptions), source.Publishing.AutoCheckRequirements.ToString()),
                     source.Publishing.DesignPackage != null ?
-                        new Model.DesignPackage
-                        {
-                            DesignPackagePath = source.Publishing.DesignPackage.DesignPackagePath,
-                            MajorVersion = source.Publishing.DesignPackage.MajorVersionSpecified ? source.Publishing.DesignPackage.MajorVersion : 0,
-                            MinorVersion = source.Publishing.DesignPackage.MinorVersionSpecified ? source.Publishing.DesignPackage.MinorVersion : 0,
-                            PackageGuid = Guid.Parse(source.Publishing.DesignPackage.PackageGuid),
-                            PackageName = source.Publishing.DesignPackage.PackageName,
-                        } : null,
+                    new Model.DesignPackage
+                    {
+                        DesignPackagePath = source.Publishing.DesignPackage.DesignPackagePath,
+                        MajorVersion = source.Publishing.DesignPackage.MajorVersionSpecified ? source.Publishing.DesignPackage.MajorVersion : 0,
+                        MinorVersion = source.Publishing.DesignPackage.MinorVersionSpecified ? source.Publishing.DesignPackage.MinorVersion : 0,
+                        PackageGuid = Guid.Parse(source.Publishing.DesignPackage.PackageGuid),
+                        PackageName = source.Publishing.DesignPackage.PackageName,
+                    } : null,
                     source.Publishing.AvailableWebTemplates != null && source.Publishing.AvailableWebTemplates.Length > 0 ?
                          (from awt in source.Publishing.AvailableWebTemplates
                           select new Model.AvailableWebTemplate
