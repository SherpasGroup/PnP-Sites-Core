--- conflicted
+++ resolved
@@ -1,2319 +1,1159 @@
-<<<<<<< HEAD
-﻿<?xml version="1.0" encoding="utf-8"?>
-<Project ToolsVersion="12.0" DefaultTargets="Build" xmlns="http://schemas.microsoft.com/developer/msbuild/2003">
-  <Import Project="$(MSBuildExtensionsPath)\$(MSBuildToolsVersion)\Microsoft.Common.props" Condition="Exists('$(MSBuildExtensionsPath)\$(MSBuildToolsVersion)\Microsoft.Common.props')" />
-  <PropertyGroup>
-    <Configuration Condition=" '$(Configuration)' == '' ">Debug</Configuration>
-    <Platform Condition=" '$(Platform)' == '' ">AnyCPU</Platform>
-    <ProjectGuid>{F2077977-8EBF-409D-BBF4-8EFB328928A8}</ProjectGuid>
-    <OutputType>Library</OutputType>
-    <AppDesignerFolder>Properties</AppDesignerFolder>
-    <RootNamespace>OfficeDevPnP.Core</RootNamespace>
-    <AssemblyName>OfficeDevPnP.Core</AssemblyName>
-    <TargetFrameworkVersion>v4.5</TargetFrameworkVersion>
-    <FileAlignment>512</FileAlignment>
-    <TargetFrameworkProfile />
-  </PropertyGroup>
-  <PropertyGroup Condition=" '$(Configuration)|$(Platform)' == 'Debug|AnyCPU' ">
-    <DebugSymbols>true</DebugSymbols>
-    <DebugType>full</DebugType>
-    <Optimize>false</Optimize>
-    <OutputPath>bin\Debug\</OutputPath>
-    <DefineConstants>TRACE;DEBUG;CODE_ANALYSIS</DefineConstants>
-    <ErrorReport>prompt</ErrorReport>
-    <WarningLevel>4</WarningLevel>
-    <RunCodeAnalysis>true</RunCodeAnalysis>
-    <CodeAnalysisRuleSet>BasicCorrectnessRules.ruleset</CodeAnalysisRuleSet>
-    <DocumentationFile>bin\Debug\OfficeDevPnP.Core.XML</DocumentationFile>
-    <NoWarn>1591</NoWarn>
-    <GenerateSerializationAssemblies>Off</GenerateSerializationAssemblies>
-  </PropertyGroup>
-  <PropertyGroup Condition=" '$(Configuration)|$(Platform)' == 'Release|AnyCPU' ">
-    <DebugType>pdbonly</DebugType>
-    <Optimize>true</Optimize>
-    <OutputPath>bin\Release\</OutputPath>
-    <DefineConstants>TRACE</DefineConstants>
-    <ErrorReport>prompt</ErrorReport>
-    <WarningLevel>4</WarningLevel>
-    <DocumentationFile>bin\Release\OfficeDevPnP.Core.XML</DocumentationFile>
-    <NoWarn>1591</NoWarn>
-    <GenerateSerializationAssemblies>Off</GenerateSerializationAssemblies>
-  </PropertyGroup>
-  <PropertyGroup Condition="'$(Configuration)|$(Platform)' == 'Debug15|AnyCPU'">
-    <DebugSymbols>true</DebugSymbols>
-    <DebugType>full</DebugType>
-    <Optimize>false</Optimize>
-    <OutputPath>bin\Debug15\</OutputPath>
-    <DefineConstants>TRACE;DEBUG;CODE_ANALYSIS;ONPREMISES;SP2013</DefineConstants>
-    <ErrorReport>prompt</ErrorReport>
-    <WarningLevel>4</WarningLevel>
-    <RunCodeAnalysis>true</RunCodeAnalysis>
-    <CodeAnalysisRuleSet>BasicCorrectnessRules.ruleset</CodeAnalysisRuleSet>
-    <DocumentationFile>bin\Debug15\OfficeDevPnP.Core.XML</DocumentationFile>
-    <NoWarn>1591</NoWarn>
-    <GenerateSerializationAssemblies>Off</GenerateSerializationAssemblies>
-  </PropertyGroup>
-  <PropertyGroup Condition="'$(Configuration)|$(Platform)' == 'Release15|AnyCPU'">
-    <DebugType>pdbonly</DebugType>
-    <Optimize>true</Optimize>
-    <OutputPath>bin\Release15\</OutputPath>
-    <DefineConstants>TRACE;ONPREMISES;SP2013</DefineConstants>
-    <ErrorReport>prompt</ErrorReport>
-    <WarningLevel>4</WarningLevel>
-    <DocumentationFile>bin\Release15\OfficeDevPnP.Core.XML</DocumentationFile>
-    <NoWarn>1591</NoWarn>
-    <GenerateSerializationAssemblies>Off</GenerateSerializationAssemblies>
-  </PropertyGroup>
-  <PropertyGroup Condition="'$(Configuration)|$(Platform)' == 'Debug16|AnyCPU'">
-    <DebugSymbols>true</DebugSymbols>
-    <OutputPath>bin\Debug16\</OutputPath>
-    <DefineConstants>TRACE;DEBUG;CODE_ANALYSIS;ONPREMISES;SP2016</DefineConstants>
-    <DocumentationFile>bin\Debug16\OfficeDevPnP.Core.XML</DocumentationFile>
-    <NoWarn>1591</NoWarn>
-    <DebugType>full</DebugType>
-    <PlatformTarget>AnyCPU</PlatformTarget>
-    <RunCodeAnalysis>true</RunCodeAnalysis>
-    <GenerateSerializationAssemblies>Off</GenerateSerializationAssemblies>
-    <ErrorReport>prompt</ErrorReport>
-    <CodeAnalysisRuleSet>BasicCorrectnessRules.ruleset</CodeAnalysisRuleSet>
-  </PropertyGroup>
-  <PropertyGroup Condition="'$(Configuration)|$(Platform)' == 'Release16|AnyCPU'">
-    <OutputPath>bin\Release16\</OutputPath>
-    <DefineConstants>TRACE;ONPREMISES;SP2016</DefineConstants>
-    <DocumentationFile>bin\Release16\OfficeDevPnP.Core.XML</DocumentationFile>
-    <Optimize>true</Optimize>
-    <NoWarn>1591</NoWarn>
-    <DebugType>pdbonly</DebugType>
-    <PlatformTarget>AnyCPU</PlatformTarget>
-    <GenerateSerializationAssemblies>Off</GenerateSerializationAssemblies>
-    <ErrorReport>prompt</ErrorReport>
-    <CodeAnalysisRuleSet>MinimumRecommendedRules.ruleset</CodeAnalysisRuleSet>
-  </PropertyGroup>
-  <PropertyGroup>
-    <RunPostBuildEvent>OnBuildSuccess</RunPostBuildEvent>
-  </PropertyGroup>
-  <Choose>
-    <When Condition=" '$(Configuration)' == 'debug' Or '$(Configuration)' == 'release' ">
-      <ItemGroup>
-        <Reference Include="Microsoft.Office.Client.Policy, Version=16.1.0.0, Culture=neutral, PublicKeyToken=71e9bce111e9429c, processorArchitecture=MSIL">
-          <SpecificVersion>False</SpecificVersion>
-          <HintPath>..\..\Assemblies\16.1\Microsoft.Office.Client.Policy.dll</HintPath>
-          <Private>True</Private>
-        </Reference>
-        <Reference Include="Microsoft.Office.Client.TranslationServices, Version=16.1.0.0, Culture=neutral, PublicKeyToken=71e9bce111e9429c, processorArchitecture=MSIL">
-          <SpecificVersion>False</SpecificVersion>
-          <HintPath>..\..\Assemblies\16.1\Microsoft.Office.Client.TranslationServices.dll</HintPath>
-          <Private>True</Private>
-        </Reference>
-        <Reference Include="Microsoft.Online.SharePoint.Client.Tenant, Version=16.1.0.0, Culture=neutral, PublicKeyToken=71e9bce111e9429c, processorArchitecture=MSIL">
-          <SpecificVersion>False</SpecificVersion>
-          <HintPath>..\..\Assemblies\16.1\Microsoft.Online.SharePoint.Client.Tenant.dll</HintPath>
-        </Reference>
-        <Reference Include="Microsoft.SharePoint.Client, Version=16.1.0.0, Culture=neutral, PublicKeyToken=71e9bce111e9429c, processorArchitecture=MSIL">
-          <SpecificVersion>False</SpecificVersion>
-          <HintPath>..\..\Assemblies\16.1\Microsoft.SharePoint.Client.dll</HintPath>
-          <Private>True</Private>
-        </Reference>
-        <Reference Include="Microsoft.SharePoint.Client.DocumentManagement, Version=16.1.0.0, Culture=neutral, PublicKeyToken=71e9bce111e9429c, processorArchitecture=MSIL">
-          <SpecificVersion>False</SpecificVersion>
-          <HintPath>..\..\Assemblies\16.1\Microsoft.SharePoint.Client.DocumentManagement.dll</HintPath>
-          <Private>True</Private>
-        </Reference>
-        <Reference Include="Microsoft.SharePoint.Client.Publishing, Version=16.1.0.0, Culture=neutral, PublicKeyToken=71e9bce111e9429c, processorArchitecture=MSIL">
-          <SpecificVersion>False</SpecificVersion>
-          <HintPath>..\..\Assemblies\16.1\Microsoft.SharePoint.Client.Publishing.dll</HintPath>
-          <Private>True</Private>
-        </Reference>
-        <Reference Include="Microsoft.SharePoint.Client.Runtime, Version=16.1.0.0, Culture=neutral, PublicKeyToken=71e9bce111e9429c, processorArchitecture=MSIL">
-          <SpecificVersion>False</SpecificVersion>
-          <HintPath>..\..\Assemblies\16.1\Microsoft.SharePoint.Client.Runtime.dll</HintPath>
-          <Private>True</Private>
-        </Reference>
-        <Reference Include="Microsoft.SharePoint.Client.Search, Version=16.1.0.0, Culture=neutral, PublicKeyToken=71e9bce111e9429c, processorArchitecture=MSIL">
-          <SpecificVersion>False</SpecificVersion>
-          <HintPath>..\..\Assemblies\16.1\Microsoft.SharePoint.Client.Search.dll</HintPath>
-          <Private>True</Private>
-        </Reference>
-        <Reference Include="Microsoft.SharePoint.Client.Search.Applications, Version=16.1.0.0, Culture=neutral, PublicKeyToken=71e9bce111e9429c, processorArchitecture=MSIL">
-          <SpecificVersion>False</SpecificVersion>
-          <HintPath>..\..\Assemblies\16.1\Microsoft.SharePoint.Client.Search.Applications.dll</HintPath>
-          <Private>True</Private>
-        </Reference>
-        <Reference Include="Microsoft.SharePoint.Client.Taxonomy, Version=16.1.0.0, Culture=neutral, PublicKeyToken=71e9bce111e9429c, processorArchitecture=MSIL">
-          <SpecificVersion>False</SpecificVersion>
-          <HintPath>..\..\Assemblies\16.1\Microsoft.SharePoint.Client.Taxonomy.dll</HintPath>
-          <Private>True</Private>
-        </Reference>
-        <Reference Include="Microsoft.SharePoint.Client.UserProfiles, Version=16.1.0.0, Culture=neutral, PublicKeyToken=71e9bce111e9429c, processorArchitecture=MSIL">
-          <SpecificVersion>False</SpecificVersion>
-          <HintPath>..\..\Assemblies\16.1\Microsoft.SharePoint.Client.UserProfiles.dll</HintPath>
-          <Private>True</Private>
-        </Reference>
-        <Reference Include="Microsoft.SharePoint.Client.WorkflowServices, Version=16.1.0.0, Culture=neutral, PublicKeyToken=71e9bce111e9429c, processorArchitecture=MSIL">
-          <SpecificVersion>False</SpecificVersion>
-          <HintPath>..\..\Assemblies\16.1\Microsoft.SharePoint.Client.WorkflowServices.dll</HintPath>
-        </Reference>
-      </ItemGroup>
-    </When>
-    <When Condition=" '$(Configuration)' == 'debug16' Or '$(Configuration)' == 'release16' ">
-      <ItemGroup>
-        <Reference Include="Microsoft.Office.Client.Policy, Version=16.0.0.0, Culture=neutral, PublicKeyToken=71e9bce111e9429c, processorArchitecture=MSIL">
-          <SpecificVersion>False</SpecificVersion>
-          <HintPath>..\..\Assemblies\16.0\Microsoft.Office.Client.Policy.dll</HintPath>
-          <Private>True</Private>
-        </Reference>
-        <Reference Include="Microsoft.Office.Client.TranslationServices, Version=16.0.0.0, Culture=neutral, PublicKeyToken=71e9bce111e9429c, processorArchitecture=MSIL">
-          <SpecificVersion>False</SpecificVersion>
-          <HintPath>..\..\Assemblies\16.0\Microsoft.Office.Client.TranslationServices.dll</HintPath>
-          <Private>True</Private>
-        </Reference>
-        <Reference Include="Microsoft.Online.SharePoint.Client.Tenant, Version=16.0.0.0, Culture=neutral, PublicKeyToken=71e9bce111e9429c, processorArchitecture=MSIL">
-          <SpecificVersion>False</SpecificVersion>
-          <HintPath>..\..\Assemblies\16.0\Microsoft.Online.SharePoint.Client.Tenant.dll</HintPath>
-        </Reference>
-        <Reference Include="Microsoft.SharePoint.Client, Version=16.0.0.0, Culture=neutral, PublicKeyToken=71e9bce111e9429c, processorArchitecture=MSIL">
-          <SpecificVersion>False</SpecificVersion>
-          <HintPath>..\..\Assemblies\16.0\Microsoft.SharePoint.Client.dll</HintPath>
-          <Private>True</Private>
-        </Reference>
-        <Reference Include="Microsoft.SharePoint.Client.DocumentManagement, Version=16.0.0.0, Culture=neutral, PublicKeyToken=71e9bce111e9429c, processorArchitecture=MSIL">
-          <SpecificVersion>False</SpecificVersion>
-          <HintPath>..\..\Assemblies\16.0\Microsoft.SharePoint.Client.DocumentManagement.dll</HintPath>
-          <Private>True</Private>
-        </Reference>
-        <Reference Include="Microsoft.SharePoint.Client.Publishing, Version=16.0.0.0, Culture=neutral, PublicKeyToken=71e9bce111e9429c, processorArchitecture=MSIL">
-          <SpecificVersion>False</SpecificVersion>
-          <HintPath>..\..\Assemblies\16.0\Microsoft.SharePoint.Client.Publishing.dll</HintPath>
-          <Private>True</Private>
-        </Reference>
-        <Reference Include="Microsoft.SharePoint.Client.Runtime, Version=16.0.0.0, Culture=neutral, PublicKeyToken=71e9bce111e9429c, processorArchitecture=MSIL">
-          <SpecificVersion>False</SpecificVersion>
-          <HintPath>..\..\Assemblies\16.0\Microsoft.SharePoint.Client.Runtime.dll</HintPath>
-          <Private>True</Private>
-        </Reference>
-        <Reference Include="Microsoft.SharePoint.Client.Search, Version=16.0.0.0, Culture=neutral, PublicKeyToken=71e9bce111e9429c, processorArchitecture=MSIL">
-          <SpecificVersion>False</SpecificVersion>
-          <HintPath>..\..\Assemblies\16.0\Microsoft.SharePoint.Client.Search.dll</HintPath>
-          <Private>True</Private>
-        </Reference>
-        <Reference Include="Microsoft.SharePoint.Client.Search.Applications, Version=16.0.0.0, Culture=neutral, PublicKeyToken=71e9bce111e9429c, processorArchitecture=MSIL">
-          <SpecificVersion>False</SpecificVersion>
-          <HintPath>..\..\Assemblies\16.0\Microsoft.SharePoint.Client.Search.Applications.dll</HintPath>
-          <Private>True</Private>
-        </Reference>
-        <Reference Include="Microsoft.SharePoint.Client.Taxonomy, Version=16.0.0.0, Culture=neutral, PublicKeyToken=71e9bce111e9429c, processorArchitecture=MSIL">
-          <SpecificVersion>False</SpecificVersion>
-          <HintPath>..\..\Assemblies\16.0\Microsoft.SharePoint.Client.Taxonomy.dll</HintPath>
-          <Private>True</Private>
-        </Reference>
-        <Reference Include="Microsoft.SharePoint.Client.UserProfiles, Version=16.0.0.0, Culture=neutral, PublicKeyToken=71e9bce111e9429c, processorArchitecture=MSIL">
-          <SpecificVersion>False</SpecificVersion>
-          <HintPath>..\..\Assemblies\16.0\Microsoft.SharePoint.Client.UserProfiles.dll</HintPath>
-          <Private>True</Private>
-        </Reference>
-        <Reference Include="Microsoft.SharePoint.Client.WorkflowServices, Version=16.0.0.0, Culture=neutral, PublicKeyToken=71e9bce111e9429c, processorArchitecture=MSIL">
-          <SpecificVersion>False</SpecificVersion>
-          <HintPath>..\..\Assemblies\16.0\Microsoft.SharePoint.Client.WorkflowServices.dll</HintPath>
-        </Reference>
-      </ItemGroup>
-    </When>
-    <Otherwise>
-      <ItemGroup>
-        <Reference Include="Microsoft.Office.Client.Policy, Version=15.0.0.0, Culture=neutral, PublicKeyToken=71e9bce111e9429c, processorArchitecture=MSIL">
-          <SpecificVersion>False</SpecificVersion>
-          <HintPath>..\..\Assemblies\15\Microsoft.Office.Client.Policy.dll</HintPath>
-        </Reference>
-        <Reference Include="Microsoft.Office.Client.TranslationServices, Version=15.0.0.0, Culture=neutral, PublicKeyToken=71e9bce111e9429c, processorArchitecture=MSIL">
-          <SpecificVersion>False</SpecificVersion>
-          <HintPath>..\..\Assemblies\15\Microsoft.Office.Client.TranslationServices.dll</HintPath>
-        </Reference>
-        <Reference Include="Microsoft.Online.SharePoint.Client.Tenant, Version=15.0.0.0, Culture=neutral, PublicKeyToken=71e9bce111e9429c, processorArchitecture=MSIL">
-          <SpecificVersion>False</SpecificVersion>
-          <HintPath>..\..\Assemblies\15\Microsoft.Online.SharePoint.Client.Tenant.dll</HintPath>
-        </Reference>
-        <Reference Include="Microsoft.SharePoint.Client, Version=15.0.0.0, Culture=neutral, PublicKeyToken=71e9bce111e9429c, processorArchitecture=MSIL">
-          <SpecificVersion>False</SpecificVersion>
-          <HintPath>..\..\Assemblies\15\Microsoft.SharePoint.Client.dll</HintPath>
-        </Reference>
-        <Reference Include="Microsoft.SharePoint.Client.DocumentManagement, Version=15.0.0.0, Culture=neutral, PublicKeyToken=71e9bce111e9429c, processorArchitecture=MSIL">
-          <SpecificVersion>False</SpecificVersion>
-          <HintPath>..\..\Assemblies\15\Microsoft.SharePoint.Client.DocumentManagement.dll</HintPath>
-        </Reference>
-        <Reference Include="Microsoft.SharePoint.Client.Publishing, Version=15.0.0.0, Culture=neutral, PublicKeyToken=71e9bce111e9429c, processorArchitecture=MSIL">
-          <SpecificVersion>False</SpecificVersion>
-          <HintPath>..\..\Assemblies\15\Microsoft.SharePoint.Client.Publishing.dll</HintPath>
-        </Reference>
-        <Reference Include="Microsoft.SharePoint.Client.Runtime, Version=15.0.0.0, Culture=neutral, PublicKeyToken=71e9bce111e9429c, processorArchitecture=MSIL">
-          <SpecificVersion>False</SpecificVersion>
-          <HintPath>..\..\Assemblies\15\Microsoft.SharePoint.Client.Runtime.dll</HintPath>
-        </Reference>
-        <Reference Include="Microsoft.SharePoint.Client.Search, Version=15.0.0.0, Culture=neutral, PublicKeyToken=71e9bce111e9429c, processorArchitecture=MSIL">
-          <SpecificVersion>False</SpecificVersion>
-          <HintPath>..\..\Assemblies\15\Microsoft.SharePoint.Client.Search.dll</HintPath>
-        </Reference>
-        <Reference Include="Microsoft.SharePoint.Client.Search.Applications, Version=15.0.0.0, Culture=neutral, PublicKeyToken=71e9bce111e9429c, processorArchitecture=MSIL">
-          <SpecificVersion>False</SpecificVersion>
-          <HintPath>..\..\Assemblies\15\Microsoft.SharePoint.Client.Search.Applications.dll</HintPath>
-        </Reference>
-        <Reference Include="Microsoft.SharePoint.Client.Taxonomy, Version=15.0.0.0, Culture=neutral, PublicKeyToken=71e9bce111e9429c, processorArchitecture=MSIL">
-          <SpecificVersion>False</SpecificVersion>
-          <HintPath>..\..\Assemblies\15\Microsoft.SharePoint.Client.Taxonomy.dll</HintPath>
-        </Reference>
-        <Reference Include="Microsoft.SharePoint.Client.UserProfiles, Version=15.0.0.0, Culture=neutral, PublicKeyToken=71e9bce111e9429c, processorArchitecture=MSIL">
-          <SpecificVersion>False</SpecificVersion>
-          <HintPath>..\..\Assemblies\15\Microsoft.SharePoint.Client.UserProfiles.dll</HintPath>
-        </Reference>
-        <Reference Include="Microsoft.SharePoint.Client.WorkflowServices, Version=15.0.0.0, Culture=neutral, PublicKeyToken=71e9bce111e9429c, processorArchitecture=MSIL">
-          <SpecificVersion>False</SpecificVersion>
-          <HintPath>..\..\Assemblies\15\Microsoft.SharePoint.Client.WorkflowServices.dll</HintPath>
-        </Reference>
-      </ItemGroup>
-    </Otherwise>
-  </Choose>
-  <ItemGroup>
-    <Reference Include="AngleSharp, Version=0.9.9.0, Culture=neutral, PublicKeyToken=e83494dcdc6d31ea, processorArchitecture=MSIL">
-      <HintPath>..\packages\AngleSharp.0.9.9\lib\net45\AngleSharp.dll</HintPath>
-      <Private>True</Private>
-    </Reference>
-    <Reference Include="Microsoft.Data.Edm, Version=5.6.2.0, Culture=neutral, PublicKeyToken=31bf3856ad364e35, processorArchitecture=MSIL">
-      <SpecificVersion>False</SpecificVersion>
-      <HintPath>..\packages\Microsoft.Data.Edm.5.6.2\lib\net40\Microsoft.Data.Edm.dll</HintPath>
-    </Reference>
-    <Reference Include="Microsoft.Data.OData, Version=5.6.2.0, Culture=neutral, PublicKeyToken=31bf3856ad364e35, processorArchitecture=MSIL">
-      <SpecificVersion>False</SpecificVersion>
-      <HintPath>..\packages\Microsoft.Data.OData.5.6.2\lib\net40\Microsoft.Data.OData.dll</HintPath>
-    </Reference>
-    <Reference Include="Microsoft.Data.Services.Client, Version=5.6.2.0, Culture=neutral, PublicKeyToken=31bf3856ad364e35, processorArchitecture=MSIL">
-      <SpecificVersion>False</SpecificVersion>
-      <HintPath>..\packages\Microsoft.Data.Services.Client.5.6.2\lib\net40\Microsoft.Data.Services.Client.dll</HintPath>
-    </Reference>
-    <Reference Include="Microsoft.Extensions.DependencyInjection.Abstractions, Version=1.0.0.0, Culture=neutral, PublicKeyToken=adb9793829ddae60, processorArchitecture=MSIL">
-      <HintPath>..\packages\Microsoft.Extensions.DependencyInjection.Abstractions.1.0.0\lib\netstandard1.0\Microsoft.Extensions.DependencyInjection.Abstractions.dll</HintPath>
-      <Private>True</Private>
-    </Reference>
-    <Reference Include="Microsoft.Extensions.Options, Version=1.0.0.0, Culture=neutral, PublicKeyToken=adb9793829ddae60, processorArchitecture=MSIL">
-      <HintPath>..\packages\Microsoft.Extensions.Options.1.0.0\lib\netstandard1.0\Microsoft.Extensions.Options.dll</HintPath>
-      <Private>True</Private>
-    </Reference>
-    <Reference Include="Microsoft.Extensions.Primitives, Version=1.0.0.0, Culture=neutral, PublicKeyToken=adb9793829ddae60, processorArchitecture=MSIL">
-      <HintPath>..\packages\Microsoft.Extensions.Primitives.1.0.0\lib\netstandard1.0\Microsoft.Extensions.Primitives.dll</HintPath>
-      <Private>True</Private>
-    </Reference>
-    <Reference Include="Microsoft.Extensions.WebEncoders, Version=1.0.0.0, Culture=neutral, PublicKeyToken=adb9793829ddae60, processorArchitecture=MSIL">
-      <HintPath>..\packages\Microsoft.Extensions.WebEncoders.1.0.0\lib\netstandard1.0\Microsoft.Extensions.WebEncoders.dll</HintPath>
-      <Private>True</Private>
-    </Reference>
-    <Reference Include="Microsoft.Graph, Version=1.1.1.0, Culture=neutral, PublicKeyToken=31bf3856ad364e35, processorArchitecture=MSIL">
-      <HintPath>..\packages\Microsoft.Graph.1.1.1\lib\portable45-net45+win8+wpa81\Microsoft.Graph.dll</HintPath>
-      <Private>True</Private>
-    </Reference>
-    <Reference Include="Microsoft.Graph.Core, Version=1.2.1.0, Culture=neutral, PublicKeyToken=31bf3856ad364e35, processorArchitecture=MSIL">
-      <HintPath>..\packages\Microsoft.Graph.Core.1.2.1\lib\portable45-net45+win8+wpa81\Microsoft.Graph.Core.dll</HintPath>
-      <Private>True</Private>
-    </Reference>
-    <Reference Include="Microsoft.IdentityModel, Version=3.5.0.0, Culture=neutral, PublicKeyToken=31bf3856ad364e35, processorArchitecture=MSIL">
-      <HintPath>..\packages\Microsoft.IdentityModel.6.1.7600.16394\lib\net35\Microsoft.IdentityModel.dll</HintPath>
-      <Private>True</Private>
-    </Reference>
-    <Reference Include="Microsoft.IdentityModel.Clients.ActiveDirectory, Version=2.29.0.1078, Culture=neutral, PublicKeyToken=31bf3856ad364e35, processorArchitecture=MSIL">
-      <HintPath>..\packages\Microsoft.IdentityModel.Clients.ActiveDirectory.2.29.0\lib\net45\Microsoft.IdentityModel.Clients.ActiveDirectory.dll</HintPath>
-    </Reference>
-    <Reference Include="Microsoft.IdentityModel.Clients.ActiveDirectory.WindowsForms, Version=2.29.0.1078, Culture=neutral, PublicKeyToken=31bf3856ad364e35, processorArchitecture=MSIL">
-      <HintPath>..\packages\Microsoft.IdentityModel.Clients.ActiveDirectory.2.29.0\lib\net45\Microsoft.IdentityModel.Clients.ActiveDirectory.WindowsForms.dll</HintPath>
-    </Reference>
-    <Reference Include="Microsoft.WindowsAzure.Configuration, Version=1.8.0.0, Culture=neutral, PublicKeyToken=31bf3856ad364e35, processorArchitecture=MSIL">
-      <SpecificVersion>False</SpecificVersion>
-      <HintPath>..\packages\Microsoft.WindowsAzure.ConfigurationManager.1.8.0.0\lib\net35-full\Microsoft.WindowsAzure.Configuration.dll</HintPath>
-    </Reference>
-    <Reference Include="Microsoft.WindowsAzure.Storage, Version=4.3.0.0, Culture=neutral, PublicKeyToken=31bf3856ad364e35, processorArchitecture=MSIL">
-      <SpecificVersion>False</SpecificVersion>
-      <HintPath>..\packages\WindowsAzure.Storage.4.3.0\lib\net40\Microsoft.WindowsAzure.Storage.dll</HintPath>
-    </Reference>
-    <Reference Include="Newtonsoft.Json, Version=9.0.0.0, Culture=neutral, PublicKeyToken=30ad4fe6b2a6aeed, processorArchitecture=MSIL">
-      <HintPath>..\packages\Newtonsoft.Json.9.0.1\lib\net45\Newtonsoft.Json.dll</HintPath>
-      <Private>True</Private>
-    </Reference>
-    <Reference Include="SharePointPnP.IdentityModel.Extensions, Version=1.2.3.0, Culture=neutral, PublicKeyToken=5e633289e95c321a, processorArchitecture=MSIL">
-      <HintPath>..\packages\SharePointPnP.IdentityModel.Extensions.1.2.3\lib\net45\SharePointPnP.IdentityModel.Extensions.dll</HintPath>
-    </Reference>
-    <Reference Include="System" />
-    <Reference Include="System.ComponentModel.Composition" />
-    <Reference Include="System.Configuration" />
-    <Reference Include="System.Core" />
-    <Reference Include="System.Drawing" />
-    <Reference Include="System.EnterpriseServices" />
-    <Reference Include="System.IdentityModel" />
-    <Reference Include="System.IdentityModel.Selectors" />
-    <Reference Include="System.IdentityModel.Tokens.Jwt, Version=4.0.0.0, Culture=neutral, PublicKeyToken=31bf3856ad364e35, processorArchitecture=MSIL">
-      <HintPath>..\packages\System.IdentityModel.Tokens.Jwt.4.0.0\lib\net45\System.IdentityModel.Tokens.Jwt.dll</HintPath>
-    </Reference>
-    <Reference Include="System.Net.Http" />
-    <Reference Include="System.Net.Http.Formatting, Version=5.2.3.0, Culture=neutral, PublicKeyToken=31bf3856ad364e35, processorArchitecture=MSIL">
-      <SpecificVersion>False</SpecificVersion>
-      <HintPath>..\packages\Microsoft.AspNet.WebApi.Client.5.2.3\lib\net45\System.Net.Http.Formatting.dll</HintPath>
-    </Reference>
-    <Reference Include="System.Runtime.Serialization" />
-    <Reference Include="System.Security" />
-    <Reference Include="System.ServiceModel" />
-    <Reference Include="System.Spatial, Version=5.6.2.0, Culture=neutral, PublicKeyToken=31bf3856ad364e35, processorArchitecture=MSIL">
-      <SpecificVersion>False</SpecificVersion>
-      <HintPath>..\packages\System.Spatial.5.6.2\lib\net40\System.Spatial.dll</HintPath>
-    </Reference>
-    <Reference Include="System.Text.Encodings.Web, Version=4.0.0.0, Culture=neutral, PublicKeyToken=cc7b13ffcd2ddd51, processorArchitecture=MSIL">
-      <HintPath>..\packages\System.Text.Encodings.Web.4.0.0\lib\netstandard1.0\System.Text.Encodings.Web.dll</HintPath>
-      <Private>True</Private>
-    </Reference>
-    <Reference Include="System.Web" />
-    <Reference Include="System.Web.Extensions" />
-    <Reference Include="System.Web.Http, Version=5.2.3.0, Culture=neutral, PublicKeyToken=31bf3856ad364e35, processorArchitecture=MSIL">
-      <SpecificVersion>False</SpecificVersion>
-      <HintPath>..\packages\Microsoft.AspNet.WebApi.Core.5.2.3\lib\net45\System.Web.Http.dll</HintPath>
-    </Reference>
-    <Reference Include="System.Web.Services" />
-    <Reference Include="System.Windows.Forms" />
-    <Reference Include="System.Xaml" />
-    <Reference Include="System.Xml.Linq" />
-    <Reference Include="System.Data.DataSetExtensions" />
-    <Reference Include="Microsoft.CSharp" />
-    <Reference Include="System.Data" />
-    <Reference Include="System.Xml" />
-    <Reference Include="WindowsBase" />
-  </ItemGroup>
-  <ItemGroup>
-    <Compile Include="ALM\AppManager.cs" />
-    <Compile Include="ALM\AppMetadata.cs" />
-    <Compile Include="CoreResources.Designer.cs">
-      <AutoGen>True</AutoGen>
-      <DesignTime>True</DesignTime>
-      <DependentUpon>CoreResources.resx</DependentUpon>
-    </Compile>
-    <Compile Include="Entities\UnifiedGroupUser.cs" />
-    <Compile Include="Entities\WebhookNotification.cs" />
-    <Compile Include="Entities\WebhookSubscription.cs" />
-    <Compile Include="Extensions\ClientContextExtensions.cs" />
-    <Compile Include="Extensions\ClientObjectExtensions.cs" />
-    <Compile Include="Extensions\Deprecated\BrandingExtensions.deprecated.cs" />
-    <Compile Include="Extensions\Deprecated\ClientContextExtensions.deprecated.cs" />
-    <Compile Include="Extensions\Deprecated\FeatureExtensions.deprecated.cs" />
-    <Compile Include="Extensions\Deprecated\FieldAndContentTypeExtensions.deprecated.cs" />
-    <Compile Include="Extensions\Deprecated\FileFolderExtensions.deprecated.cs" />
-    <Compile Include="Extensions\Deprecated\InformationManagementExtensions.deprecated.cs" />
-    <Compile Include="Extensions\Deprecated\JavaScriptExtensions.deprecated.cs" />
-    <Compile Include="Extensions\Deprecated\ListExtensions.deprecated.cs" />
-    <Compile Include="Extensions\Deprecated\NavigationExtensions.deprecated.cs" />
-    <Compile Include="Extensions\Deprecated\PageExtensions.deprecated.cs" />
-    <Compile Include="Extensions\Deprecated\ProvisioningExtensions.deprecated.cs" />
-    <Compile Include="Extensions\Deprecated\RecordsManagementExtensions.deprecated.cs" />
-    <Compile Include="Extensions\Deprecated\SearchExtensions.deprecated.cs" />
-    <Compile Include="Extensions\Deprecated\SecurityExtensions.deprecated.cs" />
-    <Compile Include="Extensions\Deprecated\TaxonomyExtensions.deprecated.cs" />
-    <Compile Include="Extensions\Deprecated\TenantExtensions.deprecated.cs" />
-    <Compile Include="Extensions\Deprecated\VariationExtensions.deprecated.cs" />
-    <Compile Include="Extensions\Deprecated\WebExtensions.deprecated.cs" />
-    <Compile Include="Extensions\Deprecated\WorkflowExtensions.deprecated.cs" />
-    <Compile Include="Extensions\ExternalSharingExtensions.cs" />
-    <Compile Include="Extensions\FieldAndContentTypeExtensions.cs" />
-    <Compile Include="Extensions\FileFolderExtensions.cs" />
-    <Compile Include="Extensions\InformationManagementExtensions.cs" />
-    <Compile Include="Extensions\ListExtensions.cs" />
-    <Compile Include="Extensions\ListRatingExtensions.cs" />
-    <Compile Include="Extensions\ObjectExtension.cs" />
-    <Compile Include="Extensions\ProvisioningExtensions.cs" />
-    <Compile Include="Extensions\PublishingExtensions.cs" />
-    <Compile Include="Extensions\RecordsManagementExtensions.cs" />
-    <Compile Include="Extensions\SearchExtensions.cs" />
-    <Compile Include="Extensions\SiteExtensions.cs" />
-    <Compile Include="Extensions\TaxonomyExtensions.cs" />
-    <Compile Include="Extensions\TenantExtensions.cs" />
-    <Compile Include="Framework\Graph\Model\DirectorySetting.cs" />
-    <Compile Include="Framework\Graph\Model\DirectorySettingTemplates.cs" />
-    <Compile Include="Framework\Graph\GraphHttpClient.cs" />
-    <Compile Include="Framework\Graph\Model\DirectorySettingValue.cs" />
-    <Compile Include="Framework\Graph\Model\SiteClassificationsSettings.cs" />
-    <Compile Include="Framework\Provisioning\Model\App.cs" />
-    <Compile Include="Framework\Provisioning\Model\AppCatalog.cs" />
-    <Compile Include="Framework\Provisioning\Model\AppCollection.cs" />
-    <Compile Include="Framework\Provisioning\Model\ApplicationLifecycleManagement.cs" />
-    <Compile Include="Framework\Provisioning\Model\CanvasControl.cs" />
-    <Compile Include="Framework\Provisioning\Model\CanvasControlCollection.cs" />
-    <Compile Include="Framework\Provisioning\Model\CanvasSection.cs" />
-    <Compile Include="Framework\Provisioning\Model\CanvasSectionCollection.cs" />
-    <Compile Include="Framework\Provisioning\Model\ContentDeliveryNetwork.cs" />
-    <Compile Include="Framework\Provisioning\Model\CdnOrigin.cs" />
-    <Compile Include="Framework\Provisioning\Model\CdnOriginCollection.cs" />
-    <Compile Include="Framework\Provisioning\Model\CdnSettings.cs" />
-    <Compile Include="Framework\Provisioning\Model\ClientSidePage.cs" />
-    <Compile Include="Framework\Provisioning\Model\ClientSidePageCollection.cs" />
-    <Compile Include="Framework\Provisioning\Model\Package.cs" />
-    <Compile Include="Framework\Provisioning\Model\ImageRendition.cs" />
-    <Compile Include="Framework\Provisioning\Model\PackageCollection.cs" />
-    <Compile Include="Framework\Provisioning\Model\ImageRenditionCollection.cs" />
-    <Compile Include="Framework\Provisioning\Model\IRMSettings.cs" />
-    <Compile Include="Framework\Provisioning\Model\SiteWebhook.cs" />
-    <Compile Include="Framework\Provisioning\Model\SiteWebhookCollection.cs" />
-    <Compile Include="Framework\Provisioning\Model\ProvisioningTenant.cs" />
-    <Compile Include="Framework\Provisioning\Model\Webhook.cs" />
-    <Compile Include="Framework\Provisioning\Model\WebhookCollection.cs" />
-    <Compile Include="Framework\Provisioning\ObjectHandlers\NoScriptTemplateCleaner.cs" />
-    <Compile Include="Framework\Provisioning\ObjectHandlers\ObjectApplicationLifecycleManagement.cs" />
-    <Compile Include="Framework\Provisioning\ObjectHandlers\ObjectTenant.cs" />
-    <Compile Include="Framework\Provisioning\ObjectHandlers\ObjectClientSidePageContents.cs" />
-    <Compile Include="Framework\Provisioning\ObjectHandlers\ObjectClientSidePages.cs" />
-    <Compile Include="Framework\Provisioning\ObjectHandlers\ObjectImageRenditions.cs" />
-    <Compile Include="Framework\Provisioning\ObjectHandlers\TokenDefinitions\FileUniqueIdTokenEncoded.cs" />
-    <Compile Include="Framework\Provisioning\ObjectHandlers\TokenDefinitions\HostUrlToken.cs" />
-    <Compile Include="Framework\Provisioning\ObjectHandlers\TokenDefinitions\PageUniqueIdEncodedToken.cs" />
-    <Compile Include="Framework\Provisioning\ObjectHandlers\TokenDefinitions\PageUniqueIdToken.cs" />
-    <Compile Include="Framework\Provisioning\ObjectHandlers\TokenDefinitions\SiteCollectionConnectedOffice365GroupId.cs" />
-    <Compile Include="Framework\Provisioning\ObjectHandlers\TokenDefinitions\SiteCollectionIdEncodedToken.cs" />
-    <Compile Include="Framework\Provisioning\ObjectHandlers\TokenDefinitions\SiteIdEncodedToken.cs" />
-    <Compile Include="Framework\Provisioning\ObjectHandlers\TokenDefinitions\SiteTitleToken.cs" />
-    <Compile Include="Framework\Provisioning\ObjectHandlers\Utilities\ClientSidePageContentsHelper.cs" />
-    <Compile Include="Framework\Provisioning\ObjectHandlers\TokenDefinitions\AppPackageIdToken.cs" />
-    <Compile Include="Framework\Provisioning\ObjectHandlers\TokenDefinitions\FileUniqueIdToken.cs" />
-    <Compile Include="Framework\Provisioning\ObjectHandlers\TokenDefinitions\RoleDefinitionIdToken.cs" />
-    <Compile Include="Framework\Provisioning\Providers\Xml\ProvisioningSchema-2017-05.cs">
-      <DependentUpon>ProvisioningSchema-2017-05.xsd</DependentUpon>
-    </Compile>
-    <Compile Include="Framework\Provisioning\Providers\Xml\ProvisioningSchema-2018-01.cs">
-      <DependentUpon>ProvisioningSchema-2018-01.xsd</DependentUpon>
-    </Compile>
-    <Compile Include="Framework\Provisioning\Providers\Xml\Resolvers\DocumentTemplateFromModelToSchemaTypeResolver.cs" />
-    <Compile Include="Framework\Provisioning\Providers\Xml\Resolvers\TermSetFromModelToSchemaTypeResolver.cs" />
-    <Compile Include="Framework\Provisioning\Providers\Xml\Resolvers\ExpressionTypeResolver.cs" />
-    <Compile Include="Framework\Provisioning\Providers\Xml\Resolvers\ExpressionCollectionValueResolver.cs" />
-    <Compile Include="Framework\Provisioning\Providers\Xml\Resolvers\CalendarTypeFromSchemaToModelValueResolver.cs" />
-    <Compile Include="Framework\Provisioning\Providers\Xml\Resolvers\V201705\DocumentSetTemplateAllowedContentTypesFromSchemaToModelTypeResolver.cs" />
-    <Compile Include="Framework\Provisioning\Providers\Xml\Resolvers\V201705\DocumentSetTemplateAllowedContentTypesFromModelToSchemaTypeResolver.cs" />
-    <Compile Include="Framework\Provisioning\Providers\Xml\Resolvers\V201705\IRMSettingsFromModelToSchemaTypeResolver.cs" />
-    <Compile Include="Framework\Provisioning\Providers\Xml\Resolvers\V201705\IRMSettingsFromSchemaToModelTypeResolver.cs" />
-    <Compile Include="Framework\Provisioning\Providers\Xml\Resolvers\V201705\ListInstanceDataRowsFromModelToSchemaTypeResolver.cs" />
-    <Compile Include="Framework\Provisioning\Providers\Xml\Resolvers\V201705\ListInstanceDataRowsFromSchemaToModelTypeResolver.cs" />
-    <Compile Include="Framework\Provisioning\Providers\Xml\Resolvers\V201705\RemoveExistingContentTypesFromSchemaToModelValueResolver.cs" />
-    <Compile Include="Framework\Provisioning\Providers\Xml\Resolvers\V201801\AppCatalogFromSchemaToModelTypeResolver.cs" />
-    <Compile Include="Framework\Provisioning\Providers\Xml\Resolvers\V201801\CdnFromModelToSchemaTypeResolver.cs" />
-    <Compile Include="Framework\Provisioning\Providers\Xml\Resolvers\V201801\CdnFromSchemaToModelTypeResolver.cs" />
-    <Compile Include="Framework\Provisioning\Providers\Xml\Resolvers\V201801\AppCatalogFromModelToSchemaTypeResolver.cs" />
-    <Compile Include="Framework\Provisioning\Providers\Xml\Resolvers\WorkHourFromSchemaToModelValueResolver.cs" />
-    <Compile Include="Framework\Provisioning\Providers\Xml\Resolvers\FoldersFromModelToSchemaTypeResolver.cs" />
-    <Compile Include="Framework\Provisioning\Providers\Xml\Resolvers\FromAuditFlagsToArrayResolver.cs" />
-    <Compile Include="Framework\Provisioning\Providers\Xml\Resolvers\FromArrayToAuditFlagsResolver.cs" />
-    <Compile Include="Framework\Provisioning\Providers\Xml\Resolvers\FromBasePermissionsToStringValueResolver.cs" />
-    <Compile Include="Framework\Provisioning\Providers\Xml\Resolvers\FromNullableToSpecifiedValueResolver.cs" />
-    <Compile Include="Framework\Provisioning\Providers\Xml\Resolvers\PageLayoutsFromModelToSchemaTypeResolver.cs" />
-    <Compile Include="Framework\Provisioning\Providers\Xml\Resolvers\PageLayoutsFromSchemaToModelTypeResolver.cs" />
-    <Compile Include="Framework\Provisioning\Providers\Xml\Resolvers\NavigationFromModelToSchemaTypeResolver.cs" />
-    <Compile Include="Framework\Provisioning\Providers\Xml\Resolvers\NavigationFromSchemaToModelTypeResolver.cs" />
-    <Compile Include="Framework\Provisioning\Providers\Xml\Resolvers\NavigationNodeFromModelToSchemaTypeResolver.cs" />
-    <Compile Include="Framework\Provisioning\Providers\Xml\Resolvers\NavigationNodeFromSchemaToModelTypeResolver.cs" />
-    <Compile Include="Framework\Provisioning\Providers\Xml\Resolvers\RoleAssignmentsFromModelToSchemaTypeResolver.cs" />
-    <Compile Include="Framework\Provisioning\Providers\Xml\Resolvers\RoleAssigmentsFromSchemaToModelTypeResolver.cs" />
-    <Compile Include="Framework\Provisioning\Providers\Xml\Resolvers\PropertyObjectTypeResolver.cs" />
-    <Compile Include="Framework\Provisioning\Providers\Xml\Resolvers\FromStringToBasePermissionsValueResolver.cs" />
-    <Compile Include="Framework\Provisioning\Providers\Xml\Resolvers\FromStringToEnumValueResolver.cs" />
-    <Compile Include="Framework\Provisioning\Providers\Xml\Resolvers\ExpressionValueResolver.cs" />
-    <Compile Include="Framework\Provisioning\Providers\Xml\Resolvers\ListViewsFromModelToSchemaTypeResolver.cs" />
-    <Compile Include="Framework\Provisioning\Providers\Xml\Resolvers\SecurityFromModelToSchemaTypeResolver.cs" />
-    <Compile Include="Framework\Provisioning\Providers\Xml\Resolvers\XmlAnyFromModelToSchemalValueResolver.cs" />
-    <Compile Include="Framework\Provisioning\Providers\Xml\Serializers\V201705\ClientSidePagesSerializer.cs" />
-    <Compile Include="Framework\Provisioning\Providers\Xml\Serializers\V201705\SiteWebhooksSerializer.cs" />
-    <Compile Include="Framework\Provisioning\Providers\Xml\Serializers\V201705\ContentTypesSerializer.cs" />
-    <Compile Include="Framework\Provisioning\Providers\Xml\Serializers\ExtensibilityHandlersSerializer.cs" />
-    <Compile Include="Framework\Provisioning\Providers\Xml\Serializers\AddInsSerializer.cs" />
-    <Compile Include="Framework\Provisioning\Providers\Xml\Serializers\PublishingSerializer.cs" />
-    <Compile Include="Framework\Provisioning\Providers\Xml\Serializers\ComposedLookSerializer.cs" />
-    <Compile Include="Framework\Provisioning\Providers\Xml\Serializers\NavigationSerializer.cs" />
-    <Compile Include="Framework\Provisioning\Providers\Xml\Serializers\SecuritySerializer.cs" />
-    <Compile Include="Framework\Provisioning\Providers\Xml\Serializers\FeaturesSerializer.cs" />
-    <Compile Include="Framework\Provisioning\Providers\Xml\Serializers\DirectoriesSerializer.cs" />
-    <Compile Include="Framework\Provisioning\Providers\Xml\Serializers\V201705\ListInstancesSerializer.cs" />
-    <Compile Include="Framework\Provisioning\Providers\Xml\Serializers\V201801\ApplicationLifecycleManagementSerializer.cs" />
-    <Compile Include="Framework\Provisioning\Providers\Xml\Serializers\V201801\TenantSerializer.cs" />
-    <Compile Include="Framework\Provisioning\Providers\Xml\Serializers\WorkflowsSerializer.cs" />
-    <Compile Include="Framework\Provisioning\Providers\Xml\Serializers\AuditSettingsSerializer.cs" />
-    <Compile Include="Framework\Provisioning\Providers\Xml\Serializers\SiteColumnsSerializer.cs" />
-    <Compile Include="Framework\Provisioning\Providers\Xml\Serializers\SupportedUILanguagesSerializer.cs" />
-    <Compile Include="Framework\Provisioning\Providers\Xml\Serializers\TermGroupsSerializer.cs" />
-    <Compile Include="Framework\Provisioning\Providers\Xml\Serializers\PagesSerializer.cs" />
-    <Compile Include="Framework\Provisioning\Providers\Xml\Serializers\FilesSerializer.cs" />
-    <Compile Include="Framework\Provisioning\Providers\Xml\Serializers\CustomActionsSerializer.cs" />
-    <Compile Include="Framework\Provisioning\Providers\Xml\Serializers\TemplateBasePropertiesSerializer.cs" />
-    <Compile Include="Framework\Provisioning\Providers\Xml\Serializers\RegionalSettingsSerializer.cs" />
-    <Compile Include="Framework\Provisioning\Providers\Xml\Serializers\WebSettingsSerializer.cs" />
-    <Compile Include="Framework\Provisioning\Providers\Xml\XMLPnPSchemaV201801Serializer.cs" />
-    <Compile Include="Framework\Provisioning\Providers\Xml\XMLPnPSchemaV201705Serializer.cs" />
-    <Compile Include="Pages\ClientSidePageCanvas.cs" />
-    <Compile Include="Pages\ClientSidePageControls.cs" />
-    <Compile Include="Pages\ClientSidePagesControlData.cs" />
-    <Compile Include="Entities\UnifiedGroupEntity.cs" />
-    <Compile Include="Extensions\ExceptionExtensions.cs" />
-    <Compile Include="Framework\Graph\PnPHttpProvider.cs" />
-    <Compile Include="Framework\Graph\UnifiedGroupsUtility.cs" />
-    <Compile Include="Extensions\VariationExtensions.cs" />
-    <Compile Include="Extensions\WorkflowExtensions.cs" />
-    <Compile Include="AuthenticationManager.cs" />
-    <Compile Include="Extensions\BrandingExtensions.cs" />
-    <Compile Include="BuiltInContentTypeId.cs" />
-    <Compile Include="Constants.cs" />
-    <Compile Include="Diagnostics\Log.cs" />
-    <Compile Include="Diagnostics\LogConfigurationSection.cs" />
-    <Compile Include="Diagnostics\LogLevel.cs" />
-    <Compile Include="Diagnostics\LogEntry.cs" />
-    <Compile Include="Diagnostics\PnPMonitoredScope.cs" />
-    <Compile Include="Diagnostics\TraceLogger.cs" />
-    <Compile Include="Entities\AreaNavigationEntity.cs" />
-    <Compile Include="Entities\CustomActionEntity.cs" />
-    <Compile Include="Entities\DefaultColumnTermPathValue.cs" />
-    <Compile Include="Entities\DefaultColumnTermValue.cs" />
-    <Compile Include="Entities\ExternalUserEntity.cs" />
-    <Compile Include="Entities\RoleAssignmentEntity.cs" />
-    <Compile Include="Entities\StructuralNavigationEntity.cs" />
-    <Compile Include="Entities\TaxonomyFieldCreationInformation.cs" />
-    <Compile Include="Entities\FieldCreationInformation.cs" />
-    <Compile Include="Entities\SiteEntity.cs" />
-    <Compile Include="Entities\SitePolicyEntity.cs" />
-    <Compile Include="Entities\ThemeEntity.cs" />
-    <Compile Include="Entities\UserEntity.cs" />
-    <Compile Include="Entities\VariationInformation.cs" />
-    <Compile Include="Entities\VariationLabelEntity.cs" />
-    <Compile Include="Entities\WebPartEntity.cs" />
-    <Compile Include="Entities\WebTemplateEntity.cs" />
-    <Compile Include="Entities\YammerGroup.cs" />
-    <Compile Include="Entities\YammerUser.cs" />
-    <Compile Include="Enums\BuiltInFieldId.cs" />
-    <Compile Include="Enums\BuiltInIdentity.cs" />
-    <Compile Include="Enums\EcmListManualRecordDeclaration.cs" />
-    <Compile Include="Enums\EcmRecordDeclarationBy.cs" />
-    <Compile Include="Enums\EcmSiteRecordRestrictions.cs" />
-    <Compile Include="Enums\NavigationType.cs" />
-    <Compile Include="Enums\SharePointPlatform.cs" />
-    <Compile Include="Enums\StructuralNavigationSortBy.cs" />
-    <Compile Include="Enums\StructuralNavigationSorting.cs" />
-    <Compile Include="Enums\TenantEnums.cs" />
-    <Compile Include="Enums\TimeZone.cs" />
-    <Compile Include="Enums\VotingExperience.cs" />
-    <Compile Include="Enums\WikiPageLayout.cs" />
-    <Compile Include="Extensions\DictionaryExtensions.cs" />
-    <Compile Include="Extensions\EnumerationExtensions.cs" />
-    <Compile Include="Extensions\EnumerableExtensions.cs" />
-    <Compile Include="Extensions\SafeConvertExtensions.cs" />
-    <Compile Include="Extensions\StreamExtensions.cs" />
-    <Compile Include="Extensions\ValidationExtensions.cs" />
-    <Compile Include="Framework\Provisioning\BaseTemplates\BaseTemplateManager.cs" />
-    <Compile Include="Framework\Provisioning\Connectors\AzureStorageConnector.cs" />
-    <Compile Include="Framework\Provisioning\Connectors\FileConnectorBase.cs" />
-    <Compile Include="Framework\Provisioning\Connectors\FileSystemConnector.cs" />
-    <Compile Include="Framework\Provisioning\Connectors\ICommitableFileConnector.cs" />
-    <Compile Include="Framework\Provisioning\Connectors\OpenXMLConnector.cs" />
-    <Compile Include="Framework\Provisioning\Connectors\OpenXML\Model\PnPFileInfo.cs" />
-    <Compile Include="Framework\Provisioning\Connectors\OpenXML\Model\PnPFileMap.cs" />
-    <Compile Include="Framework\Provisioning\Connectors\OpenXML\Model\PnPInfo.cs" />
-    <Compile Include="Framework\Provisioning\Connectors\OpenXML\Model\PnPManifest.cs" />
-    <Compile Include="Framework\Provisioning\Connectors\OpenXML\Model\PnPProperties.cs" />
-    <Compile Include="Framework\Provisioning\Connectors\OpenXML\PnPPackage.cs" />
-    <Compile Include="Framework\Provisioning\Connectors\OpenXML\PnPPackageFileItem.cs" />
-    <Compile Include="Framework\Provisioning\Connectors\OpenXML\PnPPackageFormatException.cs" />
-    <Compile Include="Framework\Provisioning\Connectors\OpenXML\PnPPackageHelper.cs" />
-    <Compile Include="Framework\Provisioning\Connectors\SharePointConnector.cs" />
-    <Compile Include="Framework\Provisioning\Deprecated\Extensibility\ExtensibilityManager.deprecated.cs" />
-    <Compile Include="Framework\Provisioning\Deprecated\Extensibility\IProvisioningExtensibilityProvider.deprecated.cs" />
-    <Compile Include="Framework\Provisioning\Deprecated\Model\ComposedLook.deprecated.cs" />
-    <Compile Include="Framework\Provisioning\Deprecated\Model\ContentType.deprecated.cs" />
-    <Compile Include="Framework\Provisioning\Deprecated\Model\ContentTypeBinding.deprecated.cs" />
-    <Compile Include="Framework\Provisioning\Deprecated\Model\Feature.deprecated.cs" />
-    <Compile Include="Framework\Provisioning\Deprecated\Model\FieldRef.deprecated.cs" />
-    <Compile Include="Framework\Provisioning\Deprecated\Model\ListInstance.deprecated.cs" />
-    <Compile Include="Framework\Provisioning\Deprecated\Model\Page.deprecated.cs" />
-    <Compile Include="Framework\Provisioning\Deprecated\Model\ProvisioningTemplate.deprecated.cs" />
-    <Compile Include="Framework\Provisioning\Deprecated\Model\ProvisioningTemplateInfo.deprecated.cs" />
-    <Compile Include="Framework\Provisioning\Deprecated\Model\Term.deprecated.cs" />
-    <Compile Include="Framework\Provisioning\Deprecated\Model\TermGroup.deprecated.cs" />
-    <Compile Include="Framework\Provisioning\Deprecated\Model\TermSet.deprecated.cs" />
-    <Compile Include="Framework\Provisioning\Deprecated\ObjectHandlers\ProvisioningTemplateApplyingInformation.deprecated.cs" />
-    <Compile Include="Framework\Provisioning\Extensibility\ExtensibilityManager.cs" />
-    <Compile Include="Framework\Provisioning\Extensibility\ExtensiblityPipelineException.cs" />
-    <Compile Include="Framework\Provisioning\Extensibility\IProvisioningExtensibilityTokenProvider.cs" />
-    <Compile Include="Framework\Provisioning\Extensibility\IProvisioningExtensibilityHandler.cs" />
-    <Compile Include="Framework\Provisioning\Model\BaseNavigationKind.cs" />
-    <Compile Include="Framework\Provisioning\Model\CurrentNavigation.cs" />
-    <Compile Include="Framework\Provisioning\Model\DefaultDocumentCollection.cs" />
-    <Compile Include="Framework\Provisioning\Model\Deprecated\CustomAction.deprecated.cs" />
-    <Compile Include="Framework\Provisioning\Model\Directory.cs" />
-    <Compile Include="Framework\Provisioning\Model\DirectoryCollection.cs" />
-    <Compile Include="Framework\Provisioning\Model\ExtensibilityHandler.cs" />
-    <Compile Include="Framework\Provisioning\Model\FeatureCollection.cs" />
-    <Compile Include="Framework\Provisioning\Model\AddIn.cs" />
-    <Compile Include="Framework\Provisioning\Model\AddInCollection.cs" />
-    <Compile Include="Framework\Provisioning\Model\AuditSettings.cs" />
-    <Compile Include="Framework\Provisioning\Model\AvailableWebTemplate.cs" />
-    <Compile Include="Framework\Provisioning\Model\AvailableWebTemplateCollection.cs" />
-    <Compile Include="Framework\Provisioning\Model\BaseModel.cs" />
-    <Compile Include="Framework\Provisioning\Model\ComposedLook.cs" />
-    <Compile Include="Framework\Provisioning\Model\ContentType.cs" />
-    <Compile Include="Framework\Provisioning\Model\ContentTypeBinding.cs" />
-    <Compile Include="Framework\Provisioning\Model\ContentTypeBindingCollection.cs" />
-    <Compile Include="Framework\Provisioning\Model\ContentTypeCollection.cs" />
-    <Compile Include="Framework\Provisioning\Model\CustomAction.cs" />
-    <Compile Include="Framework\Provisioning\Model\CustomActionCollection.cs" />
-    <Compile Include="Framework\Provisioning\Model\CustomActions.cs" />
-    <Compile Include="Framework\Provisioning\Model\DataRow.cs" />
-    <Compile Include="Framework\Provisioning\Model\DataRowCollection.cs" />
-    <Compile Include="Framework\Provisioning\Model\DefaultDocument.cs" />
-    <Compile Include="Framework\Provisioning\Model\DesignPackage.cs" />
-    <Compile Include="Framework\Provisioning\Model\DocumentSetTemplate.cs" />
-    <Compile Include="Framework\Provisioning\Model\Features.cs" />
-    <Compile Include="Framework\Provisioning\Model\FieldRef.cs" />
-    <Compile Include="Framework\Provisioning\Model\Field.cs" />
-    <Compile Include="Framework\Provisioning\Model\FieldRefCollection.cs" />
-    <Compile Include="Framework\Provisioning\Model\FieldCollection.cs" />
-    <Compile Include="Framework\Provisioning\Model\FileCollection.cs" />
-    <Compile Include="Framework\Provisioning\Model\FileLevel.cs" />
-    <Compile Include="Framework\Provisioning\Model\Folder.cs" />
-    <Compile Include="Framework\Provisioning\Model\FolderCollection.cs" />
-    <Compile Include="Framework\Provisioning\Model\GlobalNavigation.cs" />
-    <Compile Include="Framework\Provisioning\Model\IProvisioningTemplateDescendant.cs" />
-    <Compile Include="Framework\Provisioning\Model\ListInstanceCollection.cs" />
-    <Compile Include="Framework\Provisioning\Model\Localization.cs" />
-    <Compile Include="Framework\Provisioning\Model\Handlers.cs" />
-    <Compile Include="Framework\Provisioning\Model\LocalizationCollection.cs" />
-    <Compile Include="Framework\Provisioning\Model\ManagedNavigation.cs" />
-    <Compile Include="Framework\Provisioning\Model\Navigation.cs" />
-    <Compile Include="Framework\Provisioning\Model\NavigationNode.cs" />
-    <Compile Include="Framework\Provisioning\Model\NavigationNodeCollection.cs" />
-    <Compile Include="Framework\Provisioning\Model\ObjectSecurity.cs" />
-    <Compile Include="Framework\Provisioning\Model\PageLayout.cs" />
-    <Compile Include="Framework\Provisioning\Model\PageLayoutCollection.cs" />
-    <Compile Include="Framework\Provisioning\Model\PageCollection.cs" />
-    <Compile Include="Framework\Provisioning\Model\PropertyBagEntryCollection.cs" />
-    <Compile Include="Framework\Provisioning\Model\ExtensibilityHandlerCollection.cs" />
-    <Compile Include="Framework\Provisioning\Model\ProviderCollection.cs" />
-    <Compile Include="Framework\Provisioning\Model\ProvisioningTemplateDictionary.cs" />
-    <Compile Include="Framework\Provisioning\Model\ProvisioningTemplateCollection.cs" />
-    <Compile Include="Framework\Provisioning\Model\Publishing.cs" />
-    <Compile Include="Framework\Provisioning\Model\RoleAssignment.cs" />
-    <Compile Include="Framework\Provisioning\Model\RoleAssignmentCollection.cs" />
-    <Compile Include="Framework\Provisioning\Model\RoleDefinition.cs" />
-    <Compile Include="Framework\Provisioning\Model\RoleDefinitionCollection.cs" />
-    <Compile Include="Framework\Provisioning\Model\SiteGroupCollection.cs" />
-    <Compile Include="Framework\Provisioning\Model\SiteSecurityPermissions.cs" />
-    <Compile Include="Framework\Provisioning\Model\RegionalSettings.cs" />
-    <Compile Include="Framework\Provisioning\Model\SiteGroup.cs" />
-    <Compile Include="Framework\Provisioning\Model\StructuralNavigation.cs" />
-    <Compile Include="Framework\Provisioning\Model\SupportedUILanguage.cs" />
-    <Compile Include="Framework\Provisioning\Model\SupportedUILanguageCollection.cs" />
-    <Compile Include="Framework\Provisioning\Model\TermCollection.cs" />
-    <Compile Include="Framework\Provisioning\Model\TermGroupCollection.cs" />
-    <Compile Include="Framework\Provisioning\Model\TermLabel.cs" />
-    <Compile Include="Framework\Provisioning\Model\Term.cs" />
-    <Compile Include="Framework\Provisioning\Model\TermLabelCollection.cs" />
-    <Compile Include="Framework\Provisioning\Model\TermSet.cs" />
-    <Compile Include="Framework\Provisioning\Model\TermGroup.cs" />
-    <Compile Include="Framework\Provisioning\Model\TermSetCollection.cs" />
-    <Compile Include="Framework\Provisioning\Model\UserCollection.cs" />
-    <Compile Include="Framework\Provisioning\Model\ViewCollection.cs" />
-    <Compile Include="Framework\Provisioning\Model\WebPart.cs" />
-    <Compile Include="Framework\Provisioning\Model\Page.cs" />
-    <Compile Include="Framework\Provisioning\Model\File.cs" />
-    <Compile Include="Framework\Provisioning\Model\ListInstance.cs" />
-    <Compile Include="Framework\Provisioning\Model\PropertyBagEntry.cs" />
-    <Compile Include="Framework\Provisioning\Model\Provider.cs" />
-    <Compile Include="Framework\Provisioning\Model\ProvisioningTemplate.cs" />
-    <Compile Include="Framework\Provisioning\Model\Feature.cs" />
-    <Compile Include="Framework\Provisioning\Model\ProvisioningTemplateInfo.cs" />
-    <Compile Include="Framework\Provisioning\Model\SiteSecurity.cs" />
-    <Compile Include="Framework\Provisioning\Model\User.cs" />
-    <Compile Include="Framework\Provisioning\Model\View.cs" />
-    <Compile Include="Framework\Provisioning\Model\WebPartCollection.cs" />
-    <Compile Include="Framework\Provisioning\Model\WebSettings.cs" />
-    <Compile Include="Framework\Provisioning\Model\WorkflowDefinition.cs" />
-    <Compile Include="Framework\Provisioning\Model\WorkflowDefinitionCollection.cs" />
-    <Compile Include="Framework\Provisioning\Model\Workflows.cs" />
-    <Compile Include="Framework\Provisioning\Model\WorkflowSubscription.cs" />
-    <Compile Include="Framework\Provisioning\Model\WorkflowSubscriptionCollection.cs" />
-    <Compile Include="Framework\Provisioning\ObjectHandlers\Extensions\PnPMonitoredScopeExtensions.cs" />
-    <Compile Include="Framework\Provisioning\ObjectHandlers\Extensions\SecurableObjectExtensions.cs" />
-    <Compile Include="Framework\Provisioning\ObjectHandlers\Extensions\LocalizationExtensions.cs" />
-    <Compile Include="Framework\Provisioning\ObjectHandlers\ObjectContentHandlerBase.cs" />
-    <Compile Include="Framework\Provisioning\ObjectHandlers\Extensions\UserResourceExtensions.cs" />
-    <Compile Include="Framework\Provisioning\ObjectHandlers\ObjectLocalization.cs" />
-    <Compile Include="Framework\Provisioning\ObjectHandlers\ObjectNavigation.cs" />
-    <Compile Include="Framework\Provisioning\ObjectHandlers\ObjectWebSettings.cs" />
-    <Compile Include="Framework\Provisioning\ObjectHandlers\ObjectPageContents.cs" />
-    <Compile Include="Framework\Provisioning\ObjectHandlers\ObjectSupportedUILanguages.cs" />
-    <Compile Include="Framework\Provisioning\ObjectHandlers\ObjectRegionalSettings.cs" />
-    <Compile Include="Framework\Provisioning\ObjectHandlers\ObjectPublishing.cs" />
-    <Compile Include="Framework\Provisioning\ObjectHandlers\ObjectAuditSettings.cs" />
-    <Compile Include="Framework\Provisioning\ObjectHandlers\ObjectComposedLook.cs" />
-    <Compile Include="Framework\Provisioning\ObjectHandlers\ObjectContentType.cs" />
-    <Compile Include="Framework\Provisioning\ObjectHandlers\ObjectExtensibilityHandlers.cs" />
-    <Compile Include="Framework\Provisioning\ObjectHandlers\ObjectListInstanceDataRows.cs" />
-    <Compile Include="Framework\Provisioning\ObjectHandlers\ObjectSearchSettings.cs" />
-    <Compile Include="Framework\Provisioning\ObjectHandlers\ObjectSitePolicy.cs" />
-    <Compile Include="Framework\Provisioning\ObjectHandlers\ObjectField.cs" />
-    <Compile Include="Framework\Provisioning\ObjectHandlers\ObjectRetrieveTemplateInfo.cs" />
-    <Compile Include="Framework\Provisioning\ObjectHandlers\ObjectPersistTemplateInfo.cs" />
-    <Compile Include="Framework\Provisioning\ObjectHandlers\ObjectLookupFields.cs" />
-    <Compile Include="Framework\Provisioning\ObjectHandlers\ObjectPages.cs" />
-    <Compile Include="Framework\Provisioning\ObjectHandlers\ObjectPropertyBagEntry.cs" />
-    <Compile Include="Framework\Provisioning\ObjectHandlers\ObjectCustomActions.cs" />
-    <Compile Include="Framework\Provisioning\ObjectHandlers\ObjectFiles.cs" />
-    <Compile Include="Framework\Provisioning\ObjectHandlers\ObjectFeatures.cs" />
-    <Compile Include="Framework\Provisioning\ObjectHandlers\ObjectHandlerBase.cs" />
-    <Compile Include="Framework\Provisioning\ObjectHandlers\ObjectListInstance.cs" />
-    <Compile Include="Framework\Provisioning\ObjectHandlers\ObjectSiteSecurity.cs" />
-    <Compile Include="Framework\Provisioning\ObjectHandlers\ObjectTermGroups.cs" />
-    <Compile Include="Framework\Provisioning\ObjectHandlers\ObjectWorkflows.cs" />
-    <Compile Include="Framework\Provisioning\ObjectHandlers\ProvisioningMessageType.cs" />
-    <Compile Include="Framework\Provisioning\ObjectHandlers\ProvisioningTemplateApplyingInformation.cs" />
-    <Compile Include="Framework\Provisioning\ObjectHandlers\ProvisioningTemplateCreationInformation.cs" />
-    <Compile Include="Framework\Provisioning\ObjectHandlers\SiteToTemplateConversion.cs" />
-    <Compile Include="Framework\Provisioning\ObjectHandlers\TokenDefinitions\AuthenticationRealmToken.cs" />
-    <Compile Include="Framework\Provisioning\ObjectHandlers\TokenDefinitions\CDATAEndToken.cs" />
-    <Compile Include="Framework\Provisioning\ObjectHandlers\TokenDefinitions\CDATAStartToken.cs" />
-    <Compile Include="Framework\Provisioning\ObjectHandlers\TokenDefinitions\CurrentUserFullNameToken.cs" />
-    <Compile Include="Framework\Provisioning\ObjectHandlers\TokenDefinitions\CurrentUserLoginNameToken.cs" />
-    <Compile Include="Framework\Provisioning\ObjectHandlers\TokenDefinitions\DateNowToken.cs" />
-    <Compile Include="Framework\Provisioning\ObjectHandlers\TokenDefinitions\KeywordsTermStoreIdToken.cs" />
-    <Compile Include="Framework\Provisioning\ObjectHandlers\TokenDefinitions\ContentTypeIdToken.cs" />
-    <Compile Include="Framework\Provisioning\ObjectHandlers\TokenDefinitions\GroupIdToken.cs" />
-    <Compile Include="Framework\Provisioning\ObjectHandlers\TokenDefinitions\ListViewIdToken.cs" />
-    <Compile Include="Framework\Provisioning\ObjectHandlers\TokenDefinitions\RoleDefinitionToken.cs" />
-    <Compile Include="Framework\Provisioning\ObjectHandlers\TokenDefinitions\LocalizationToken.cs" />
-    <Compile Include="Framework\Provisioning\ObjectHandlers\TokenDefinitions\ResourceEntry.cs" />
-    <Compile Include="Framework\Provisioning\ObjectHandlers\TokenDefinitions\FieldTitleToken.cs" />
-    <Compile Include="Framework\Provisioning\ObjectHandlers\TokenDefinitions\SiteCollectionIdToken.cs" />
-    <Compile Include="Framework\Provisioning\ObjectHandlers\TokenDefinitions\SiteCollectionTermSetIdToken.cs" />
-    <Compile Include="Framework\Provisioning\ObjectHandlers\TokenDefinitions\SiteOwnerToken.cs" />
-    <Compile Include="Framework\Provisioning\ObjectHandlers\TokenDefinitions\TermStoreIdToken.cs" />
-    <Compile Include="Framework\Provisioning\ObjectHandlers\TokenDefinitions\WebPartIdToken.cs" />
-    <Compile Include="Framework\Provisioning\ObjectHandlers\TokenDefinitions\SiteCollectionTermGroupNameToken.cs" />
-    <Compile Include="Framework\Provisioning\ObjectHandlers\TokenDefinitions\SiteCollectionTermGroupId.cs" />
-    <Compile Include="Framework\Provisioning\ObjectHandlers\TokenDefinitions\AssociatedGroupToken.cs" />
-    <Compile Include="Framework\Provisioning\ObjectHandlers\TokenDefinitions\GuidToken.cs" />
-    <Compile Include="Framework\Provisioning\ObjectHandlers\TokenDefinitions\CurrentUserIdToken.cs" />
-    <Compile Include="Framework\Provisioning\ObjectHandlers\TokenDefinitions\SiteIdToken.cs" />
-    <Compile Include="Framework\Provisioning\ObjectHandlers\TokenDefinitions\WebNameToken.cs" />
-    <Compile Include="Framework\Provisioning\ObjectHandlers\TokenDefinitions\TermSetIdToken.cs" />
-    <Compile Include="Framework\Provisioning\ObjectHandlers\TokenDefinitions\ParameterToken.cs" />
-    <Compile Include="Framework\Provisioning\ObjectHandlers\TokenDefinitions\ListUrlToken.cs" />
-    <Compile Include="Framework\Provisioning\ObjectHandlers\TokenDefinitions\SiteCollectionTermStoreIdToken.cs" />
-    <Compile Include="Framework\Provisioning\ObjectHandlers\TokenDefinitions\ListIdToken.cs" />
-    <Compile Include="Framework\Provisioning\ObjectHandlers\TokenDefinitions\ThemeCatalogToken.cs" />
-    <Compile Include="Framework\Provisioning\ObjectHandlers\TokenDefinitions\TokenDefinition.cs" />
-    <Compile Include="Framework\Provisioning\ObjectHandlers\TokenDefinitions\MasterPageCatalogToken.cs" />
-    <Compile Include="Framework\Provisioning\ObjectHandlers\TokenDefinitions\SiteCollectionToken.cs" />
-    <Compile Include="Framework\Provisioning\ObjectHandlers\TokenDefinitions\SiteToken.cs" />
-    <Compile Include="Framework\Provisioning\ObjectHandlers\TokenParser.cs" />
-    <Compile Include="Framework\Provisioning\Providers\ITemplateFormatter.cs" />
-    <Compile Include="Framework\Provisioning\Providers\Json\BasePermissionsConverter.cs" />
-    <Compile Include="Framework\Provisioning\Providers\Json\JsonAzureStorageTemplateProvider.cs" />
-    <Compile Include="Framework\Provisioning\Providers\Json\JsonFileSystemTemplateProvider.cs" />
-    <Compile Include="Framework\Provisioning\Providers\Json\JsonOpenXMLTemplateProvider.cs" />
-    <Compile Include="Framework\Provisioning\Providers\Json\JsonPnPFormatter.cs" />
-    <Compile Include="Framework\Provisioning\Providers\Json\JsonSharePointTemplateProvider.cs" />
-    <Compile Include="Framework\Provisioning\Providers\Json\JsonTemplateProvider.cs" />
-    <Compile Include="Framework\Provisioning\Providers\TemplateProviderBase.cs" />
-    <Compile Include="Framework\Provisioning\Providers\Xml\IPnPSchemaSerializer.cs" />
-    <Compile Include="Framework\Provisioning\Providers\Xml\IResolver.cs" />
-    <Compile Include="Framework\Provisioning\Providers\Xml\ITypeResolver.cs" />
-    <Compile Include="Framework\Provisioning\Providers\Xml\IValueResolver.cs" />
-    <Compile Include="Framework\Provisioning\Providers\Xml\IXMLSchemaFormatter.cs" />
-    <Compile Include="Framework\Provisioning\Providers\ITemplateProviderExtension.cs" />
-    <Compile Include="Framework\Provisioning\Providers\Xml\PnPBaseSchemaSerializer.cs" />
-    <Compile Include="Framework\Provisioning\Providers\Xml\PnPObjectsMapper.cs" />
-    <Compile Include="Framework\Provisioning\Providers\Xml\PnPSerializationScope.cs" />
-    <Compile Include="Framework\Provisioning\Providers\Xml\ProvisioningSchema-2015-03.cs">
-      <DependentUpon>ProvisioningSchema-2015-03.xsd</DependentUpon>
-    </Compile>
-    <Compile Include="Framework\Provisioning\Providers\Xml\ProvisioningSchema-2015-05.cs">
-      <DependentUpon>ProvisioningSchema-2015-05.xsd</DependentUpon>
-    </Compile>
-    <Compile Include="Framework\Provisioning\Providers\Xml\ProvisioningSchema-2015-08.cs">
-      <DependentUpon>ProvisioningSchema-2015-08.xsd</DependentUpon>
-    </Compile>
-    <Compile Include="Framework\Provisioning\Providers\Xml\ProvisioningSchema-2015-12.cs">
-      <DependentUpon>ProvisioningSchema-2015-12.xsd</DependentUpon>
-    </Compile>
-    <Compile Include="Framework\Provisioning\Providers\Xml\ProvisioningSchema-2016-05.extensions.cs" />
-    <Compile Include="Framework\Provisioning\Providers\Xml\ProvisioningSchema-2015-12.extensions.cs" />
-    <Compile Include="Framework\Provisioning\Providers\Xml\ProvisioningSchema-2016-05.cs">
-      <DependentUpon>ProvisioningSchema-2016-05.xsd</DependentUpon>
-    </Compile>
-    <Compile Include="Framework\Provisioning\Providers\Xml\Resolvers\CollectionFromModelToSchemaTypeResolver.cs" />
-    <Compile Include="Framework\Provisioning\Providers\Xml\Resolvers\FoldersFromSchemaToModelTypeResolver.cs" />
-    <Compile Include="Framework\Provisioning\Providers\Xml\Resolvers\RemoveExistingViewsFromSchemaToModelValueResolver.cs" />
-    <Compile Include="Framework\Provisioning\Providers\Xml\Resolvers\ListViewsFromSchemaToModelTypeResolver.cs" />
-    <Compile Include="Framework\Provisioning\Providers\Xml\Resolvers\CollectionFromSchemaToModelTypeResolver.cs" />
-    <Compile Include="Framework\Provisioning\Providers\Xml\Resolvers\FromArrayToDictionaryValueResolver.cs" />
-    <Compile Include="Framework\Provisioning\Providers\Xml\Resolvers\FromStringToGuidValueResolver.cs" />
-    <Compile Include="Framework\Provisioning\Providers\Xml\Resolvers\FromDecimalToDoubleValueResolver.cs" />
-    <Compile Include="Framework\Provisioning\Providers\Xml\Resolvers\FromDictionaryToArrayValueResolver.cs" />
-    <Compile Include="Framework\Provisioning\Providers\Xml\Resolvers\FromDoubleToDecimalValueResolver.cs" />
-    <Compile Include="Framework\Provisioning\Providers\Xml\Resolvers\ResolversExtensions.cs" />
-    <Compile Include="Framework\Provisioning\Providers\Xml\Resolvers\SecurityFromSchemaToModelTypeResolver.cs" />
-    <Compile Include="Framework\Provisioning\Providers\Xml\Resolvers\TemplateParameterFromModelToSchemaTypeResolver.cs" />
-    <Compile Include="Framework\Provisioning\Providers\Xml\Resolvers\TemplateParameterFromSchemaToModelTypeResolver.cs" />
-    <Compile Include="Framework\Provisioning\Providers\Xml\Resolvers\XmlAnyFromSchemaToModelValueResolver.cs" />
-    <Compile Include="Framework\Provisioning\Providers\Xml\Serializers\ContentTypesSerializer.cs" />
-    <Compile Include="Framework\Provisioning\Providers\Xml\Serializers\ListInstancesSerializer.cs" />
-    <Compile Include="Framework\Provisioning\Providers\Xml\Serializers\LocalizationsSerializer.cs" />
-    <Compile Include="Framework\Provisioning\Providers\Xml\TemplateSchemaSerializerAttribute.cs" />
-    <Compile Include="Framework\Provisioning\Providers\Xml\Serializers\PropertyBagPropertiesSerializer.cs" />
-    <Compile Include="Framework\Provisioning\Providers\Xml\Serializers\TemplateParametersSerializer.cs" />
-    <Compile Include="Framework\Provisioning\Providers\Xml\XMLAzureStorageTemplateProvider.cs" />
-    <Compile Include="Framework\Provisioning\Providers\Xml\XMLConstants.cs" />
-    <Compile Include="Framework\Provisioning\Providers\Xml\XMLEnums.cs" />
-    <Compile Include="Framework\Provisioning\Providers\Xml\XMLExtensions.cs" />
-    <Compile Include="Framework\Provisioning\Providers\Xml\XMLFileSystemTemplateProvider.cs" />
-    <Compile Include="Framework\Provisioning\Providers\Xml\XMLOpenXMLTemplateProvider.cs" />
-    <Compile Include="Framework\Provisioning\Providers\Xml\XmlPnPSchemaBaseSerializer.cs" />
-    <Compile Include="Framework\Provisioning\Providers\Xml\XMLPnPSchemaFormatter.cs" />
-    <Compile Include="Framework\Provisioning\Providers\Xml\XMLPnPSchemaV201605Formatter.cs" />
-    <Compile Include="Framework\Provisioning\Providers\Xml\XMLPnPSchemaV201605Serializer.cs" />
-    <Compile Include="Framework\Provisioning\Providers\Xml\XMLPnPSchemaV201512Formatter.cs" />
-    <Compile Include="Framework\Provisioning\Providers\Xml\XMLPnPSchemaV201508Formatter.cs" />
-    <Compile Include="Framework\Provisioning\Providers\Xml\XMLPnPSchemaV201505Formatter.cs" />
-    <Compile Include="Framework\Provisioning\Providers\Xml\XMLPnPSchemaV201503Formatter.cs" />
-    <Compile Include="Framework\Provisioning\Providers\Xml\XMLSharePointTemplateProvider.cs" />
-    <Compile Include="Framework\Provisioning\Providers\Xml\XMLTemplateProvider.cs" />
-    <Compile Include="Framework\TimerJobs\Enums\AuthenticationType.cs" />
-    <Compile Include="Framework\TimerJobs\TimerJob.cs" />
-    <Compile Include="Framework\TimerJobs\TimerJobRun.cs" />
-    <Compile Include="Framework\TimerJobs\TimerJobRunEventArgs.cs" />
-    <Compile Include="Extensions\PnPClientContext.cs" />
-    <Compile Include="IdentityModel\TokenProviders\ADFS\CertificateMixed.cs" />
-    <Compile Include="IdentityModel\WSTrustBindings\CertificateWSTrustBinding.cs" />
-    <Compile Include="Sites\SiteCollection.cs" />
-    <Compile Include="Sites\SiteCollectionCreationInformation.cs" />
-    <Compile Include="Utilities\Async\SynchronizationContextRemover.cs" />
-    <Compile Include="Utilities\Cache\ICacheProvider.cs" />
-    <Compile Include="Utilities\Cache\InMemoryCacheProvider.cs" />
-    <Compile Include="Utilities\Cache\SimpleAspNetCacheProvider.cs" />
-    <Compile Include="Utilities\CanvasControl\CanvasControlPostProcessorFactory.cs" />
-    <Compile Include="Utilities\CanvasControl\ICanvasControlPostProcessor.cs" />
-    <Compile Include="Utilities\CanvasControl\Processors\PassThroughProcessor.cs" />
-    <Compile Include="Utilities\CanvasControl\Processors\ListControlPostProcessor.cs" />
-    <Compile Include="Utilities\CookieReader.cs" />
-    <Compile Include="Utilities\Deprecated\Utility.deprecated.cs" />
-    <Compile Include="Utilities\FileTokenCache.cs" />
-    <Compile Include="Framework\TimerJobs\Utilities\SiteEnumeration.cs" />
-    <Compile Include="IdentityModel\TokenProviders\ADFS\BaseProvider.cs" />
-    <Compile Include="IdentityModel\TokenProviders\ADFS\UsernameMixed.cs" />
-    <Compile Include="IdentityModel\WSTrustBindings\UserNameWSTrustBinding.cs" />
-    <Compile Include="IdentityModel\WSTrustBindings\WSTrustBindingBase.cs" />
-    <Compile Include="Properties\Settings.Designer.cs">
-      <AutoGen>True</AutoGen>
-      <DesignTimeSharedInput>True</DesignTimeSharedInput>
-      <DependentUpon>Settings.settings</DependentUpon>
-    </Compile>
-    <Compile Include="Utilities\CredentialManager.cs" />
-    <Compile Include="Diagnostics\ILogger.cs" />
-    <Compile Include="Utilities\Deprecated\Log.deprecated.cs" />
-    <Compile Include="Diagnostics\Tree\Enums.cs" />
-    <Compile Include="Diagnostics\Tree\ITreeNodeList.cs" />
-    <Compile Include="Diagnostics\Tree\ITreeNode.cs" />
-    <Compile Include="Diagnostics\Tree\ITreeNodeAware.cs" />
-    <Compile Include="Diagnostics\Tree\Tree.cs" />
-    <Compile Include="Diagnostics\Tree\TreeNode.cs" />
-    <Compile Include="Diagnostics\Tree\TreeNodeList.cs" />
-    <Compile Include="Framework\Graph\SiteClassificationUtility.cs" />
-    <Compile Include="Utilities\PnPCoreUtilities.cs" />
-    <Compile Include="Utilities\PnPHttpProvider.cs" />
-    <Compile Include="Utilities\RESTUtilities.cs" />
-    <Compile Include="Utilities\Webhooks\ResponseModel.cs" />
-    <Compile Include="Utilities\Webhooks\WebhookUtility.cs" />
-    <Compile Include="Utilities\WebParts\IWebPartPostProcessor.cs" />
-    <Compile Include="Utilities\WebParts\Processors\PassThroughProcessor.cs" />
-    <Compile Include="Utilities\WebParts\Schema\WebPart.v3.cs" />
-    <Compile Include="Utilities\WebParts\WebPartPostProcessorFactory.cs" />
-    <Compile Include="Utilities\WebParts\Processors\XsltWebPartPostProcessor.cs" />
-    <Compile Include="Utilities\XMLSerializer.cs" />
-    <Compile Include="Web References\UPAWebService\Reference.cs">
-      <AutoGen>True</AutoGen>
-      <DesignTime>True</DesignTime>
-      <DependentUpon>Reference.map</DependentUpon>
-    </Compile>
-    <Compile Include="WebAPI\WebAPIContexCacheItem.cs" />
-    <Compile Include="WebAPI\WebAPIContext.cs" />
-    <Compile Include="WebAPI\WebAPIContextCache.cs" />
-    <Compile Include="WebAPI\WebAPIContextFilterAttribute.cs" />
-    <Compile Include="WebAPI\WebAPIHelper.cs" />
-    <Compile Include="Utilities\Caml.cs" />
-    <Compile Include="Utilities\Deprecated\LoggingUtility.deprecated.cs" />
-    <Compile Include="Utilities\UrlUtility.cs" />
-    <Compile Include="Extensions\FeatureExtensions.cs" />
-    <Compile Include="Extensions\JavaScriptExtensions.cs" />
-    <Compile Include="Extensions\NavigationExtensions.cs" />
-    <Compile Include="Extensions\PageExtensions.cs" />
-    <Compile Include="Properties\AssemblyInfo.cs" />
-    <Compile Include="Extensions\SecurityExtensions.cs" />
-    <Compile Include="Extensions\WebExtensions.cs" />
-    <Compile Include="Utilities\EncryptionUtility.cs" />
-    <Compile Include="Utilities\JsonUtility.cs" />
-    <Compile Include="Utilities\MailUtility.cs" />
-    <Compile Include="Utilities\TokenHelper.cs" />
-    <Compile Include="Utilities\Utility.cs" />
-    <Compile Include="Utilities\X509CertificateUtility.cs" />
-    <Compile Include="Utilities\YammerUtility.cs" />
-  </ItemGroup>
-  <ItemGroup>
-    <EmbeddedResource Include="CoreResources.resx">
-      <Generator>ResXFileCodeGenerator</Generator>
-      <LastGenOutput>CoreResources.Designer.cs</LastGenOutput>
-      <SubType>Designer</SubType>
-    </EmbeddedResource>
-  </ItemGroup>
-  <ItemGroup>
-    <None Include="app.config">
-      <SubType>Designer</SubType>
-    </None>
-    <EmbeddedResource Include="Framework\Provisioning\Providers\Xml\ProvisioningSchema-2015-03.xsd">
-      <SubType>Designer</SubType>
-    </EmbeddedResource>
-    <EmbeddedResource Include="Framework\Provisioning\Providers\Xml\ProvisioningSchema-2015-05.xsd">
-      <SubType>Designer</SubType>
-    </EmbeddedResource>
-    <EmbeddedResource Include="Framework\Provisioning\Providers\Xml\ProvisioningSchema-2015-08.xsd">
-      <SubType>Designer</SubType>
-    </EmbeddedResource>
-    <EmbeddedResource Include="Framework\Provisioning\Providers\Xml\ProvisioningSchema-2015-12.xsd">
-      <SubType>Designer</SubType>
-    </EmbeddedResource>
-    <EmbeddedResource Include="Framework\Provisioning\Providers\Xml\ProvisioningSchema-2016-05.xsd">
-      <SubType>Designer</SubType>
-    </EmbeddedResource>
-    <EmbeddedResource Include="Framework\Provisioning\Providers\Xml\ProvisioningSchema-2017-05.xsd">
-      <SubType>Designer</SubType>
-    </EmbeddedResource>
-    <EmbeddedResource Include="Framework\Provisioning\Providers\Xml\ProvisioningSchema-2018-01.xsd">
-      <SubType>Designer</SubType>
-    </EmbeddedResource>
-    <None Include="Framework\Provisioning\Providers\Xml\readme.md" />
-    <None Include="packages.config">
-      <SubType>Designer</SubType>
-    </None>
-    <None Include="Pages\ClientSidePages.cd" />
-    <None Include="Properties\Settings.settings">
-      <Generator>SettingsSingleFileGenerator</Generator>
-      <LastGenOutput>Settings.Designer.cs</LastGenOutput>
-    </None>
-    <None Include="Utilities\WebParts\Schema\WebPart.v3.xsd">
-      <SubType>Designer</SubType>
-    </None>
-    <None Include="Web References\UPAWebService\ContactData.datasource">
-      <DependentUpon>Reference.map</DependentUpon>
-    </None>
-    <None Include="Web References\UPAWebService\GetUserProfileByIndexResult.datasource">
-      <DependentUpon>Reference.map</DependentUpon>
-    </None>
-    <None Include="Web References\UPAWebService\InCommonData.datasource">
-      <DependentUpon>Reference.map</DependentUpon>
-    </None>
-    <None Include="Web References\UPAWebService\Leader.datasource">
-      <DependentUpon>Reference.map</DependentUpon>
-    </None>
-    <None Include="Web References\UPAWebService\MembershipData.datasource">
-      <DependentUpon>Reference.map</DependentUpon>
-    </None>
-    <None Include="Web References\UPAWebService\OrganizationProfileData.datasource">
-      <DependentUpon>Reference.map</DependentUpon>
-    </None>
-    <None Include="Web References\UPAWebService\PinnedLinkData.datasource">
-      <DependentUpon>Reference.map</DependentUpon>
-    </None>
-    <None Include="Web References\UPAWebService\PropertyData.datasource">
-      <DependentUpon>Reference.map</DependentUpon>
-    </None>
-    <None Include="Web References\UPAWebService\PropertyInfo.datasource">
-      <DependentUpon>Reference.map</DependentUpon>
-    </None>
-    <None Include="Web References\UPAWebService\QuickLinkData.datasource">
-      <DependentUpon>Reference.map</DependentUpon>
-    </None>
-    <None Include="Web References\UPAWebService\Reference.map">
-      <Generator>MSDiscoCodeGenerator</Generator>
-      <LastGenOutput>Reference.cs</LastGenOutput>
-    </None>
-    <None Include="Web References\UPAWebService\UserProfileService.wsdl" />
-  </ItemGroup>
-  <ItemGroup>
-    <WCFMetadata Include="Service References\" />
-  </ItemGroup>
-  <ItemGroup>
-    <WebReferences Include="Web References\" />
-  </ItemGroup>
-  <ItemGroup>
-    <WebReferenceUrl Include="https://nosite-admin.sharepoint.com/_vti_bin/UserProfileService.asmx%3fwsdl">
-      <UrlBehavior>Static</UrlBehavior>
-      <RelPath>Web References\UPAWebService\</RelPath>
-      <UpdateFromURL>https://nosite-admin.sharepoint.com/_vti_bin/UserProfileService.asmx%3fwsdl</UpdateFromURL>
-      <ServiceLocationURL>
-      </ServiceLocationURL>
-      <CachedDynamicPropName>
-      </CachedDynamicPropName>
-      <CachedAppSettingsObjectName>Settings</CachedAppSettingsObjectName>
-      <CachedSettingsPropName>OfficeDevPnP_Core_UPAWebService_UserProfileService</CachedSettingsPropName>
-    </WebReferenceUrl>
-  </ItemGroup>
-  <ItemGroup>
-    <EmbeddedResource Include="Framework\Provisioning\BaseTemplates\v16_1\STS0Template.xml" />
-  </ItemGroup>
-  <ItemGroup>
-    <EmbeddedResource Include="Framework\Provisioning\BaseTemplates\v16_1\BLOG0Template.xml" />
-    <EmbeddedResource Include="Framework\Provisioning\BaseTemplates\v16_1\COMMUNITY0Template.xml" />
-  </ItemGroup>
-  <ItemGroup>
-    <EmbeddedResource Include="Framework\Provisioning\BaseTemplates\v15_0\STS0Template.xml" />
-  </ItemGroup>
-  <ItemGroup>
-    <EmbeddedResource Include="Framework\Provisioning\BaseTemplates\v16_1\BDR0Template.xml" />
-    <EmbeddedResource Include="Framework\Provisioning\BaseTemplates\v16_1\BICENTERSITE0Template.xml" />
-    <EmbeddedResource Include="Framework\Provisioning\BaseTemplates\v16_1\BLANKINTERNET0Template.xml" />
-    <EmbeddedResource Include="Framework\Provisioning\BaseTemplates\v16_1\COMMUNITYPORTAL0Template.xml" />
-    <EmbeddedResource Include="Framework\Provisioning\BaseTemplates\v16_1\DEV0Template.xml" />
-    <EmbeddedResource Include="Framework\Provisioning\BaseTemplates\v16_1\EHS1Template.xml" />
-    <EmbeddedResource Include="Framework\Provisioning\BaseTemplates\v16_1\ENTERWIKI0Template.xml" />
-    <EmbeddedResource Include="Framework\Provisioning\BaseTemplates\v16_1\OFFILE1Template.xml" />
-    <EmbeddedResource Include="Framework\Provisioning\BaseTemplates\v16_1\PROJECTSITE0Template.xml" />
-    <EmbeddedResource Include="Framework\Provisioning\BaseTemplates\v16_1\SRCHCEN0Template.xml" />
-    <EmbeddedResource Include="Framework\Provisioning\BaseTemplates\v16_1\SRCHCENTERLITE0Template.xml" />
-    <EmbeddedResource Include="Framework\Provisioning\BaseTemplates\v16_1\VISPRUS0Template.xml" />
-  </ItemGroup>
-  <ItemGroup>
-    <EmbeddedResource Include="Framework\Provisioning\BaseTemplates\v15_0\BDR0Template.xml" />
-    <EmbeddedResource Include="Framework\Provisioning\BaseTemplates\v15_0\BICENTERSITE0Template.xml" />
-    <EmbeddedResource Include="Framework\Provisioning\BaseTemplates\v15_0\BLANKINTERNET0Template.xml" />
-    <EmbeddedResource Include="Framework\Provisioning\BaseTemplates\v15_0\BLOG0Template.xml" />
-    <EmbeddedResource Include="Framework\Provisioning\BaseTemplates\v15_0\COMMUNITY0Template.xml" />
-    <EmbeddedResource Include="Framework\Provisioning\BaseTemplates\v15_0\COMMUNITYPORTAL0Template.xml" />
-    <EmbeddedResource Include="Framework\Provisioning\BaseTemplates\v15_0\DEV0Template.xml" />
-    <EmbeddedResource Include="Framework\Provisioning\BaseTemplates\v15_0\ENTERWIKI0Template.xml" />
-    <EmbeddedResource Include="Framework\Provisioning\BaseTemplates\v15_0\OFFILE1Template.xml" />
-    <EmbeddedResource Include="Framework\Provisioning\BaseTemplates\v15_0\PROJECTSITE0Template.xml" />
-    <EmbeddedResource Include="Framework\Provisioning\BaseTemplates\v15_0\SRCHCEN0Template.xml" />
-    <EmbeddedResource Include="Framework\Provisioning\BaseTemplates\v15_0\SRCHCENTERLITE0Template.xml" />
-    <EmbeddedResource Include="Framework\Provisioning\BaseTemplates\v15_0\STS1Template.xml" />
-    <EmbeddedResource Include="Framework\Provisioning\BaseTemplates\v15_0\VISPRUS0Template.xml" />
-  </ItemGroup>
-  <ItemGroup>
-    <EmbeddedResource Include="Framework\Provisioning\BaseTemplates\v16_1\CMSPUBLISHING0Template.xml" />
-  </ItemGroup>
-  <ItemGroup>
-    <EmbeddedResource Include="Framework\Provisioning\BaseTemplates\v15_0\CMSPUBLISHING0Template.xml" />
-  </ItemGroup>
-  <ItemGroup>
-    <EmbeddedResource Include="Framework\Provisioning\BaseTemplates\Common\Publishing-Feature-Native-Files.xml" />
-  </ItemGroup>
-  <ItemGroup>
-    <EmbeddedResource Include="Framework\Provisioning\BaseTemplates\v16_0\BLANKINTERNET0Template.xml" />
-    <EmbeddedResource Include="Framework\Provisioning\BaseTemplates\v16_0\COMMUNITY0Template.xml" />
-    <EmbeddedResource Include="Framework\Provisioning\BaseTemplates\v16_0\DEV0Template.xml" />
-    <EmbeddedResource Include="Framework\Provisioning\BaseTemplates\v16_0\ENTERWIKI0Template.xml" />
-    <EmbeddedResource Include="Framework\Provisioning\BaseTemplates\v16_0\SRCHCEN0Template.xml" />
-    <EmbeddedResource Include="Framework\Provisioning\BaseTemplates\v16_0\STS0Template.xml" />
-  </ItemGroup>
-  <ItemGroup>
-    <Content Include="Framework\Provisioning\BaseTemplates\v16_0\BDR0Template.xml" />
-    <Content Include="Framework\Provisioning\BaseTemplates\v16_0\BICENTERSITE0Template.xml" />
-    <Content Include="Framework\Provisioning\BaseTemplates\v16_0\BLOG0Template.xml" />
-    <Content Include="Framework\Provisioning\BaseTemplates\v16_0\CMSPUBLISHING0Template.xml" />
-    <Content Include="Framework\Provisioning\BaseTemplates\v16_0\COMMUNITYPORTAL0Template.xml" />
-    <Content Include="Framework\Provisioning\BaseTemplates\v16_0\OFFILE1Template.xml" />
-    <Content Include="Framework\Provisioning\BaseTemplates\v16_0\PROJECTSITE0Template.xml" />
-    <Content Include="Framework\Provisioning\BaseTemplates\v16_0\SRCHCENTERLITE0Template.xml" />
-    <Content Include="Framework\Provisioning\BaseTemplates\v16_0\STS1Template.xml" />
-    <Content Include="Framework\Provisioning\BaseTemplates\v16_0\VISPRUS0Template.xml" />
-    <EmbeddedResource Include="Framework\Provisioning\BaseTemplates\v16_1\GROUP0Template.xml" />
-    <EmbeddedResource Include="Framework\Provisioning\BaseTemplates\v16_1\SITEPAGEPUBLISHING0Template.xml" />
-    <Content Include="pnp.ico" />
-    <None Include="Resources\SP-Responsive-UI_CSS.css" />
-    <None Include="Resources\SP-Responsive-UI.js" />
-  </ItemGroup>
-  <ItemGroup>
-    <Folder Include="Framework\Provisioning\Deprecated\Connectors\OpenXML\" />
-    <Folder Include="Utilities\Graph\" />
-  </ItemGroup>
-  <Import Project="$(MSBuildToolsPath)\Microsoft.CSharp.targets" />
-  <PropertyGroup>
-    <TFSBaseBuildYear>2014</TFSBaseBuildYear>
-  </PropertyGroup>
-  <Import Project="..\TFSBuildNumber.targets" />
-  <Target Name="BeforeBuild" DependsOnTargets="">
-  </Target>
-  <Target Name="AfterBuild" DependsOnTargets="">
-  </Target>
-  <PropertyGroup>
-    <PreBuildEvent>del $(ProjectDir)\obj\pnpcore.*
-del $(ProjectDir)\obj\*.json</PreBuildEvent>
-  </PropertyGroup>
-  <PropertyGroup>
-    <PostBuildEvent>
-    </PostBuildEvent>
-  </PropertyGroup>
-  <!-- To modify your build process, add your task inside one of the targets below and uncomment it. 
-       Other similar extension points exist, see Microsoft.Common.targets.
-  <Target Name="BeforeBuild">
-  </Target>
-  <Target Name="AfterBuild">
-  </Target>
-  -->
-=======
-﻿<?xml version="1.0" encoding="utf-8"?>
-<Project ToolsVersion="12.0" DefaultTargets="Build" xmlns="http://schemas.microsoft.com/developer/msbuild/2003">
-  <Import Project="$(MSBuildExtensionsPath)\$(MSBuildToolsVersion)\Microsoft.Common.props" Condition="Exists('$(MSBuildExtensionsPath)\$(MSBuildToolsVersion)\Microsoft.Common.props')" />
-  <PropertyGroup>
-    <Configuration Condition=" '$(Configuration)' == '' ">Debug</Configuration>
-    <Platform Condition=" '$(Platform)' == '' ">AnyCPU</Platform>
-    <ProjectGuid>{F2077977-8EBF-409D-BBF4-8EFB328928A8}</ProjectGuid>
-    <OutputType>Library</OutputType>
-    <AppDesignerFolder>Properties</AppDesignerFolder>
-    <RootNamespace>OfficeDevPnP.Core</RootNamespace>
-    <AssemblyName>OfficeDevPnP.Core</AssemblyName>
-    <TargetFrameworkVersion>v4.5</TargetFrameworkVersion>
-    <FileAlignment>512</FileAlignment>
-    <TargetFrameworkProfile />
-  </PropertyGroup>
-  <PropertyGroup Condition=" '$(Configuration)|$(Platform)' == 'Debug|AnyCPU' ">
-    <DebugSymbols>true</DebugSymbols>
-    <DebugType>full</DebugType>
-    <Optimize>false</Optimize>
-    <OutputPath>bin\Debug\</OutputPath>
-    <DefineConstants>TRACE;DEBUG;CODE_ANALYSIS</DefineConstants>
-    <ErrorReport>prompt</ErrorReport>
-    <WarningLevel>4</WarningLevel>
-    <RunCodeAnalysis>true</RunCodeAnalysis>
-    <CodeAnalysisRuleSet>BasicCorrectnessRules.ruleset</CodeAnalysisRuleSet>
-    <DocumentationFile>bin\Debug\OfficeDevPnP.Core.XML</DocumentationFile>
-    <NoWarn>1591</NoWarn>
-    <GenerateSerializationAssemblies>Off</GenerateSerializationAssemblies>
-  </PropertyGroup>
-  <PropertyGroup Condition=" '$(Configuration)|$(Platform)' == 'Release|AnyCPU' ">
-    <DebugType>pdbonly</DebugType>
-    <Optimize>true</Optimize>
-    <OutputPath>bin\Release\</OutputPath>
-    <DefineConstants>TRACE</DefineConstants>
-    <ErrorReport>prompt</ErrorReport>
-    <WarningLevel>4</WarningLevel>
-    <DocumentationFile>bin\Release\OfficeDevPnP.Core.XML</DocumentationFile>
-    <NoWarn>1591</NoWarn>
-    <GenerateSerializationAssemblies>Off</GenerateSerializationAssemblies>
-  </PropertyGroup>
-  <PropertyGroup Condition="'$(Configuration)|$(Platform)' == 'Debug15|AnyCPU'">
-    <DebugSymbols>true</DebugSymbols>
-    <DebugType>full</DebugType>
-    <Optimize>false</Optimize>
-    <OutputPath>bin\Debug15\</OutputPath>
-    <DefineConstants>TRACE;DEBUG;CODE_ANALYSIS;ONPREMISES;SP2013</DefineConstants>
-    <ErrorReport>prompt</ErrorReport>
-    <WarningLevel>4</WarningLevel>
-    <RunCodeAnalysis>true</RunCodeAnalysis>
-    <CodeAnalysisRuleSet>BasicCorrectnessRules.ruleset</CodeAnalysisRuleSet>
-    <DocumentationFile>bin\Debug15\OfficeDevPnP.Core.XML</DocumentationFile>
-    <NoWarn>1591</NoWarn>
-    <GenerateSerializationAssemblies>Off</GenerateSerializationAssemblies>
-  </PropertyGroup>
-  <PropertyGroup Condition="'$(Configuration)|$(Platform)' == 'Release15|AnyCPU'">
-    <DebugType>pdbonly</DebugType>
-    <Optimize>true</Optimize>
-    <OutputPath>bin\Release15\</OutputPath>
-    <DefineConstants>TRACE;ONPREMISES;SP2013</DefineConstants>
-    <ErrorReport>prompt</ErrorReport>
-    <WarningLevel>4</WarningLevel>
-    <DocumentationFile>bin\Release15\OfficeDevPnP.Core.XML</DocumentationFile>
-    <NoWarn>1591</NoWarn>
-    <GenerateSerializationAssemblies>Off</GenerateSerializationAssemblies>
-  </PropertyGroup>
-  <PropertyGroup Condition="'$(Configuration)|$(Platform)' == 'Debug16|AnyCPU'">
-    <DebugSymbols>true</DebugSymbols>
-    <OutputPath>bin\Debug16\</OutputPath>
-    <DefineConstants>TRACE;DEBUG;CODE_ANALYSIS;ONPREMISES;SP2016</DefineConstants>
-    <DocumentationFile>bin\Debug16\OfficeDevPnP.Core.XML</DocumentationFile>
-    <NoWarn>1591</NoWarn>
-    <DebugType>full</DebugType>
-    <PlatformTarget>AnyCPU</PlatformTarget>
-    <RunCodeAnalysis>true</RunCodeAnalysis>
-    <GenerateSerializationAssemblies>Off</GenerateSerializationAssemblies>
-    <ErrorReport>prompt</ErrorReport>
-    <CodeAnalysisRuleSet>BasicCorrectnessRules.ruleset</CodeAnalysisRuleSet>
-  </PropertyGroup>
-  <PropertyGroup Condition="'$(Configuration)|$(Platform)' == 'Release16|AnyCPU'">
-    <OutputPath>bin\Release16\</OutputPath>
-    <DefineConstants>TRACE;ONPREMISES;SP2016</DefineConstants>
-    <DocumentationFile>bin\Release16\OfficeDevPnP.Core.XML</DocumentationFile>
-    <Optimize>true</Optimize>
-    <NoWarn>1591</NoWarn>
-    <DebugType>pdbonly</DebugType>
-    <PlatformTarget>AnyCPU</PlatformTarget>
-    <GenerateSerializationAssemblies>Off</GenerateSerializationAssemblies>
-    <ErrorReport>prompt</ErrorReport>
-    <CodeAnalysisRuleSet>MinimumRecommendedRules.ruleset</CodeAnalysisRuleSet>
-  </PropertyGroup>
-  <PropertyGroup>
-    <RunPostBuildEvent>OnBuildSuccess</RunPostBuildEvent>
-  </PropertyGroup>
-  <Choose>
-    <When Condition=" '$(Configuration)' == 'debug' Or '$(Configuration)' == 'release' ">
-      <ItemGroup>
-        <Reference Include="Microsoft.Office.Client.Policy, Version=16.1.0.0, Culture=neutral, PublicKeyToken=71e9bce111e9429c, processorArchitecture=MSIL">
-          <SpecificVersion>False</SpecificVersion>
-          <HintPath>..\..\Assemblies\16.1\Microsoft.Office.Client.Policy.dll</HintPath>
-          <Private>True</Private>
-        </Reference>
-        <Reference Include="Microsoft.Office.Client.TranslationServices, Version=16.1.0.0, Culture=neutral, PublicKeyToken=71e9bce111e9429c, processorArchitecture=MSIL">
-          <SpecificVersion>False</SpecificVersion>
-          <HintPath>..\..\Assemblies\16.1\Microsoft.Office.Client.TranslationServices.dll</HintPath>
-          <Private>True</Private>
-        </Reference>
-        <Reference Include="Microsoft.Online.SharePoint.Client.Tenant, Version=16.1.0.0, Culture=neutral, PublicKeyToken=71e9bce111e9429c, processorArchitecture=MSIL">
-          <SpecificVersion>False</SpecificVersion>
-          <HintPath>..\..\Assemblies\16.1\Microsoft.Online.SharePoint.Client.Tenant.dll</HintPath>
-        </Reference>
-        <Reference Include="Microsoft.SharePoint.Client, Version=16.1.0.0, Culture=neutral, PublicKeyToken=71e9bce111e9429c, processorArchitecture=MSIL">
-          <SpecificVersion>False</SpecificVersion>
-          <HintPath>..\..\Assemblies\16.1\Microsoft.SharePoint.Client.dll</HintPath>
-          <Private>True</Private>
-        </Reference>
-        <Reference Include="Microsoft.SharePoint.Client.DocumentManagement, Version=16.1.0.0, Culture=neutral, PublicKeyToken=71e9bce111e9429c, processorArchitecture=MSIL">
-          <SpecificVersion>False</SpecificVersion>
-          <HintPath>..\..\Assemblies\16.1\Microsoft.SharePoint.Client.DocumentManagement.dll</HintPath>
-          <Private>True</Private>
-        </Reference>
-        <Reference Include="Microsoft.SharePoint.Client.Publishing, Version=16.1.0.0, Culture=neutral, PublicKeyToken=71e9bce111e9429c, processorArchitecture=MSIL">
-          <SpecificVersion>False</SpecificVersion>
-          <HintPath>..\..\Assemblies\16.1\Microsoft.SharePoint.Client.Publishing.dll</HintPath>
-          <Private>True</Private>
-        </Reference>
-        <Reference Include="Microsoft.SharePoint.Client.Runtime, Version=16.1.0.0, Culture=neutral, PublicKeyToken=71e9bce111e9429c, processorArchitecture=MSIL">
-          <SpecificVersion>False</SpecificVersion>
-          <HintPath>..\..\Assemblies\16.1\Microsoft.SharePoint.Client.Runtime.dll</HintPath>
-          <Private>True</Private>
-        </Reference>
-        <Reference Include="Microsoft.SharePoint.Client.Search, Version=16.1.0.0, Culture=neutral, PublicKeyToken=71e9bce111e9429c, processorArchitecture=MSIL">
-          <SpecificVersion>False</SpecificVersion>
-          <HintPath>..\..\Assemblies\16.1\Microsoft.SharePoint.Client.Search.dll</HintPath>
-          <Private>True</Private>
-        </Reference>
-        <Reference Include="Microsoft.SharePoint.Client.Search.Applications, Version=16.1.0.0, Culture=neutral, PublicKeyToken=71e9bce111e9429c, processorArchitecture=MSIL">
-          <SpecificVersion>False</SpecificVersion>
-          <HintPath>..\..\Assemblies\16.1\Microsoft.SharePoint.Client.Search.Applications.dll</HintPath>
-          <Private>True</Private>
-        </Reference>
-        <Reference Include="Microsoft.SharePoint.Client.Taxonomy, Version=16.1.0.0, Culture=neutral, PublicKeyToken=71e9bce111e9429c, processorArchitecture=MSIL">
-          <SpecificVersion>False</SpecificVersion>
-          <HintPath>..\..\Assemblies\16.1\Microsoft.SharePoint.Client.Taxonomy.dll</HintPath>
-          <Private>True</Private>
-        </Reference>
-        <Reference Include="Microsoft.SharePoint.Client.UserProfiles, Version=16.1.0.0, Culture=neutral, PublicKeyToken=71e9bce111e9429c, processorArchitecture=MSIL">
-          <SpecificVersion>False</SpecificVersion>
-          <HintPath>..\..\Assemblies\16.1\Microsoft.SharePoint.Client.UserProfiles.dll</HintPath>
-          <Private>True</Private>
-        </Reference>
-        <Reference Include="Microsoft.SharePoint.Client.WorkflowServices, Version=16.1.0.0, Culture=neutral, PublicKeyToken=71e9bce111e9429c, processorArchitecture=MSIL">
-          <SpecificVersion>False</SpecificVersion>
-          <HintPath>..\..\Assemblies\16.1\Microsoft.SharePoint.Client.WorkflowServices.dll</HintPath>
-        </Reference>
-      </ItemGroup>
-    </When>
-    <When Condition=" '$(Configuration)' == 'debug16' Or '$(Configuration)' == 'release16' ">
-      <ItemGroup>
-        <Reference Include="Microsoft.Office.Client.Policy, Version=16.0.0.0, Culture=neutral, PublicKeyToken=71e9bce111e9429c, processorArchitecture=MSIL">
-          <SpecificVersion>False</SpecificVersion>
-          <HintPath>..\..\Assemblies\16.0\Microsoft.Office.Client.Policy.dll</HintPath>
-          <Private>True</Private>
-        </Reference>
-        <Reference Include="Microsoft.Office.Client.TranslationServices, Version=16.0.0.0, Culture=neutral, PublicKeyToken=71e9bce111e9429c, processorArchitecture=MSIL">
-          <SpecificVersion>False</SpecificVersion>
-          <HintPath>..\..\Assemblies\16.0\Microsoft.Office.Client.TranslationServices.dll</HintPath>
-          <Private>True</Private>
-        </Reference>
-        <Reference Include="Microsoft.Online.SharePoint.Client.Tenant, Version=16.0.0.0, Culture=neutral, PublicKeyToken=71e9bce111e9429c, processorArchitecture=MSIL">
-          <SpecificVersion>False</SpecificVersion>
-          <HintPath>..\..\Assemblies\16.0\Microsoft.Online.SharePoint.Client.Tenant.dll</HintPath>
-        </Reference>
-        <Reference Include="Microsoft.SharePoint.Client, Version=16.0.0.0, Culture=neutral, PublicKeyToken=71e9bce111e9429c, processorArchitecture=MSIL">
-          <SpecificVersion>False</SpecificVersion>
-          <HintPath>..\..\Assemblies\16.0\Microsoft.SharePoint.Client.dll</HintPath>
-          <Private>True</Private>
-        </Reference>
-        <Reference Include="Microsoft.SharePoint.Client.DocumentManagement, Version=16.0.0.0, Culture=neutral, PublicKeyToken=71e9bce111e9429c, processorArchitecture=MSIL">
-          <SpecificVersion>False</SpecificVersion>
-          <HintPath>..\..\Assemblies\16.0\Microsoft.SharePoint.Client.DocumentManagement.dll</HintPath>
-          <Private>True</Private>
-        </Reference>
-        <Reference Include="Microsoft.SharePoint.Client.Publishing, Version=16.0.0.0, Culture=neutral, PublicKeyToken=71e9bce111e9429c, processorArchitecture=MSIL">
-          <SpecificVersion>False</SpecificVersion>
-          <HintPath>..\..\Assemblies\16.0\Microsoft.SharePoint.Client.Publishing.dll</HintPath>
-          <Private>True</Private>
-        </Reference>
-        <Reference Include="Microsoft.SharePoint.Client.Runtime, Version=16.0.0.0, Culture=neutral, PublicKeyToken=71e9bce111e9429c, processorArchitecture=MSIL">
-          <SpecificVersion>False</SpecificVersion>
-          <HintPath>..\..\Assemblies\16.0\Microsoft.SharePoint.Client.Runtime.dll</HintPath>
-          <Private>True</Private>
-        </Reference>
-        <Reference Include="Microsoft.SharePoint.Client.Search, Version=16.0.0.0, Culture=neutral, PublicKeyToken=71e9bce111e9429c, processorArchitecture=MSIL">
-          <SpecificVersion>False</SpecificVersion>
-          <HintPath>..\..\Assemblies\16.0\Microsoft.SharePoint.Client.Search.dll</HintPath>
-          <Private>True</Private>
-        </Reference>
-        <Reference Include="Microsoft.SharePoint.Client.Search.Applications, Version=16.0.0.0, Culture=neutral, PublicKeyToken=71e9bce111e9429c, processorArchitecture=MSIL">
-          <SpecificVersion>False</SpecificVersion>
-          <HintPath>..\..\Assemblies\16.0\Microsoft.SharePoint.Client.Search.Applications.dll</HintPath>
-          <Private>True</Private>
-        </Reference>
-        <Reference Include="Microsoft.SharePoint.Client.Taxonomy, Version=16.0.0.0, Culture=neutral, PublicKeyToken=71e9bce111e9429c, processorArchitecture=MSIL">
-          <SpecificVersion>False</SpecificVersion>
-          <HintPath>..\..\Assemblies\16.0\Microsoft.SharePoint.Client.Taxonomy.dll</HintPath>
-          <Private>True</Private>
-        </Reference>
-        <Reference Include="Microsoft.SharePoint.Client.UserProfiles, Version=16.0.0.0, Culture=neutral, PublicKeyToken=71e9bce111e9429c, processorArchitecture=MSIL">
-          <SpecificVersion>False</SpecificVersion>
-          <HintPath>..\..\Assemblies\16.0\Microsoft.SharePoint.Client.UserProfiles.dll</HintPath>
-          <Private>True</Private>
-        </Reference>
-        <Reference Include="Microsoft.SharePoint.Client.WorkflowServices, Version=16.0.0.0, Culture=neutral, PublicKeyToken=71e9bce111e9429c, processorArchitecture=MSIL">
-          <SpecificVersion>False</SpecificVersion>
-          <HintPath>..\..\Assemblies\16.0\Microsoft.SharePoint.Client.WorkflowServices.dll</HintPath>
-        </Reference>
-      </ItemGroup>
-    </When>
-    <Otherwise>
-      <ItemGroup>
-        <Reference Include="Microsoft.Office.Client.Policy, Version=15.0.0.0, Culture=neutral, PublicKeyToken=71e9bce111e9429c, processorArchitecture=MSIL">
-          <SpecificVersion>False</SpecificVersion>
-          <HintPath>..\..\Assemblies\15\Microsoft.Office.Client.Policy.dll</HintPath>
-        </Reference>
-        <Reference Include="Microsoft.Office.Client.TranslationServices, Version=15.0.0.0, Culture=neutral, PublicKeyToken=71e9bce111e9429c, processorArchitecture=MSIL">
-          <SpecificVersion>False</SpecificVersion>
-          <HintPath>..\..\Assemblies\15\Microsoft.Office.Client.TranslationServices.dll</HintPath>
-        </Reference>
-        <Reference Include="Microsoft.Online.SharePoint.Client.Tenant, Version=15.0.0.0, Culture=neutral, PublicKeyToken=71e9bce111e9429c, processorArchitecture=MSIL">
-          <SpecificVersion>False</SpecificVersion>
-          <HintPath>..\..\Assemblies\15\Microsoft.Online.SharePoint.Client.Tenant.dll</HintPath>
-        </Reference>
-        <Reference Include="Microsoft.SharePoint.Client, Version=15.0.0.0, Culture=neutral, PublicKeyToken=71e9bce111e9429c, processorArchitecture=MSIL">
-          <SpecificVersion>False</SpecificVersion>
-          <HintPath>..\..\Assemblies\15\Microsoft.SharePoint.Client.dll</HintPath>
-        </Reference>
-        <Reference Include="Microsoft.SharePoint.Client.DocumentManagement, Version=15.0.0.0, Culture=neutral, PublicKeyToken=71e9bce111e9429c, processorArchitecture=MSIL">
-          <SpecificVersion>False</SpecificVersion>
-          <HintPath>..\..\Assemblies\15\Microsoft.SharePoint.Client.DocumentManagement.dll</HintPath>
-        </Reference>
-        <Reference Include="Microsoft.SharePoint.Client.Publishing, Version=15.0.0.0, Culture=neutral, PublicKeyToken=71e9bce111e9429c, processorArchitecture=MSIL">
-          <SpecificVersion>False</SpecificVersion>
-          <HintPath>..\..\Assemblies\15\Microsoft.SharePoint.Client.Publishing.dll</HintPath>
-        </Reference>
-        <Reference Include="Microsoft.SharePoint.Client.Runtime, Version=15.0.0.0, Culture=neutral, PublicKeyToken=71e9bce111e9429c, processorArchitecture=MSIL">
-          <SpecificVersion>False</SpecificVersion>
-          <HintPath>..\..\Assemblies\15\Microsoft.SharePoint.Client.Runtime.dll</HintPath>
-        </Reference>
-        <Reference Include="Microsoft.SharePoint.Client.Search, Version=15.0.0.0, Culture=neutral, PublicKeyToken=71e9bce111e9429c, processorArchitecture=MSIL">
-          <SpecificVersion>False</SpecificVersion>
-          <HintPath>..\..\Assemblies\15\Microsoft.SharePoint.Client.Search.dll</HintPath>
-        </Reference>
-        <Reference Include="Microsoft.SharePoint.Client.Search.Applications, Version=15.0.0.0, Culture=neutral, PublicKeyToken=71e9bce111e9429c, processorArchitecture=MSIL">
-          <SpecificVersion>False</SpecificVersion>
-          <HintPath>..\..\Assemblies\15\Microsoft.SharePoint.Client.Search.Applications.dll</HintPath>
-        </Reference>
-        <Reference Include="Microsoft.SharePoint.Client.Taxonomy, Version=15.0.0.0, Culture=neutral, PublicKeyToken=71e9bce111e9429c, processorArchitecture=MSIL">
-          <SpecificVersion>False</SpecificVersion>
-          <HintPath>..\..\Assemblies\15\Microsoft.SharePoint.Client.Taxonomy.dll</HintPath>
-        </Reference>
-        <Reference Include="Microsoft.SharePoint.Client.UserProfiles, Version=15.0.0.0, Culture=neutral, PublicKeyToken=71e9bce111e9429c, processorArchitecture=MSIL">
-          <SpecificVersion>False</SpecificVersion>
-          <HintPath>..\..\Assemblies\15\Microsoft.SharePoint.Client.UserProfiles.dll</HintPath>
-        </Reference>
-        <Reference Include="Microsoft.SharePoint.Client.WorkflowServices, Version=15.0.0.0, Culture=neutral, PublicKeyToken=71e9bce111e9429c, processorArchitecture=MSIL">
-          <SpecificVersion>False</SpecificVersion>
-          <HintPath>..\..\Assemblies\15\Microsoft.SharePoint.Client.WorkflowServices.dll</HintPath>
-        </Reference>
-      </ItemGroup>
-    </Otherwise>
-  </Choose>
-  <ItemGroup>
-    <Reference Include="AngleSharp, Version=0.9.9.0, Culture=neutral, PublicKeyToken=e83494dcdc6d31ea, processorArchitecture=MSIL">
-      <HintPath>..\packages\AngleSharp.0.9.9\lib\net45\AngleSharp.dll</HintPath>
-      <Private>True</Private>
-    </Reference>
-    <Reference Include="Microsoft.Data.Edm, Version=5.6.2.0, Culture=neutral, PublicKeyToken=31bf3856ad364e35, processorArchitecture=MSIL">
-      <SpecificVersion>False</SpecificVersion>
-      <HintPath>..\packages\Microsoft.Data.Edm.5.6.2\lib\net40\Microsoft.Data.Edm.dll</HintPath>
-    </Reference>
-    <Reference Include="Microsoft.Data.OData, Version=5.6.2.0, Culture=neutral, PublicKeyToken=31bf3856ad364e35, processorArchitecture=MSIL">
-      <SpecificVersion>False</SpecificVersion>
-      <HintPath>..\packages\Microsoft.Data.OData.5.6.2\lib\net40\Microsoft.Data.OData.dll</HintPath>
-    </Reference>
-    <Reference Include="Microsoft.Data.Services.Client, Version=5.6.2.0, Culture=neutral, PublicKeyToken=31bf3856ad364e35, processorArchitecture=MSIL">
-      <SpecificVersion>False</SpecificVersion>
-      <HintPath>..\packages\Microsoft.Data.Services.Client.5.6.2\lib\net40\Microsoft.Data.Services.Client.dll</HintPath>
-    </Reference>
-    <Reference Include="Microsoft.Extensions.DependencyInjection.Abstractions, Version=1.0.0.0, Culture=neutral, PublicKeyToken=adb9793829ddae60, processorArchitecture=MSIL">
-      <HintPath>..\packages\Microsoft.Extensions.DependencyInjection.Abstractions.1.0.0\lib\netstandard1.0\Microsoft.Extensions.DependencyInjection.Abstractions.dll</HintPath>
-      <Private>True</Private>
-    </Reference>
-    <Reference Include="Microsoft.Extensions.Options, Version=1.0.0.0, Culture=neutral, PublicKeyToken=adb9793829ddae60, processorArchitecture=MSIL">
-      <HintPath>..\packages\Microsoft.Extensions.Options.1.0.0\lib\netstandard1.0\Microsoft.Extensions.Options.dll</HintPath>
-      <Private>True</Private>
-    </Reference>
-    <Reference Include="Microsoft.Extensions.Primitives, Version=1.0.0.0, Culture=neutral, PublicKeyToken=adb9793829ddae60, processorArchitecture=MSIL">
-      <HintPath>..\packages\Microsoft.Extensions.Primitives.1.0.0\lib\netstandard1.0\Microsoft.Extensions.Primitives.dll</HintPath>
-      <Private>True</Private>
-    </Reference>
-    <Reference Include="Microsoft.Extensions.WebEncoders, Version=1.0.0.0, Culture=neutral, PublicKeyToken=adb9793829ddae60, processorArchitecture=MSIL">
-      <HintPath>..\packages\Microsoft.Extensions.WebEncoders.1.0.0\lib\netstandard1.0\Microsoft.Extensions.WebEncoders.dll</HintPath>
-      <Private>True</Private>
-    </Reference>
-    <Reference Include="Microsoft.Graph">
-      <HintPath>..\packages\Microsoft.Graph.1.3.0\lib\net45\Microsoft.Graph.dll</HintPath>
-      <Private>True</Private>
-    </Reference>
-    <Reference Include="Microsoft.Graph.Core">
-      <HintPath>..\packages\Microsoft.Graph.Core.1.4.0\lib\net45\Microsoft.Graph.Core.dll</HintPath>
-      <Private>True</Private>
-    </Reference>
-    <Reference Include="Microsoft.IdentityModel, Version=3.5.0.0, Culture=neutral, PublicKeyToken=31bf3856ad364e35, processorArchitecture=MSIL">
-      <HintPath>..\packages\Microsoft.IdentityModel.6.1.7600.16394\lib\net35\Microsoft.IdentityModel.dll</HintPath>
-      <Private>True</Private>
-    </Reference>
-    <Reference Include="Microsoft.IdentityModel.Clients.ActiveDirectory, Version=2.29.0.1078, Culture=neutral, PublicKeyToken=31bf3856ad364e35, processorArchitecture=MSIL">
-      <HintPath>..\packages\Microsoft.IdentityModel.Clients.ActiveDirectory.2.29.0\lib\net45\Microsoft.IdentityModel.Clients.ActiveDirectory.dll</HintPath>
-    </Reference>
-    <Reference Include="Microsoft.IdentityModel.Clients.ActiveDirectory.WindowsForms, Version=2.29.0.1078, Culture=neutral, PublicKeyToken=31bf3856ad364e35, processorArchitecture=MSIL">
-      <HintPath>..\packages\Microsoft.IdentityModel.Clients.ActiveDirectory.2.29.0\lib\net45\Microsoft.IdentityModel.Clients.ActiveDirectory.WindowsForms.dll</HintPath>
-    </Reference>
-    <Reference Include="Microsoft.WindowsAzure.Configuration, Version=1.8.0.0, Culture=neutral, PublicKeyToken=31bf3856ad364e35, processorArchitecture=MSIL">
-      <SpecificVersion>False</SpecificVersion>
-      <HintPath>..\packages\Microsoft.WindowsAzure.ConfigurationManager.1.8.0.0\lib\net35-full\Microsoft.WindowsAzure.Configuration.dll</HintPath>
-    </Reference>
-    <Reference Include="Microsoft.WindowsAzure.Storage, Version=4.3.0.0, Culture=neutral, PublicKeyToken=31bf3856ad364e35, processorArchitecture=MSIL">
-      <SpecificVersion>False</SpecificVersion>
-      <HintPath>..\packages\WindowsAzure.Storage.4.3.0\lib\net40\Microsoft.WindowsAzure.Storage.dll</HintPath>
-    </Reference>
-    <Reference Include="Newtonsoft.Json">
-      <HintPath>..\packages\Newtonsoft.Json.10.0.3\lib\net45\Newtonsoft.Json.dll</HintPath>
-      <Private>True</Private>
-    </Reference>
-    <Reference Include="SharePointPnP.IdentityModel.Extensions, Version=1.2.3.0, Culture=neutral, PublicKeyToken=5e633289e95c321a, processorArchitecture=MSIL">
-      <HintPath>..\packages\SharePointPnP.IdentityModel.Extensions.1.2.3\lib\net45\SharePointPnP.IdentityModel.Extensions.dll</HintPath>
-    </Reference>
-    <Reference Include="System" />
-    <Reference Include="System.ComponentModel.Composition" />
-    <Reference Include="System.Configuration" />
-    <Reference Include="System.Core" />
-    <Reference Include="System.Drawing" />
-    <Reference Include="System.EnterpriseServices" />
-    <Reference Include="System.IdentityModel" />
-    <Reference Include="System.IdentityModel.Selectors" />
-    <Reference Include="System.IdentityModel.Tokens.Jwt, Version=4.0.0.0, Culture=neutral, PublicKeyToken=31bf3856ad364e35, processorArchitecture=MSIL">
-      <HintPath>..\packages\System.IdentityModel.Tokens.Jwt.4.0.0\lib\net45\System.IdentityModel.Tokens.Jwt.dll</HintPath>
-    </Reference>
-    <Reference Include="System.Net.Http" />
-    <Reference Include="System.Net.Http.Formatting, Version=5.2.3.0, Culture=neutral, PublicKeyToken=31bf3856ad364e35, processorArchitecture=MSIL">
-      <SpecificVersion>False</SpecificVersion>
-      <HintPath>..\packages\Microsoft.AspNet.WebApi.Client.5.2.3\lib\net45\System.Net.Http.Formatting.dll</HintPath>
-    </Reference>
-    <Reference Include="System.Runtime.Serialization" />
-    <Reference Include="System.Security" />
-    <Reference Include="System.ServiceModel" />
-    <Reference Include="System.Spatial, Version=5.6.2.0, Culture=neutral, PublicKeyToken=31bf3856ad364e35, processorArchitecture=MSIL">
-      <SpecificVersion>False</SpecificVersion>
-      <HintPath>..\packages\System.Spatial.5.6.2\lib\net40\System.Spatial.dll</HintPath>
-    </Reference>
-    <Reference Include="System.Text.Encodings.Web, Version=4.0.0.0, Culture=neutral, PublicKeyToken=cc7b13ffcd2ddd51, processorArchitecture=MSIL">
-      <HintPath>..\packages\System.Text.Encodings.Web.4.0.0\lib\netstandard1.0\System.Text.Encodings.Web.dll</HintPath>
-      <Private>True</Private>
-    </Reference>
-    <Reference Include="System.Web" />
-    <Reference Include="System.Web.Extensions" />
-    <Reference Include="System.Web.Http, Version=5.2.3.0, Culture=neutral, PublicKeyToken=31bf3856ad364e35, processorArchitecture=MSIL">
-      <SpecificVersion>False</SpecificVersion>
-      <HintPath>..\packages\Microsoft.AspNet.WebApi.Core.5.2.3\lib\net45\System.Web.Http.dll</HintPath>
-    </Reference>
-    <Reference Include="System.Web.Services" />
-    <Reference Include="System.Windows.Forms" />
-    <Reference Include="System.Xaml" />
-    <Reference Include="System.Xml.Linq" />
-    <Reference Include="System.Data.DataSetExtensions" />
-    <Reference Include="Microsoft.CSharp" />
-    <Reference Include="System.Data" />
-    <Reference Include="System.Xml" />
-    <Reference Include="WindowsBase" />
-  </ItemGroup>
-  <ItemGroup>
-    <Compile Include="ALM\AppManager.cs" />
-    <Compile Include="ALM\AppMetadata.cs" />
-    <Compile Include="CoreResources.Designer.cs">
-      <AutoGen>True</AutoGen>
-      <DesignTime>True</DesignTime>
-      <DependentUpon>CoreResources.resx</DependentUpon>
-    </Compile>
-    <Compile Include="Entities\UnifiedGroupUser.cs" />
-    <Compile Include="Entities\WebhookNotification.cs" />
-    <Compile Include="Entities\WebhookSubscription.cs" />
-    <Compile Include="Extensions\ClientContextExtensions.cs" />
-    <Compile Include="Extensions\ClientObjectExtensions.cs" />
-    <Compile Include="Extensions\Deprecated\BrandingExtensions.deprecated.cs" />
-    <Compile Include="Extensions\Deprecated\ClientContextExtensions.deprecated.cs" />
-    <Compile Include="Extensions\Deprecated\FeatureExtensions.deprecated.cs" />
-    <Compile Include="Extensions\Deprecated\FieldAndContentTypeExtensions.deprecated.cs" />
-    <Compile Include="Extensions\Deprecated\FileFolderExtensions.deprecated.cs" />
-    <Compile Include="Extensions\Deprecated\InformationManagementExtensions.deprecated.cs" />
-    <Compile Include="Extensions\Deprecated\JavaScriptExtensions.deprecated.cs" />
-    <Compile Include="Extensions\Deprecated\ListExtensions.deprecated.cs" />
-    <Compile Include="Extensions\Deprecated\NavigationExtensions.deprecated.cs" />
-    <Compile Include="Extensions\Deprecated\PageExtensions.deprecated.cs" />
-    <Compile Include="Extensions\Deprecated\ProvisioningExtensions.deprecated.cs" />
-    <Compile Include="Extensions\Deprecated\RecordsManagementExtensions.deprecated.cs" />
-    <Compile Include="Extensions\Deprecated\SearchExtensions.deprecated.cs" />
-    <Compile Include="Extensions\Deprecated\SecurityExtensions.deprecated.cs" />
-    <Compile Include="Extensions\Deprecated\TaxonomyExtensions.deprecated.cs" />
-    <Compile Include="Extensions\Deprecated\TenantExtensions.deprecated.cs" />
-    <Compile Include="Extensions\Deprecated\VariationExtensions.deprecated.cs" />
-    <Compile Include="Extensions\Deprecated\WebExtensions.deprecated.cs" />
-    <Compile Include="Extensions\Deprecated\WorkflowExtensions.deprecated.cs" />
-    <Compile Include="Extensions\ExternalSharingExtensions.cs" />
-    <Compile Include="Extensions\FieldAndContentTypeExtensions.cs" />
-    <Compile Include="Extensions\FileFolderExtensions.cs" />
-    <Compile Include="Extensions\InformationManagementExtensions.cs" />
-    <Compile Include="Extensions\ListExtensions.cs" />
-    <Compile Include="Extensions\ListRatingExtensions.cs" />
-    <Compile Include="Extensions\ProvisioningExtensions.cs" />
-    <Compile Include="Extensions\PublishingExtensions.cs" />
-    <Compile Include="Extensions\RecordsManagementExtensions.cs" />
-    <Compile Include="Extensions\SearchExtensions.cs" />
-    <Compile Include="Extensions\SiteExtensions.cs" />
-    <Compile Include="Extensions\TaxonomyExtensions.cs" />
-    <Compile Include="Extensions\TenantExtensions.cs" />
-    <Compile Include="Framework\Graph\Model\DirectorySetting.cs" />
-    <Compile Include="Framework\Graph\Model\DirectorySettingTemplates.cs" />
-    <Compile Include="Framework\Graph\GraphHttpClient.cs" />
-    <Compile Include="Framework\Graph\Model\DirectorySettingValue.cs" />
-    <Compile Include="Framework\Graph\Model\SiteClassificationsSettings.cs" />
-    <Compile Include="Framework\Provisioning\Model\App.cs" />
-    <Compile Include="Framework\Provisioning\Model\AppCatalog.cs" />
-    <Compile Include="Framework\Provisioning\Model\AppCollection.cs" />
-    <Compile Include="Framework\Provisioning\Model\ApplicationLifecycleManagement.cs" />
-    <Compile Include="Framework\Provisioning\Model\CanvasControl.cs" />
-    <Compile Include="Framework\Provisioning\Model\CanvasControlCollection.cs" />
-    <Compile Include="Framework\Provisioning\Model\CanvasSection.cs" />
-    <Compile Include="Framework\Provisioning\Model\CanvasSectionCollection.cs" />
-    <Compile Include="Framework\Provisioning\Model\ContentDeliveryNetwork.cs" />
-    <Compile Include="Framework\Provisioning\Model\CdnOrigin.cs" />
-    <Compile Include="Framework\Provisioning\Model\CdnOriginCollection.cs" />
-    <Compile Include="Framework\Provisioning\Model\CdnSettings.cs" />
-    <Compile Include="Framework\Provisioning\Model\ClientSidePage.cs" />
-    <Compile Include="Framework\Provisioning\Model\ClientSidePageCollection.cs" />
-    <Compile Include="Framework\Provisioning\Model\Package.cs" />
-    <Compile Include="Framework\Provisioning\Model\ImageRendition.cs" />
-    <Compile Include="Framework\Provisioning\Model\PackageCollection.cs" />
-    <Compile Include="Framework\Provisioning\Model\ImageRenditionCollection.cs" />
-    <Compile Include="Framework\Provisioning\Model\IRMSettings.cs" />
-    <Compile Include="Framework\Provisioning\Model\SiteWebhook.cs" />
-    <Compile Include="Framework\Provisioning\Model\SiteWebhookCollection.cs" />
-    <Compile Include="Framework\Provisioning\Model\ProvisioningTenant.cs" />
-    <Compile Include="Framework\Provisioning\Model\Webhook.cs" />
-    <Compile Include="Framework\Provisioning\Model\WebhookCollection.cs" />
-    <Compile Include="Framework\Provisioning\ObjectHandlers\NoScriptTemplateCleaner.cs" />
-    <Compile Include="Framework\Provisioning\ObjectHandlers\ObjectApplicationLifecycleManagement.cs" />
-    <Compile Include="Framework\Provisioning\ObjectHandlers\ObjectTenant.cs" />
-    <Compile Include="Framework\Provisioning\ObjectHandlers\ObjectClientSidePageContents.cs" />
-    <Compile Include="Framework\Provisioning\ObjectHandlers\ObjectClientSidePages.cs" />
-    <Compile Include="Framework\Provisioning\ObjectHandlers\ObjectImageRenditions.cs" />
-    <Compile Include="Framework\Provisioning\ObjectHandlers\TokenDefinitions\FileUniqueIdTokenEncoded.cs" />
-    <Compile Include="Framework\Provisioning\ObjectHandlers\TokenDefinitions\HostUrlToken.cs" />
-    <Compile Include="Framework\Provisioning\ObjectHandlers\TokenDefinitions\PageUniqueIdEncodedToken.cs" />
-    <Compile Include="Framework\Provisioning\ObjectHandlers\TokenDefinitions\PageUniqueIdToken.cs" />
-    <Compile Include="Framework\Provisioning\ObjectHandlers\TokenDefinitions\SiteCollectionConnectedOffice365GroupId.cs" />
-    <Compile Include="Framework\Provisioning\ObjectHandlers\TokenDefinitions\SiteCollectionIdEncodedToken.cs" />
-    <Compile Include="Framework\Provisioning\ObjectHandlers\TokenDefinitions\SiteIdEncodedToken.cs" />
-    <Compile Include="Framework\Provisioning\ObjectHandlers\TokenDefinitions\SiteTitleToken.cs" />
-    <Compile Include="Framework\Provisioning\ObjectHandlers\Utilities\ClientSidePageContentsHelper.cs" />
-    <Compile Include="Framework\Provisioning\ObjectHandlers\TokenDefinitions\AppPackageIdToken.cs" />
-    <Compile Include="Framework\Provisioning\ObjectHandlers\TokenDefinitions\FileUniqueIdToken.cs" />
-    <Compile Include="Framework\Provisioning\ObjectHandlers\TokenDefinitions\RoleDefinitionIdToken.cs" />
-    <Compile Include="Framework\Provisioning\Providers\Xml\ProvisioningSchema-2017-05.cs">
-      <DependentUpon>ProvisioningSchema-2017-05.xsd</DependentUpon>
-    </Compile>
-    <Compile Include="Framework\Provisioning\Providers\Xml\ProvisioningSchema-2018-01.cs">
-      <DependentUpon>ProvisioningSchema-2018-01.xsd</DependentUpon>
-    </Compile>
-    <Compile Include="Framework\Provisioning\Providers\Xml\Resolvers\DocumentTemplateFromModelToSchemaTypeResolver.cs" />
-    <Compile Include="Framework\Provisioning\Providers\Xml\Resolvers\TermSetFromModelToSchemaTypeResolver.cs" />
-    <Compile Include="Framework\Provisioning\Providers\Xml\Resolvers\ExpressionTypeResolver.cs" />
-    <Compile Include="Framework\Provisioning\Providers\Xml\Resolvers\ExpressionCollectionValueResolver.cs" />
-    <Compile Include="Framework\Provisioning\Providers\Xml\Resolvers\CalendarTypeFromSchemaToModelValueResolver.cs" />
-    <Compile Include="Framework\Provisioning\Providers\Xml\Resolvers\V201705\DocumentSetTemplateAllowedContentTypesFromSchemaToModelTypeResolver.cs" />
-    <Compile Include="Framework\Provisioning\Providers\Xml\Resolvers\V201705\DocumentSetTemplateAllowedContentTypesFromModelToSchemaTypeResolver.cs" />
-    <Compile Include="Framework\Provisioning\Providers\Xml\Resolvers\V201705\IRMSettingsFromModelToSchemaTypeResolver.cs" />
-    <Compile Include="Framework\Provisioning\Providers\Xml\Resolvers\V201705\IRMSettingsFromSchemaToModelTypeResolver.cs" />
-    <Compile Include="Framework\Provisioning\Providers\Xml\Resolvers\V201705\ListInstanceDataRowsFromModelToSchemaTypeResolver.cs" />
-    <Compile Include="Framework\Provisioning\Providers\Xml\Resolvers\V201705\ListInstanceDataRowsFromSchemaToModelTypeResolver.cs" />
-    <Compile Include="Framework\Provisioning\Providers\Xml\Resolvers\V201705\RemoveExistingContentTypesFromSchemaToModelValueResolver.cs" />
-    <Compile Include="Framework\Provisioning\Providers\Xml\Resolvers\V201801\AppCatalogFromSchemaToModelTypeResolver.cs" />
-    <Compile Include="Framework\Provisioning\Providers\Xml\Resolvers\V201801\CdnFromModelToSchemaTypeResolver.cs" />
-    <Compile Include="Framework\Provisioning\Providers\Xml\Resolvers\V201801\CdnFromSchemaToModelTypeResolver.cs" />
-    <Compile Include="Framework\Provisioning\Providers\Xml\Resolvers\V201801\AppCatalogFromModelToSchemaTypeResolver.cs" />
-    <Compile Include="Framework\Provisioning\Providers\Xml\Resolvers\WorkHourFromSchemaToModelValueResolver.cs" />
-    <Compile Include="Framework\Provisioning\Providers\Xml\Resolvers\FoldersFromModelToSchemaTypeResolver.cs" />
-    <Compile Include="Framework\Provisioning\Providers\Xml\Resolvers\FromAuditFlagsToArrayResolver.cs" />
-    <Compile Include="Framework\Provisioning\Providers\Xml\Resolvers\FromArrayToAuditFlagsResolver.cs" />
-    <Compile Include="Framework\Provisioning\Providers\Xml\Resolvers\FromBasePermissionsToStringValueResolver.cs" />
-    <Compile Include="Framework\Provisioning\Providers\Xml\Resolvers\FromNullableToSpecifiedValueResolver.cs" />
-    <Compile Include="Framework\Provisioning\Providers\Xml\Resolvers\PageLayoutsFromModelToSchemaTypeResolver.cs" />
-    <Compile Include="Framework\Provisioning\Providers\Xml\Resolvers\PageLayoutsFromSchemaToModelTypeResolver.cs" />
-    <Compile Include="Framework\Provisioning\Providers\Xml\Resolvers\NavigationFromModelToSchemaTypeResolver.cs" />
-    <Compile Include="Framework\Provisioning\Providers\Xml\Resolvers\NavigationFromSchemaToModelTypeResolver.cs" />
-    <Compile Include="Framework\Provisioning\Providers\Xml\Resolvers\NavigationNodeFromModelToSchemaTypeResolver.cs" />
-    <Compile Include="Framework\Provisioning\Providers\Xml\Resolvers\NavigationNodeFromSchemaToModelTypeResolver.cs" />
-    <Compile Include="Framework\Provisioning\Providers\Xml\Resolvers\RoleAssignmentsFromModelToSchemaTypeResolver.cs" />
-    <Compile Include="Framework\Provisioning\Providers\Xml\Resolvers\RoleAssigmentsFromSchemaToModelTypeResolver.cs" />
-    <Compile Include="Framework\Provisioning\Providers\Xml\Resolvers\PropertyObjectTypeResolver.cs" />
-    <Compile Include="Framework\Provisioning\Providers\Xml\Resolvers\FromStringToBasePermissionsValueResolver.cs" />
-    <Compile Include="Framework\Provisioning\Providers\Xml\Resolvers\FromStringToEnumValueResolver.cs" />
-    <Compile Include="Framework\Provisioning\Providers\Xml\Resolvers\ExpressionValueResolver.cs" />
-    <Compile Include="Framework\Provisioning\Providers\Xml\Resolvers\ListViewsFromModelToSchemaTypeResolver.cs" />
-    <Compile Include="Framework\Provisioning\Providers\Xml\Resolvers\SecurityFromModelToSchemaTypeResolver.cs" />
-    <Compile Include="Framework\Provisioning\Providers\Xml\Resolvers\XmlAnyFromModelToSchemalValueResolver.cs" />
-    <Compile Include="Framework\Provisioning\Providers\Xml\Serializers\V201705\ClientSidePagesSerializer.cs" />
-    <Compile Include="Framework\Provisioning\Providers\Xml\Serializers\V201705\SiteWebhooksSerializer.cs" />
-    <Compile Include="Framework\Provisioning\Providers\Xml\Serializers\V201705\ContentTypesSerializer.cs" />
-    <Compile Include="Framework\Provisioning\Providers\Xml\Serializers\ExtensibilityHandlersSerializer.cs" />
-    <Compile Include="Framework\Provisioning\Providers\Xml\Serializers\AddInsSerializer.cs" />
-    <Compile Include="Framework\Provisioning\Providers\Xml\Serializers\PublishingSerializer.cs" />
-    <Compile Include="Framework\Provisioning\Providers\Xml\Serializers\ComposedLookSerializer.cs" />
-    <Compile Include="Framework\Provisioning\Providers\Xml\Serializers\NavigationSerializer.cs" />
-    <Compile Include="Framework\Provisioning\Providers\Xml\Serializers\SecuritySerializer.cs" />
-    <Compile Include="Framework\Provisioning\Providers\Xml\Serializers\FeaturesSerializer.cs" />
-    <Compile Include="Framework\Provisioning\Providers\Xml\Serializers\DirectoriesSerializer.cs" />
-    <Compile Include="Framework\Provisioning\Providers\Xml\Serializers\V201705\ListInstancesSerializer.cs" />
-    <Compile Include="Framework\Provisioning\Providers\Xml\Serializers\V201801\ApplicationLifecycleManagementSerializer.cs" />
-    <Compile Include="Framework\Provisioning\Providers\Xml\Serializers\V201801\TenantSerializer.cs" />
-    <Compile Include="Framework\Provisioning\Providers\Xml\Serializers\WorkflowsSerializer.cs" />
-    <Compile Include="Framework\Provisioning\Providers\Xml\Serializers\AuditSettingsSerializer.cs" />
-    <Compile Include="Framework\Provisioning\Providers\Xml\Serializers\SiteColumnsSerializer.cs" />
-    <Compile Include="Framework\Provisioning\Providers\Xml\Serializers\SupportedUILanguagesSerializer.cs" />
-    <Compile Include="Framework\Provisioning\Providers\Xml\Serializers\TermGroupsSerializer.cs" />
-    <Compile Include="Framework\Provisioning\Providers\Xml\Serializers\PagesSerializer.cs" />
-    <Compile Include="Framework\Provisioning\Providers\Xml\Serializers\FilesSerializer.cs" />
-    <Compile Include="Framework\Provisioning\Providers\Xml\Serializers\CustomActionsSerializer.cs" />
-    <Compile Include="Framework\Provisioning\Providers\Xml\Serializers\TemplateBasePropertiesSerializer.cs" />
-    <Compile Include="Framework\Provisioning\Providers\Xml\Serializers\RegionalSettingsSerializer.cs" />
-    <Compile Include="Framework\Provisioning\Providers\Xml\Serializers\WebSettingsSerializer.cs" />
-    <Compile Include="Framework\Provisioning\Providers\Xml\XMLPnPSchemaV201801Serializer.cs" />
-    <Compile Include="Framework\Provisioning\Providers\Xml\XMLPnPSchemaV201705Serializer.cs" />
-    <Compile Include="Pages\ClientSidePageCanvas.cs" />
-    <Compile Include="Pages\ClientSidePageControls.cs" />
-    <Compile Include="Pages\ClientSidePagesControlData.cs" />
-    <Compile Include="Entities\UnifiedGroupEntity.cs" />
-    <Compile Include="Extensions\ExceptionExtensions.cs" />
-    <Compile Include="Framework\Graph\PnPHttpProvider.cs" />
-    <Compile Include="Framework\Graph\UnifiedGroupsUtility.cs" />
-    <Compile Include="Extensions\VariationExtensions.cs" />
-    <Compile Include="Extensions\WorkflowExtensions.cs" />
-    <Compile Include="AuthenticationManager.cs" />
-    <Compile Include="Extensions\BrandingExtensions.cs" />
-    <Compile Include="BuiltInContentTypeId.cs" />
-    <Compile Include="Constants.cs" />
-    <Compile Include="Diagnostics\Log.cs" />
-    <Compile Include="Diagnostics\LogConfigurationSection.cs" />
-    <Compile Include="Diagnostics\LogLevel.cs" />
-    <Compile Include="Diagnostics\LogEntry.cs" />
-    <Compile Include="Diagnostics\PnPMonitoredScope.cs" />
-    <Compile Include="Diagnostics\TraceLogger.cs" />
-    <Compile Include="Entities\AreaNavigationEntity.cs" />
-    <Compile Include="Entities\CustomActionEntity.cs" />
-    <Compile Include="Entities\DefaultColumnTermPathValue.cs" />
-    <Compile Include="Entities\DefaultColumnTermValue.cs" />
-    <Compile Include="Entities\ExternalUserEntity.cs" />
-    <Compile Include="Entities\RoleAssignmentEntity.cs" />
-    <Compile Include="Entities\StructuralNavigationEntity.cs" />
-    <Compile Include="Entities\TaxonomyFieldCreationInformation.cs" />
-    <Compile Include="Entities\FieldCreationInformation.cs" />
-    <Compile Include="Entities\SiteEntity.cs" />
-    <Compile Include="Entities\SitePolicyEntity.cs" />
-    <Compile Include="Entities\ThemeEntity.cs" />
-    <Compile Include="Entities\UserEntity.cs" />
-    <Compile Include="Entities\VariationInformation.cs" />
-    <Compile Include="Entities\VariationLabelEntity.cs" />
-    <Compile Include="Entities\WebPartEntity.cs" />
-    <Compile Include="Entities\WebTemplateEntity.cs" />
-    <Compile Include="Entities\YammerGroup.cs" />
-    <Compile Include="Entities\YammerUser.cs" />
-    <Compile Include="Enums\BuiltInFieldId.cs" />
-    <Compile Include="Enums\BuiltInIdentity.cs" />
-    <Compile Include="Enums\EcmListManualRecordDeclaration.cs" />
-    <Compile Include="Enums\EcmRecordDeclarationBy.cs" />
-    <Compile Include="Enums\EcmSiteRecordRestrictions.cs" />
-    <Compile Include="Enums\NavigationType.cs" />
-    <Compile Include="Enums\SharePointPlatform.cs" />
-    <Compile Include="Enums\StructuralNavigationSortBy.cs" />
-    <Compile Include="Enums\StructuralNavigationSorting.cs" />
-    <Compile Include="Enums\TenantEnums.cs" />
-    <Compile Include="Enums\TimeZone.cs" />
-    <Compile Include="Enums\VotingExperience.cs" />
-    <Compile Include="Enums\WikiPageLayout.cs" />
-    <Compile Include="Extensions\DictionaryExtensions.cs" />
-    <Compile Include="Extensions\EnumerationExtensions.cs" />
-    <Compile Include="Extensions\EnumerableExtensions.cs" />
-    <Compile Include="Extensions\SafeConvertExtensions.cs" />
-    <Compile Include="Extensions\StreamExtensions.cs" />
-    <Compile Include="Extensions\ValidationExtensions.cs" />
-    <Compile Include="Framework\Provisioning\BaseTemplates\BaseTemplateManager.cs" />
-    <Compile Include="Framework\Provisioning\Connectors\AzureStorageConnector.cs" />
-    <Compile Include="Framework\Provisioning\Connectors\FileConnectorBase.cs" />
-    <Compile Include="Framework\Provisioning\Connectors\FileSystemConnector.cs" />
-    <Compile Include="Framework\Provisioning\Connectors\ICommitableFileConnector.cs" />
-    <Compile Include="Framework\Provisioning\Connectors\OpenXMLConnector.cs" />
-    <Compile Include="Framework\Provisioning\Connectors\OpenXML\Model\PnPFileInfo.cs" />
-    <Compile Include="Framework\Provisioning\Connectors\OpenXML\Model\PnPFileMap.cs" />
-    <Compile Include="Framework\Provisioning\Connectors\OpenXML\Model\PnPInfo.cs" />
-    <Compile Include="Framework\Provisioning\Connectors\OpenXML\Model\PnPManifest.cs" />
-    <Compile Include="Framework\Provisioning\Connectors\OpenXML\Model\PnPProperties.cs" />
-    <Compile Include="Framework\Provisioning\Connectors\OpenXML\PnPPackage.cs" />
-    <Compile Include="Framework\Provisioning\Connectors\OpenXML\PnPPackageFileItem.cs" />
-    <Compile Include="Framework\Provisioning\Connectors\OpenXML\PnPPackageFormatException.cs" />
-    <Compile Include="Framework\Provisioning\Connectors\OpenXML\PnPPackageHelper.cs" />
-    <Compile Include="Framework\Provisioning\Connectors\SharePointConnector.cs" />
-    <Compile Include="Framework\Provisioning\Deprecated\Extensibility\ExtensibilityManager.deprecated.cs" />
-    <Compile Include="Framework\Provisioning\Deprecated\Extensibility\IProvisioningExtensibilityProvider.deprecated.cs" />
-    <Compile Include="Framework\Provisioning\Deprecated\Model\ComposedLook.deprecated.cs" />
-    <Compile Include="Framework\Provisioning\Deprecated\Model\ContentType.deprecated.cs" />
-    <Compile Include="Framework\Provisioning\Deprecated\Model\ContentTypeBinding.deprecated.cs" />
-    <Compile Include="Framework\Provisioning\Deprecated\Model\Feature.deprecated.cs" />
-    <Compile Include="Framework\Provisioning\Deprecated\Model\FieldRef.deprecated.cs" />
-    <Compile Include="Framework\Provisioning\Deprecated\Model\ListInstance.deprecated.cs" />
-    <Compile Include="Framework\Provisioning\Deprecated\Model\Page.deprecated.cs" />
-    <Compile Include="Framework\Provisioning\Deprecated\Model\ProvisioningTemplate.deprecated.cs" />
-    <Compile Include="Framework\Provisioning\Deprecated\Model\ProvisioningTemplateInfo.deprecated.cs" />
-    <Compile Include="Framework\Provisioning\Deprecated\Model\Term.deprecated.cs" />
-    <Compile Include="Framework\Provisioning\Deprecated\Model\TermGroup.deprecated.cs" />
-    <Compile Include="Framework\Provisioning\Deprecated\Model\TermSet.deprecated.cs" />
-    <Compile Include="Framework\Provisioning\Deprecated\ObjectHandlers\ProvisioningTemplateApplyingInformation.deprecated.cs" />
-    <Compile Include="Framework\Provisioning\Extensibility\ExtensibilityManager.cs" />
-    <Compile Include="Framework\Provisioning\Extensibility\ExtensiblityPipelineException.cs" />
-    <Compile Include="Framework\Provisioning\Extensibility\IProvisioningExtensibilityTokenProvider.cs" />
-    <Compile Include="Framework\Provisioning\Extensibility\IProvisioningExtensibilityHandler.cs" />
-    <Compile Include="Framework\Provisioning\Model\BaseNavigationKind.cs" />
-    <Compile Include="Framework\Provisioning\Model\CurrentNavigation.cs" />
-    <Compile Include="Framework\Provisioning\Model\DefaultDocumentCollection.cs" />
-    <Compile Include="Framework\Provisioning\Model\Deprecated\CustomAction.deprecated.cs" />
-    <Compile Include="Framework\Provisioning\Model\Directory.cs" />
-    <Compile Include="Framework\Provisioning\Model\DirectoryCollection.cs" />
-    <Compile Include="Framework\Provisioning\Model\ExtensibilityHandler.cs" />
-    <Compile Include="Framework\Provisioning\Model\FeatureCollection.cs" />
-    <Compile Include="Framework\Provisioning\Model\AddIn.cs" />
-    <Compile Include="Framework\Provisioning\Model\AddInCollection.cs" />
-    <Compile Include="Framework\Provisioning\Model\AuditSettings.cs" />
-    <Compile Include="Framework\Provisioning\Model\AvailableWebTemplate.cs" />
-    <Compile Include="Framework\Provisioning\Model\AvailableWebTemplateCollection.cs" />
-    <Compile Include="Framework\Provisioning\Model\BaseModel.cs" />
-    <Compile Include="Framework\Provisioning\Model\ComposedLook.cs" />
-    <Compile Include="Framework\Provisioning\Model\ContentType.cs" />
-    <Compile Include="Framework\Provisioning\Model\ContentTypeBinding.cs" />
-    <Compile Include="Framework\Provisioning\Model\ContentTypeBindingCollection.cs" />
-    <Compile Include="Framework\Provisioning\Model\ContentTypeCollection.cs" />
-    <Compile Include="Framework\Provisioning\Model\CustomAction.cs" />
-    <Compile Include="Framework\Provisioning\Model\CustomActionCollection.cs" />
-    <Compile Include="Framework\Provisioning\Model\CustomActions.cs" />
-    <Compile Include="Framework\Provisioning\Model\DataRow.cs" />
-    <Compile Include="Framework\Provisioning\Model\DataRowCollection.cs" />
-    <Compile Include="Framework\Provisioning\Model\DefaultDocument.cs" />
-    <Compile Include="Framework\Provisioning\Model\DesignPackage.cs" />
-    <Compile Include="Framework\Provisioning\Model\DocumentSetTemplate.cs" />
-    <Compile Include="Framework\Provisioning\Model\Features.cs" />
-    <Compile Include="Framework\Provisioning\Model\FieldRef.cs" />
-    <Compile Include="Framework\Provisioning\Model\Field.cs" />
-    <Compile Include="Framework\Provisioning\Model\FieldRefCollection.cs" />
-    <Compile Include="Framework\Provisioning\Model\FieldCollection.cs" />
-    <Compile Include="Framework\Provisioning\Model\FileCollection.cs" />
-    <Compile Include="Framework\Provisioning\Model\FileLevel.cs" />
-    <Compile Include="Framework\Provisioning\Model\Folder.cs" />
-    <Compile Include="Framework\Provisioning\Model\FolderCollection.cs" />
-    <Compile Include="Framework\Provisioning\Model\GlobalNavigation.cs" />
-    <Compile Include="Framework\Provisioning\Model\IProvisioningTemplateDescendant.cs" />
-    <Compile Include="Framework\Provisioning\Model\ListInstanceCollection.cs" />
-    <Compile Include="Framework\Provisioning\Model\Localization.cs" />
-    <Compile Include="Framework\Provisioning\Model\Handlers.cs" />
-    <Compile Include="Framework\Provisioning\Model\LocalizationCollection.cs" />
-    <Compile Include="Framework\Provisioning\Model\ManagedNavigation.cs" />
-    <Compile Include="Framework\Provisioning\Model\Navigation.cs" />
-    <Compile Include="Framework\Provisioning\Model\NavigationNode.cs" />
-    <Compile Include="Framework\Provisioning\Model\NavigationNodeCollection.cs" />
-    <Compile Include="Framework\Provisioning\Model\ObjectSecurity.cs" />
-    <Compile Include="Framework\Provisioning\Model\PageLayout.cs" />
-    <Compile Include="Framework\Provisioning\Model\PageLayoutCollection.cs" />
-    <Compile Include="Framework\Provisioning\Model\PageCollection.cs" />
-    <Compile Include="Framework\Provisioning\Model\PropertyBagEntryCollection.cs" />
-    <Compile Include="Framework\Provisioning\Model\ExtensibilityHandlerCollection.cs" />
-    <Compile Include="Framework\Provisioning\Model\ProviderCollection.cs" />
-    <Compile Include="Framework\Provisioning\Model\ProvisioningTemplateDictionary.cs" />
-    <Compile Include="Framework\Provisioning\Model\ProvisioningTemplateCollection.cs" />
-    <Compile Include="Framework\Provisioning\Model\Publishing.cs" />
-    <Compile Include="Framework\Provisioning\Model\RoleAssignment.cs" />
-    <Compile Include="Framework\Provisioning\Model\RoleAssignmentCollection.cs" />
-    <Compile Include="Framework\Provisioning\Model\RoleDefinition.cs" />
-    <Compile Include="Framework\Provisioning\Model\RoleDefinitionCollection.cs" />
-    <Compile Include="Framework\Provisioning\Model\SiteGroupCollection.cs" />
-    <Compile Include="Framework\Provisioning\Model\SiteSecurityPermissions.cs" />
-    <Compile Include="Framework\Provisioning\Model\RegionalSettings.cs" />
-    <Compile Include="Framework\Provisioning\Model\SiteGroup.cs" />
-    <Compile Include="Framework\Provisioning\Model\StructuralNavigation.cs" />
-    <Compile Include="Framework\Provisioning\Model\SupportedUILanguage.cs" />
-    <Compile Include="Framework\Provisioning\Model\SupportedUILanguageCollection.cs" />
-    <Compile Include="Framework\Provisioning\Model\TermCollection.cs" />
-    <Compile Include="Framework\Provisioning\Model\TermGroupCollection.cs" />
-    <Compile Include="Framework\Provisioning\Model\TermLabel.cs" />
-    <Compile Include="Framework\Provisioning\Model\Term.cs" />
-    <Compile Include="Framework\Provisioning\Model\TermLabelCollection.cs" />
-    <Compile Include="Framework\Provisioning\Model\TermSet.cs" />
-    <Compile Include="Framework\Provisioning\Model\TermGroup.cs" />
-    <Compile Include="Framework\Provisioning\Model\TermSetCollection.cs" />
-    <Compile Include="Framework\Provisioning\Model\UserCollection.cs" />
-    <Compile Include="Framework\Provisioning\Model\ViewCollection.cs" />
-    <Compile Include="Framework\Provisioning\Model\WebPart.cs" />
-    <Compile Include="Framework\Provisioning\Model\Page.cs" />
-    <Compile Include="Framework\Provisioning\Model\File.cs" />
-    <Compile Include="Framework\Provisioning\Model\ListInstance.cs" />
-    <Compile Include="Framework\Provisioning\Model\PropertyBagEntry.cs" />
-    <Compile Include="Framework\Provisioning\Model\Provider.cs" />
-    <Compile Include="Framework\Provisioning\Model\ProvisioningTemplate.cs" />
-    <Compile Include="Framework\Provisioning\Model\Feature.cs" />
-    <Compile Include="Framework\Provisioning\Model\ProvisioningTemplateInfo.cs" />
-    <Compile Include="Framework\Provisioning\Model\SiteSecurity.cs" />
-    <Compile Include="Framework\Provisioning\Model\User.cs" />
-    <Compile Include="Framework\Provisioning\Model\View.cs" />
-    <Compile Include="Framework\Provisioning\Model\WebPartCollection.cs" />
-    <Compile Include="Framework\Provisioning\Model\WebSettings.cs" />
-    <Compile Include="Framework\Provisioning\Model\WorkflowDefinition.cs" />
-    <Compile Include="Framework\Provisioning\Model\WorkflowDefinitionCollection.cs" />
-    <Compile Include="Framework\Provisioning\Model\Workflows.cs" />
-    <Compile Include="Framework\Provisioning\Model\WorkflowSubscription.cs" />
-    <Compile Include="Framework\Provisioning\Model\WorkflowSubscriptionCollection.cs" />
-    <Compile Include="Framework\Provisioning\ObjectHandlers\Extensions\PnPMonitoredScopeExtensions.cs" />
-    <Compile Include="Framework\Provisioning\ObjectHandlers\Extensions\SecurableObjectExtensions.cs" />
-    <Compile Include="Framework\Provisioning\ObjectHandlers\Extensions\LocalizationExtensions.cs" />
-    <Compile Include="Framework\Provisioning\ObjectHandlers\ObjectContentHandlerBase.cs" />
-    <Compile Include="Framework\Provisioning\ObjectHandlers\Extensions\UserResourceExtensions.cs" />
-    <Compile Include="Framework\Provisioning\ObjectHandlers\ObjectLocalization.cs" />
-    <Compile Include="Framework\Provisioning\ObjectHandlers\ObjectNavigation.cs" />
-    <Compile Include="Framework\Provisioning\ObjectHandlers\ObjectWebSettings.cs" />
-    <Compile Include="Framework\Provisioning\ObjectHandlers\ObjectPageContents.cs" />
-    <Compile Include="Framework\Provisioning\ObjectHandlers\ObjectSupportedUILanguages.cs" />
-    <Compile Include="Framework\Provisioning\ObjectHandlers\ObjectRegionalSettings.cs" />
-    <Compile Include="Framework\Provisioning\ObjectHandlers\ObjectPublishing.cs" />
-    <Compile Include="Framework\Provisioning\ObjectHandlers\ObjectAuditSettings.cs" />
-    <Compile Include="Framework\Provisioning\ObjectHandlers\ObjectComposedLook.cs" />
-    <Compile Include="Framework\Provisioning\ObjectHandlers\ObjectContentType.cs" />
-    <Compile Include="Framework\Provisioning\ObjectHandlers\ObjectExtensibilityHandlers.cs" />
-    <Compile Include="Framework\Provisioning\ObjectHandlers\ObjectListInstanceDataRows.cs" />
-    <Compile Include="Framework\Provisioning\ObjectHandlers\ObjectSearchSettings.cs" />
-    <Compile Include="Framework\Provisioning\ObjectHandlers\ObjectSitePolicy.cs" />
-    <Compile Include="Framework\Provisioning\ObjectHandlers\ObjectField.cs" />
-    <Compile Include="Framework\Provisioning\ObjectHandlers\ObjectRetrieveTemplateInfo.cs" />
-    <Compile Include="Framework\Provisioning\ObjectHandlers\ObjectPersistTemplateInfo.cs" />
-    <Compile Include="Framework\Provisioning\ObjectHandlers\ObjectLookupFields.cs" />
-    <Compile Include="Framework\Provisioning\ObjectHandlers\ObjectPages.cs" />
-    <Compile Include="Framework\Provisioning\ObjectHandlers\ObjectPropertyBagEntry.cs" />
-    <Compile Include="Framework\Provisioning\ObjectHandlers\ObjectCustomActions.cs" />
-    <Compile Include="Framework\Provisioning\ObjectHandlers\ObjectFiles.cs" />
-    <Compile Include="Framework\Provisioning\ObjectHandlers\ObjectFeatures.cs" />
-    <Compile Include="Framework\Provisioning\ObjectHandlers\ObjectHandlerBase.cs" />
-    <Compile Include="Framework\Provisioning\ObjectHandlers\ObjectListInstance.cs" />
-    <Compile Include="Framework\Provisioning\ObjectHandlers\ObjectSiteSecurity.cs" />
-    <Compile Include="Framework\Provisioning\ObjectHandlers\ObjectTermGroups.cs" />
-    <Compile Include="Framework\Provisioning\ObjectHandlers\ObjectWorkflows.cs" />
-    <Compile Include="Framework\Provisioning\ObjectHandlers\ProvisioningMessageType.cs" />
-    <Compile Include="Framework\Provisioning\ObjectHandlers\ProvisioningTemplateApplyingInformation.cs" />
-    <Compile Include="Framework\Provisioning\ObjectHandlers\ProvisioningTemplateCreationInformation.cs" />
-    <Compile Include="Framework\Provisioning\ObjectHandlers\SiteToTemplateConversion.cs" />
-    <Compile Include="Framework\Provisioning\ObjectHandlers\TokenDefinitions\AuthenticationRealmToken.cs" />
-    <Compile Include="Framework\Provisioning\ObjectHandlers\TokenDefinitions\CDATAEndToken.cs" />
-    <Compile Include="Framework\Provisioning\ObjectHandlers\TokenDefinitions\CDATAStartToken.cs" />
-    <Compile Include="Framework\Provisioning\ObjectHandlers\TokenDefinitions\CurrentUserFullNameToken.cs" />
-    <Compile Include="Framework\Provisioning\ObjectHandlers\TokenDefinitions\CurrentUserLoginNameToken.cs" />
-    <Compile Include="Framework\Provisioning\ObjectHandlers\TokenDefinitions\DateNowToken.cs" />
-    <Compile Include="Framework\Provisioning\ObjectHandlers\TokenDefinitions\KeywordsTermStoreIdToken.cs" />
-    <Compile Include="Framework\Provisioning\ObjectHandlers\TokenDefinitions\ContentTypeIdToken.cs" />
-    <Compile Include="Framework\Provisioning\ObjectHandlers\TokenDefinitions\GroupIdToken.cs" />
-    <Compile Include="Framework\Provisioning\ObjectHandlers\TokenDefinitions\ListViewIdToken.cs" />
-    <Compile Include="Framework\Provisioning\ObjectHandlers\TokenDefinitions\RoleDefinitionToken.cs" />
-    <Compile Include="Framework\Provisioning\ObjectHandlers\TokenDefinitions\LocalizationToken.cs" />
-    <Compile Include="Framework\Provisioning\ObjectHandlers\TokenDefinitions\ResourceEntry.cs" />
-    <Compile Include="Framework\Provisioning\ObjectHandlers\TokenDefinitions\FieldTitleToken.cs" />
-    <Compile Include="Framework\Provisioning\ObjectHandlers\TokenDefinitions\SiteCollectionIdToken.cs" />
-    <Compile Include="Framework\Provisioning\ObjectHandlers\TokenDefinitions\SiteCollectionTermSetIdToken.cs" />
-    <Compile Include="Framework\Provisioning\ObjectHandlers\TokenDefinitions\SiteOwnerToken.cs" />
-    <Compile Include="Framework\Provisioning\ObjectHandlers\TokenDefinitions\TermStoreIdToken.cs" />
-    <Compile Include="Framework\Provisioning\ObjectHandlers\TokenDefinitions\WebPartIdToken.cs" />
-    <Compile Include="Framework\Provisioning\ObjectHandlers\TokenDefinitions\SiteCollectionTermGroupNameToken.cs" />
-    <Compile Include="Framework\Provisioning\ObjectHandlers\TokenDefinitions\SiteCollectionTermGroupId.cs" />
-    <Compile Include="Framework\Provisioning\ObjectHandlers\TokenDefinitions\AssociatedGroupToken.cs" />
-    <Compile Include="Framework\Provisioning\ObjectHandlers\TokenDefinitions\GuidToken.cs" />
-    <Compile Include="Framework\Provisioning\ObjectHandlers\TokenDefinitions\CurrentUserIdToken.cs" />
-    <Compile Include="Framework\Provisioning\ObjectHandlers\TokenDefinitions\SiteIdToken.cs" />
-    <Compile Include="Framework\Provisioning\ObjectHandlers\TokenDefinitions\WebNameToken.cs" />
-    <Compile Include="Framework\Provisioning\ObjectHandlers\TokenDefinitions\TermSetIdToken.cs" />
-    <Compile Include="Framework\Provisioning\ObjectHandlers\TokenDefinitions\ParameterToken.cs" />
-    <Compile Include="Framework\Provisioning\ObjectHandlers\TokenDefinitions\ListUrlToken.cs" />
-    <Compile Include="Framework\Provisioning\ObjectHandlers\TokenDefinitions\SiteCollectionTermStoreIdToken.cs" />
-    <Compile Include="Framework\Provisioning\ObjectHandlers\TokenDefinitions\ListIdToken.cs" />
-    <Compile Include="Framework\Provisioning\ObjectHandlers\TokenDefinitions\ThemeCatalogToken.cs" />
-    <Compile Include="Framework\Provisioning\ObjectHandlers\TokenDefinitions\TokenDefinition.cs" />
-    <Compile Include="Framework\Provisioning\ObjectHandlers\TokenDefinitions\MasterPageCatalogToken.cs" />
-    <Compile Include="Framework\Provisioning\ObjectHandlers\TokenDefinitions\SiteCollectionToken.cs" />
-    <Compile Include="Framework\Provisioning\ObjectHandlers\TokenDefinitions\SiteToken.cs" />
-    <Compile Include="Framework\Provisioning\ObjectHandlers\TokenParser.cs" />
-    <Compile Include="Framework\Provisioning\Providers\ITemplateFormatter.cs" />
-    <Compile Include="Framework\Provisioning\Providers\Json\BasePermissionsConverter.cs" />
-    <Compile Include="Framework\Provisioning\Providers\Json\JsonAzureStorageTemplateProvider.cs" />
-    <Compile Include="Framework\Provisioning\Providers\Json\JsonFileSystemTemplateProvider.cs" />
-    <Compile Include="Framework\Provisioning\Providers\Json\JsonOpenXMLTemplateProvider.cs" />
-    <Compile Include="Framework\Provisioning\Providers\Json\JsonPnPFormatter.cs" />
-    <Compile Include="Framework\Provisioning\Providers\Json\JsonSharePointTemplateProvider.cs" />
-    <Compile Include="Framework\Provisioning\Providers\Json\JsonTemplateProvider.cs" />
-    <Compile Include="Framework\Provisioning\Providers\TemplateProviderBase.cs" />
-    <Compile Include="Framework\Provisioning\Providers\Xml\IPnPSchemaSerializer.cs" />
-    <Compile Include="Framework\Provisioning\Providers\Xml\IResolver.cs" />
-    <Compile Include="Framework\Provisioning\Providers\Xml\ITypeResolver.cs" />
-    <Compile Include="Framework\Provisioning\Providers\Xml\IValueResolver.cs" />
-    <Compile Include="Framework\Provisioning\Providers\Xml\IXMLSchemaFormatter.cs" />
-    <Compile Include="Framework\Provisioning\Providers\ITemplateProviderExtension.cs" />
-    <Compile Include="Framework\Provisioning\Providers\Xml\PnPBaseSchemaSerializer.cs" />
-    <Compile Include="Framework\Provisioning\Providers\Xml\PnPObjectsMapper.cs" />
-    <Compile Include="Framework\Provisioning\Providers\Xml\PnPSerializationScope.cs" />
-    <Compile Include="Framework\Provisioning\Providers\Xml\ProvisioningSchema-2015-03.cs">
-      <DependentUpon>ProvisioningSchema-2015-03.xsd</DependentUpon>
-    </Compile>
-    <Compile Include="Framework\Provisioning\Providers\Xml\ProvisioningSchema-2015-05.cs">
-      <DependentUpon>ProvisioningSchema-2015-05.xsd</DependentUpon>
-    </Compile>
-    <Compile Include="Framework\Provisioning\Providers\Xml\ProvisioningSchema-2015-08.cs">
-      <DependentUpon>ProvisioningSchema-2015-08.xsd</DependentUpon>
-    </Compile>
-    <Compile Include="Framework\Provisioning\Providers\Xml\ProvisioningSchema-2015-12.cs">
-      <DependentUpon>ProvisioningSchema-2015-12.xsd</DependentUpon>
-    </Compile>
-    <Compile Include="Framework\Provisioning\Providers\Xml\ProvisioningSchema-2016-05.extensions.cs" />
-    <Compile Include="Framework\Provisioning\Providers\Xml\ProvisioningSchema-2015-12.extensions.cs" />
-    <Compile Include="Framework\Provisioning\Providers\Xml\ProvisioningSchema-2016-05.cs">
-      <DependentUpon>ProvisioningSchema-2016-05.xsd</DependentUpon>
-    </Compile>
-    <Compile Include="Framework\Provisioning\Providers\Xml\Resolvers\CollectionFromModelToSchemaTypeResolver.cs" />
-    <Compile Include="Framework\Provisioning\Providers\Xml\Resolvers\FoldersFromSchemaToModelTypeResolver.cs" />
-    <Compile Include="Framework\Provisioning\Providers\Xml\Resolvers\RemoveExistingViewsFromSchemaToModelValueResolver.cs" />
-    <Compile Include="Framework\Provisioning\Providers\Xml\Resolvers\ListViewsFromSchemaToModelTypeResolver.cs" />
-    <Compile Include="Framework\Provisioning\Providers\Xml\Resolvers\CollectionFromSchemaToModelTypeResolver.cs" />
-    <Compile Include="Framework\Provisioning\Providers\Xml\Resolvers\FromArrayToDictionaryValueResolver.cs" />
-    <Compile Include="Framework\Provisioning\Providers\Xml\Resolvers\FromStringToGuidValueResolver.cs" />
-    <Compile Include="Framework\Provisioning\Providers\Xml\Resolvers\FromDecimalToDoubleValueResolver.cs" />
-    <Compile Include="Framework\Provisioning\Providers\Xml\Resolvers\FromDictionaryToArrayValueResolver.cs" />
-    <Compile Include="Framework\Provisioning\Providers\Xml\Resolvers\FromDoubleToDecimalValueResolver.cs" />
-    <Compile Include="Framework\Provisioning\Providers\Xml\Resolvers\ResolversExtensions.cs" />
-    <Compile Include="Framework\Provisioning\Providers\Xml\Resolvers\SecurityFromSchemaToModelTypeResolver.cs" />
-    <Compile Include="Framework\Provisioning\Providers\Xml\Resolvers\TemplateParameterFromModelToSchemaTypeResolver.cs" />
-    <Compile Include="Framework\Provisioning\Providers\Xml\Resolvers\TemplateParameterFromSchemaToModelTypeResolver.cs" />
-    <Compile Include="Framework\Provisioning\Providers\Xml\Resolvers\XmlAnyFromSchemaToModelValueResolver.cs" />
-    <Compile Include="Framework\Provisioning\Providers\Xml\Serializers\ContentTypesSerializer.cs" />
-    <Compile Include="Framework\Provisioning\Providers\Xml\Serializers\ListInstancesSerializer.cs" />
-    <Compile Include="Framework\Provisioning\Providers\Xml\Serializers\LocalizationsSerializer.cs" />
-    <Compile Include="Framework\Provisioning\Providers\Xml\TemplateSchemaSerializerAttribute.cs" />
-    <Compile Include="Framework\Provisioning\Providers\Xml\Serializers\PropertyBagPropertiesSerializer.cs" />
-    <Compile Include="Framework\Provisioning\Providers\Xml\Serializers\TemplateParametersSerializer.cs" />
-    <Compile Include="Framework\Provisioning\Providers\Xml\XMLAzureStorageTemplateProvider.cs" />
-    <Compile Include="Framework\Provisioning\Providers\Xml\XMLConstants.cs" />
-    <Compile Include="Framework\Provisioning\Providers\Xml\XMLEnums.cs" />
-    <Compile Include="Framework\Provisioning\Providers\Xml\XMLExtensions.cs" />
-    <Compile Include="Framework\Provisioning\Providers\Xml\XMLFileSystemTemplateProvider.cs" />
-    <Compile Include="Framework\Provisioning\Providers\Xml\XMLOpenXMLTemplateProvider.cs" />
-    <Compile Include="Framework\Provisioning\Providers\Xml\XmlPnPSchemaBaseSerializer.cs" />
-    <Compile Include="Framework\Provisioning\Providers\Xml\XMLPnPSchemaFormatter.cs" />
-    <Compile Include="Framework\Provisioning\Providers\Xml\XMLPnPSchemaV201605Formatter.cs" />
-    <Compile Include="Framework\Provisioning\Providers\Xml\XMLPnPSchemaV201605Serializer.cs" />
-    <Compile Include="Framework\Provisioning\Providers\Xml\XMLPnPSchemaV201512Formatter.cs" />
-    <Compile Include="Framework\Provisioning\Providers\Xml\XMLPnPSchemaV201508Formatter.cs" />
-    <Compile Include="Framework\Provisioning\Providers\Xml\XMLPnPSchemaV201505Formatter.cs" />
-    <Compile Include="Framework\Provisioning\Providers\Xml\XMLPnPSchemaV201503Formatter.cs" />
-    <Compile Include="Framework\Provisioning\Providers\Xml\XMLSharePointTemplateProvider.cs" />
-    <Compile Include="Framework\Provisioning\Providers\Xml\XMLTemplateProvider.cs" />
-    <Compile Include="Framework\TimerJobs\Enums\AuthenticationType.cs" />
-    <Compile Include="Framework\TimerJobs\TimerJob.cs" />
-    <Compile Include="Framework\TimerJobs\TimerJobRun.cs" />
-    <Compile Include="Framework\TimerJobs\TimerJobRunEventArgs.cs" />
-    <Compile Include="Extensions\PnPClientContext.cs" />
-    <Compile Include="IdentityModel\TokenProviders\ADFS\CertificateMixed.cs" />
-    <Compile Include="IdentityModel\WSTrustBindings\CertificateWSTrustBinding.cs" />
-    <Compile Include="Sites\SiteCollection.cs" />
-    <Compile Include="Sites\SiteCollectionCreationInformation.cs" />
-    <Compile Include="Utilities\Async\SynchronizationContextRemover.cs" />
-    <Compile Include="Utilities\Cache\ICacheProvider.cs" />
-    <Compile Include="Utilities\Cache\InMemoryCacheProvider.cs" />
-    <Compile Include="Utilities\Cache\SimpleAspNetCacheProvider.cs" />
-    <Compile Include="Utilities\CanvasControl\CanvasControlPostProcessorFactory.cs" />
-    <Compile Include="Utilities\CanvasControl\ICanvasControlPostProcessor.cs" />
-    <Compile Include="Utilities\CanvasControl\Processors\PassThroughProcessor.cs" />
-    <Compile Include="Utilities\CanvasControl\Processors\ListControlPostProcessor.cs" />
-    <Compile Include="Utilities\CookieReader.cs" />
-    <Compile Include="Utilities\Deprecated\Utility.deprecated.cs" />
-    <Compile Include="Utilities\FileTokenCache.cs" />
-    <Compile Include="Framework\TimerJobs\Utilities\SiteEnumeration.cs" />
-    <Compile Include="IdentityModel\TokenProviders\ADFS\BaseProvider.cs" />
-    <Compile Include="IdentityModel\TokenProviders\ADFS\UsernameMixed.cs" />
-    <Compile Include="IdentityModel\WSTrustBindings\UserNameWSTrustBinding.cs" />
-    <Compile Include="IdentityModel\WSTrustBindings\WSTrustBindingBase.cs" />
-    <Compile Include="Properties\Settings.Designer.cs">
-      <AutoGen>True</AutoGen>
-      <DesignTimeSharedInput>True</DesignTimeSharedInput>
-      <DependentUpon>Settings.settings</DependentUpon>
-    </Compile>
-    <Compile Include="Utilities\CredentialManager.cs" />
-    <Compile Include="Diagnostics\ILogger.cs" />
-    <Compile Include="Utilities\Deprecated\Log.deprecated.cs" />
-    <Compile Include="Diagnostics\Tree\Enums.cs" />
-    <Compile Include="Diagnostics\Tree\ITreeNodeList.cs" />
-    <Compile Include="Diagnostics\Tree\ITreeNode.cs" />
-    <Compile Include="Diagnostics\Tree\ITreeNodeAware.cs" />
-    <Compile Include="Diagnostics\Tree\Tree.cs" />
-    <Compile Include="Diagnostics\Tree\TreeNode.cs" />
-    <Compile Include="Diagnostics\Tree\TreeNodeList.cs" />
-    <Compile Include="Framework\Graph\SiteClassificationUtility.cs" />
-    <Compile Include="Utilities\PnPCoreUtilities.cs" />
-    <Compile Include="Utilities\PnPHttpProvider.cs" />
-    <Compile Include="Utilities\RESTUtilities.cs" />
-    <Compile Include="Utilities\Webhooks\ResponseModel.cs" />
-    <Compile Include="Utilities\Webhooks\WebhookUtility.cs" />
-    <Compile Include="Utilities\WebParts\IWebPartPostProcessor.cs" />
-    <Compile Include="Utilities\WebParts\Processors\PassThroughProcessor.cs" />
-    <Compile Include="Utilities\WebParts\Schema\WebPart.v3.cs" />
-    <Compile Include="Utilities\WebParts\WebPartPostProcessorFactory.cs" />
-    <Compile Include="Utilities\WebParts\Processors\XsltWebPartPostProcessor.cs" />
-    <Compile Include="Utilities\XMLSerializer.cs" />
-    <Compile Include="Web References\UPAWebService\Reference.cs">
-      <AutoGen>True</AutoGen>
-      <DesignTime>True</DesignTime>
-      <DependentUpon>Reference.map</DependentUpon>
-    </Compile>
-    <Compile Include="WebAPI\WebAPIContexCacheItem.cs" />
-    <Compile Include="WebAPI\WebAPIContext.cs" />
-    <Compile Include="WebAPI\WebAPIContextCache.cs" />
-    <Compile Include="WebAPI\WebAPIContextFilterAttribute.cs" />
-    <Compile Include="WebAPI\WebAPIHelper.cs" />
-    <Compile Include="Utilities\Caml.cs" />
-    <Compile Include="Utilities\Deprecated\LoggingUtility.deprecated.cs" />
-    <Compile Include="Utilities\UrlUtility.cs" />
-    <Compile Include="Extensions\FeatureExtensions.cs" />
-    <Compile Include="Extensions\JavaScriptExtensions.cs" />
-    <Compile Include="Extensions\NavigationExtensions.cs" />
-    <Compile Include="Extensions\PageExtensions.cs" />
-    <Compile Include="Properties\AssemblyInfo.cs" />
-    <Compile Include="Extensions\SecurityExtensions.cs" />
-    <Compile Include="Extensions\WebExtensions.cs" />
-    <Compile Include="Utilities\EncryptionUtility.cs" />
-    <Compile Include="Utilities\JsonUtility.cs" />
-    <Compile Include="Utilities\MailUtility.cs" />
-    <Compile Include="Utilities\TokenHelper.cs" />
-    <Compile Include="Utilities\Utility.cs" />
-    <Compile Include="Utilities\X509CertificateUtility.cs" />
-    <Compile Include="Utilities\YammerUtility.cs" />
-  </ItemGroup>
-  <ItemGroup>
-    <EmbeddedResource Include="CoreResources.resx">
-      <Generator>ResXFileCodeGenerator</Generator>
-      <LastGenOutput>CoreResources.Designer.cs</LastGenOutput>
-      <SubType>Designer</SubType>
-    </EmbeddedResource>
-  </ItemGroup>
-  <ItemGroup>
-    <None Include="app.config">
-      <SubType>Designer</SubType>
-    </None>
-    <EmbeddedResource Include="Framework\Provisioning\Providers\Xml\ProvisioningSchema-2015-03.xsd">
-      <SubType>Designer</SubType>
-    </EmbeddedResource>
-    <EmbeddedResource Include="Framework\Provisioning\Providers\Xml\ProvisioningSchema-2015-05.xsd">
-      <SubType>Designer</SubType>
-    </EmbeddedResource>
-    <EmbeddedResource Include="Framework\Provisioning\Providers\Xml\ProvisioningSchema-2015-08.xsd">
-      <SubType>Designer</SubType>
-    </EmbeddedResource>
-    <EmbeddedResource Include="Framework\Provisioning\Providers\Xml\ProvisioningSchema-2015-12.xsd">
-      <SubType>Designer</SubType>
-    </EmbeddedResource>
-    <EmbeddedResource Include="Framework\Provisioning\Providers\Xml\ProvisioningSchema-2016-05.xsd">
-      <SubType>Designer</SubType>
-    </EmbeddedResource>
-    <EmbeddedResource Include="Framework\Provisioning\Providers\Xml\ProvisioningSchema-2017-05.xsd">
-      <SubType>Designer</SubType>
-    </EmbeddedResource>
-    <EmbeddedResource Include="Framework\Provisioning\Providers\Xml\ProvisioningSchema-2018-01.xsd">
-      <SubType>Designer</SubType>
-    </EmbeddedResource>
-    <None Include="Framework\Provisioning\Providers\Xml\readme.md" />
-    <None Include="packages.config">
-      <SubType>Designer</SubType>
-    </None>
-    <None Include="Pages\ClientSidePages.cd" />
-    <None Include="Properties\Settings.settings">
-      <Generator>SettingsSingleFileGenerator</Generator>
-      <LastGenOutput>Settings.Designer.cs</LastGenOutput>
-    </None>
-    <None Include="Utilities\WebParts\Schema\WebPart.v3.xsd">
-      <SubType>Designer</SubType>
-    </None>
-    <None Include="Web References\UPAWebService\ContactData.datasource">
-      <DependentUpon>Reference.map</DependentUpon>
-    </None>
-    <None Include="Web References\UPAWebService\GetUserProfileByIndexResult.datasource">
-      <DependentUpon>Reference.map</DependentUpon>
-    </None>
-    <None Include="Web References\UPAWebService\InCommonData.datasource">
-      <DependentUpon>Reference.map</DependentUpon>
-    </None>
-    <None Include="Web References\UPAWebService\Leader.datasource">
-      <DependentUpon>Reference.map</DependentUpon>
-    </None>
-    <None Include="Web References\UPAWebService\MembershipData.datasource">
-      <DependentUpon>Reference.map</DependentUpon>
-    </None>
-    <None Include="Web References\UPAWebService\OrganizationProfileData.datasource">
-      <DependentUpon>Reference.map</DependentUpon>
-    </None>
-    <None Include="Web References\UPAWebService\PinnedLinkData.datasource">
-      <DependentUpon>Reference.map</DependentUpon>
-    </None>
-    <None Include="Web References\UPAWebService\PropertyData.datasource">
-      <DependentUpon>Reference.map</DependentUpon>
-    </None>
-    <None Include="Web References\UPAWebService\PropertyInfo.datasource">
-      <DependentUpon>Reference.map</DependentUpon>
-    </None>
-    <None Include="Web References\UPAWebService\QuickLinkData.datasource">
-      <DependentUpon>Reference.map</DependentUpon>
-    </None>
-    <None Include="Web References\UPAWebService\Reference.map">
-      <Generator>MSDiscoCodeGenerator</Generator>
-      <LastGenOutput>Reference.cs</LastGenOutput>
-    </None>
-    <None Include="Web References\UPAWebService\UserProfileService.wsdl" />
-  </ItemGroup>
-  <ItemGroup>
-    <WCFMetadata Include="Service References\" />
-  </ItemGroup>
-  <ItemGroup>
-    <WebReferences Include="Web References\" />
-  </ItemGroup>
-  <ItemGroup>
-    <WebReferenceUrl Include="https://nosite-admin.sharepoint.com/_vti_bin/UserProfileService.asmx%3fwsdl">
-      <UrlBehavior>Static</UrlBehavior>
-      <RelPath>Web References\UPAWebService\</RelPath>
-      <UpdateFromURL>https://nosite-admin.sharepoint.com/_vti_bin/UserProfileService.asmx%3fwsdl</UpdateFromURL>
-      <ServiceLocationURL>
-      </ServiceLocationURL>
-      <CachedDynamicPropName>
-      </CachedDynamicPropName>
-      <CachedAppSettingsObjectName>Settings</CachedAppSettingsObjectName>
-      <CachedSettingsPropName>OfficeDevPnP_Core_UPAWebService_UserProfileService</CachedSettingsPropName>
-    </WebReferenceUrl>
-  </ItemGroup>
-  <ItemGroup>
-    <EmbeddedResource Include="Framework\Provisioning\BaseTemplates\v16_1\STS0Template.xml" />
-  </ItemGroup>
-  <ItemGroup>
-    <EmbeddedResource Include="Framework\Provisioning\BaseTemplates\v16_1\BLOG0Template.xml" />
-    <EmbeddedResource Include="Framework\Provisioning\BaseTemplates\v16_1\COMMUNITY0Template.xml" />
-  </ItemGroup>
-  <ItemGroup>
-    <EmbeddedResource Include="Framework\Provisioning\BaseTemplates\v15_0\STS0Template.xml" />
-  </ItemGroup>
-  <ItemGroup>
-    <EmbeddedResource Include="Framework\Provisioning\BaseTemplates\v16_1\BDR0Template.xml" />
-    <EmbeddedResource Include="Framework\Provisioning\BaseTemplates\v16_1\BICENTERSITE0Template.xml" />
-    <EmbeddedResource Include="Framework\Provisioning\BaseTemplates\v16_1\BLANKINTERNET0Template.xml" />
-    <EmbeddedResource Include="Framework\Provisioning\BaseTemplates\v16_1\COMMUNITYPORTAL0Template.xml" />
-    <EmbeddedResource Include="Framework\Provisioning\BaseTemplates\v16_1\DEV0Template.xml" />
-    <EmbeddedResource Include="Framework\Provisioning\BaseTemplates\v16_1\EHS1Template.xml" />
-    <EmbeddedResource Include="Framework\Provisioning\BaseTemplates\v16_1\ENTERWIKI0Template.xml" />
-    <EmbeddedResource Include="Framework\Provisioning\BaseTemplates\v16_1\OFFILE1Template.xml" />
-    <EmbeddedResource Include="Framework\Provisioning\BaseTemplates\v16_1\PROJECTSITE0Template.xml" />
-    <EmbeddedResource Include="Framework\Provisioning\BaseTemplates\v16_1\SRCHCEN0Template.xml" />
-    <EmbeddedResource Include="Framework\Provisioning\BaseTemplates\v16_1\SRCHCENTERLITE0Template.xml" />
-    <EmbeddedResource Include="Framework\Provisioning\BaseTemplates\v16_1\VISPRUS0Template.xml" />
-  </ItemGroup>
-  <ItemGroup>
-    <EmbeddedResource Include="Framework\Provisioning\BaseTemplates\v15_0\BDR0Template.xml" />
-    <EmbeddedResource Include="Framework\Provisioning\BaseTemplates\v15_0\BICENTERSITE0Template.xml" />
-    <EmbeddedResource Include="Framework\Provisioning\BaseTemplates\v15_0\BLANKINTERNET0Template.xml" />
-    <EmbeddedResource Include="Framework\Provisioning\BaseTemplates\v15_0\BLOG0Template.xml" />
-    <EmbeddedResource Include="Framework\Provisioning\BaseTemplates\v15_0\COMMUNITY0Template.xml" />
-    <EmbeddedResource Include="Framework\Provisioning\BaseTemplates\v15_0\COMMUNITYPORTAL0Template.xml" />
-    <EmbeddedResource Include="Framework\Provisioning\BaseTemplates\v15_0\DEV0Template.xml" />
-    <EmbeddedResource Include="Framework\Provisioning\BaseTemplates\v15_0\ENTERWIKI0Template.xml" />
-    <EmbeddedResource Include="Framework\Provisioning\BaseTemplates\v15_0\OFFILE1Template.xml" />
-    <EmbeddedResource Include="Framework\Provisioning\BaseTemplates\v15_0\PROJECTSITE0Template.xml" />
-    <EmbeddedResource Include="Framework\Provisioning\BaseTemplates\v15_0\SRCHCEN0Template.xml" />
-    <EmbeddedResource Include="Framework\Provisioning\BaseTemplates\v15_0\SRCHCENTERLITE0Template.xml" />
-    <EmbeddedResource Include="Framework\Provisioning\BaseTemplates\v15_0\STS1Template.xml" />
-    <EmbeddedResource Include="Framework\Provisioning\BaseTemplates\v15_0\VISPRUS0Template.xml" />
-  </ItemGroup>
-  <ItemGroup>
-    <EmbeddedResource Include="Framework\Provisioning\BaseTemplates\v16_1\CMSPUBLISHING0Template.xml" />
-  </ItemGroup>
-  <ItemGroup>
-    <EmbeddedResource Include="Framework\Provisioning\BaseTemplates\v15_0\CMSPUBLISHING0Template.xml" />
-  </ItemGroup>
-  <ItemGroup>
-    <EmbeddedResource Include="Framework\Provisioning\BaseTemplates\Common\Publishing-Feature-Native-Files.xml" />
-  </ItemGroup>
-  <ItemGroup>
-    <EmbeddedResource Include="Framework\Provisioning\BaseTemplates\v16_0\BLANKINTERNET0Template.xml" />
-    <EmbeddedResource Include="Framework\Provisioning\BaseTemplates\v16_0\COMMUNITY0Template.xml" />
-    <EmbeddedResource Include="Framework\Provisioning\BaseTemplates\v16_0\DEV0Template.xml" />
-    <EmbeddedResource Include="Framework\Provisioning\BaseTemplates\v16_0\ENTERWIKI0Template.xml" />
-    <EmbeddedResource Include="Framework\Provisioning\BaseTemplates\v16_0\SRCHCEN0Template.xml" />
-    <EmbeddedResource Include="Framework\Provisioning\BaseTemplates\v16_0\STS0Template.xml" />
-  </ItemGroup>
-  <ItemGroup>
-    <Content Include="Framework\Provisioning\BaseTemplates\v16_0\BDR0Template.xml" />
-    <Content Include="Framework\Provisioning\BaseTemplates\v16_0\BICENTERSITE0Template.xml" />
-    <Content Include="Framework\Provisioning\BaseTemplates\v16_0\BLOG0Template.xml" />
-    <Content Include="Framework\Provisioning\BaseTemplates\v16_0\CMSPUBLISHING0Template.xml" />
-    <Content Include="Framework\Provisioning\BaseTemplates\v16_0\COMMUNITYPORTAL0Template.xml" />
-    <Content Include="Framework\Provisioning\BaseTemplates\v16_0\OFFILE1Template.xml" />
-    <Content Include="Framework\Provisioning\BaseTemplates\v16_0\PROJECTSITE0Template.xml" />
-    <Content Include="Framework\Provisioning\BaseTemplates\v16_0\SRCHCENTERLITE0Template.xml" />
-    <Content Include="Framework\Provisioning\BaseTemplates\v16_0\STS1Template.xml" />
-    <Content Include="Framework\Provisioning\BaseTemplates\v16_0\VISPRUS0Template.xml" />
-    <EmbeddedResource Include="Framework\Provisioning\BaseTemplates\v16_1\GROUP0Template.xml" />
-    <EmbeddedResource Include="Framework\Provisioning\BaseTemplates\v16_1\SITEPAGEPUBLISHING0Template.xml" />
-    <Content Include="pnp.ico" />
-    <None Include="Resources\SP-Responsive-UI_CSS.css" />
-    <None Include="Resources\SP-Responsive-UI.js" />
-  </ItemGroup>
-  <ItemGroup>
-    <Folder Include="Framework\Provisioning\Deprecated\Connectors\OpenXML\" />
-    <Folder Include="Utilities\Graph\" />
-  </ItemGroup>
-  <Import Project="$(MSBuildToolsPath)\Microsoft.CSharp.targets" />
-  <PropertyGroup>
-    <TFSBaseBuildYear>2014</TFSBaseBuildYear>
-  </PropertyGroup>
-  <Import Project="..\TFSBuildNumber.targets" />
-  <Target Name="BeforeBuild" DependsOnTargets="">
-  </Target>
-  <Target Name="AfterBuild" DependsOnTargets="">
-  </Target>
-  <PropertyGroup>
-    <PreBuildEvent>del $(ProjectDir)\obj\pnpcore.*
-del $(ProjectDir)\obj\*.json</PreBuildEvent>
-  </PropertyGroup>
-  <PropertyGroup>
-    <PostBuildEvent>
-    </PostBuildEvent>
-  </PropertyGroup>
-  <!-- To modify your build process, add your task inside one of the targets below and uncomment it. 
-       Other similar extension points exist, see Microsoft.Common.targets.
-  <Target Name="BeforeBuild">
-  </Target>
-  <Target Name="AfterBuild">
-  </Target>
-  -->
->>>>>>> 73f199b9
+﻿<?xml version="1.0" encoding="utf-8"?>
+<Project ToolsVersion="12.0" DefaultTargets="Build" xmlns="http://schemas.microsoft.com/developer/msbuild/2003">
+  <Import Project="$(MSBuildExtensionsPath)\$(MSBuildToolsVersion)\Microsoft.Common.props" Condition="Exists('$(MSBuildExtensionsPath)\$(MSBuildToolsVersion)\Microsoft.Common.props')" />
+  <PropertyGroup>
+    <Configuration Condition=" '$(Configuration)' == '' ">Debug</Configuration>
+    <Platform Condition=" '$(Platform)' == '' ">AnyCPU</Platform>
+    <ProjectGuid>{F2077977-8EBF-409D-BBF4-8EFB328928A8}</ProjectGuid>
+    <OutputType>Library</OutputType>
+    <AppDesignerFolder>Properties</AppDesignerFolder>
+    <RootNamespace>OfficeDevPnP.Core</RootNamespace>
+    <AssemblyName>OfficeDevPnP.Core</AssemblyName>
+    <TargetFrameworkVersion>v4.5</TargetFrameworkVersion>
+    <FileAlignment>512</FileAlignment>
+    <TargetFrameworkProfile />
+  </PropertyGroup>
+  <PropertyGroup Condition=" '$(Configuration)|$(Platform)' == 'Debug|AnyCPU' ">
+    <DebugSymbols>true</DebugSymbols>
+    <DebugType>full</DebugType>
+    <Optimize>false</Optimize>
+    <OutputPath>bin\Debug\</OutputPath>
+    <DefineConstants>TRACE;DEBUG;CODE_ANALYSIS</DefineConstants>
+    <ErrorReport>prompt</ErrorReport>
+    <WarningLevel>4</WarningLevel>
+    <RunCodeAnalysis>true</RunCodeAnalysis>
+    <CodeAnalysisRuleSet>BasicCorrectnessRules.ruleset</CodeAnalysisRuleSet>
+    <DocumentationFile>bin\Debug\OfficeDevPnP.Core.XML</DocumentationFile>
+    <NoWarn>1591</NoWarn>
+    <GenerateSerializationAssemblies>Off</GenerateSerializationAssemblies>
+  </PropertyGroup>
+  <PropertyGroup Condition=" '$(Configuration)|$(Platform)' == 'Release|AnyCPU' ">
+    <DebugType>pdbonly</DebugType>
+    <Optimize>true</Optimize>
+    <OutputPath>bin\Release\</OutputPath>
+    <DefineConstants>TRACE</DefineConstants>
+    <ErrorReport>prompt</ErrorReport>
+    <WarningLevel>4</WarningLevel>
+    <DocumentationFile>bin\Release\OfficeDevPnP.Core.XML</DocumentationFile>
+    <NoWarn>1591</NoWarn>
+    <GenerateSerializationAssemblies>Off</GenerateSerializationAssemblies>
+  </PropertyGroup>
+  <PropertyGroup Condition="'$(Configuration)|$(Platform)' == 'Debug15|AnyCPU'">
+    <DebugSymbols>true</DebugSymbols>
+    <DebugType>full</DebugType>
+    <Optimize>false</Optimize>
+    <OutputPath>bin\Debug15\</OutputPath>
+    <DefineConstants>TRACE;DEBUG;CODE_ANALYSIS;ONPREMISES;SP2013</DefineConstants>
+    <ErrorReport>prompt</ErrorReport>
+    <WarningLevel>4</WarningLevel>
+    <RunCodeAnalysis>true</RunCodeAnalysis>
+    <CodeAnalysisRuleSet>BasicCorrectnessRules.ruleset</CodeAnalysisRuleSet>
+    <DocumentationFile>bin\Debug15\OfficeDevPnP.Core.XML</DocumentationFile>
+    <NoWarn>1591</NoWarn>
+    <GenerateSerializationAssemblies>Off</GenerateSerializationAssemblies>
+  </PropertyGroup>
+  <PropertyGroup Condition="'$(Configuration)|$(Platform)' == 'Release15|AnyCPU'">
+    <DebugType>pdbonly</DebugType>
+    <Optimize>true</Optimize>
+    <OutputPath>bin\Release15\</OutputPath>
+    <DefineConstants>TRACE;ONPREMISES;SP2013</DefineConstants>
+    <ErrorReport>prompt</ErrorReport>
+    <WarningLevel>4</WarningLevel>
+    <DocumentationFile>bin\Release15\OfficeDevPnP.Core.XML</DocumentationFile>
+    <NoWarn>1591</NoWarn>
+    <GenerateSerializationAssemblies>Off</GenerateSerializationAssemblies>
+  </PropertyGroup>
+  <PropertyGroup Condition="'$(Configuration)|$(Platform)' == 'Debug16|AnyCPU'">
+    <DebugSymbols>true</DebugSymbols>
+    <OutputPath>bin\Debug16\</OutputPath>
+    <DefineConstants>TRACE;DEBUG;CODE_ANALYSIS;ONPREMISES;SP2016</DefineConstants>
+    <DocumentationFile>bin\Debug16\OfficeDevPnP.Core.XML</DocumentationFile>
+    <NoWarn>1591</NoWarn>
+    <DebugType>full</DebugType>
+    <PlatformTarget>AnyCPU</PlatformTarget>
+    <RunCodeAnalysis>true</RunCodeAnalysis>
+    <GenerateSerializationAssemblies>Off</GenerateSerializationAssemblies>
+    <ErrorReport>prompt</ErrorReport>
+    <CodeAnalysisRuleSet>BasicCorrectnessRules.ruleset</CodeAnalysisRuleSet>
+  </PropertyGroup>
+  <PropertyGroup Condition="'$(Configuration)|$(Platform)' == 'Release16|AnyCPU'">
+    <OutputPath>bin\Release16\</OutputPath>
+    <DefineConstants>TRACE;ONPREMISES;SP2016</DefineConstants>
+    <DocumentationFile>bin\Release16\OfficeDevPnP.Core.XML</DocumentationFile>
+    <Optimize>true</Optimize>
+    <NoWarn>1591</NoWarn>
+    <DebugType>pdbonly</DebugType>
+    <PlatformTarget>AnyCPU</PlatformTarget>
+    <GenerateSerializationAssemblies>Off</GenerateSerializationAssemblies>
+    <ErrorReport>prompt</ErrorReport>
+    <CodeAnalysisRuleSet>MinimumRecommendedRules.ruleset</CodeAnalysisRuleSet>
+  </PropertyGroup>
+  <PropertyGroup>
+    <RunPostBuildEvent>OnBuildSuccess</RunPostBuildEvent>
+  </PropertyGroup>
+  <Choose>
+    <When Condition=" '$(Configuration)' == 'debug' Or '$(Configuration)' == 'release' ">
+      <ItemGroup>
+        <Reference Include="Microsoft.Office.Client.Policy, Version=16.1.0.0, Culture=neutral, PublicKeyToken=71e9bce111e9429c, processorArchitecture=MSIL">
+          <SpecificVersion>False</SpecificVersion>
+          <HintPath>..\..\Assemblies\16.1\Microsoft.Office.Client.Policy.dll</HintPath>
+          <Private>True</Private>
+        </Reference>
+        <Reference Include="Microsoft.Office.Client.TranslationServices, Version=16.1.0.0, Culture=neutral, PublicKeyToken=71e9bce111e9429c, processorArchitecture=MSIL">
+          <SpecificVersion>False</SpecificVersion>
+          <HintPath>..\..\Assemblies\16.1\Microsoft.Office.Client.TranslationServices.dll</HintPath>
+          <Private>True</Private>
+        </Reference>
+        <Reference Include="Microsoft.Online.SharePoint.Client.Tenant, Version=16.1.0.0, Culture=neutral, PublicKeyToken=71e9bce111e9429c, processorArchitecture=MSIL">
+          <SpecificVersion>False</SpecificVersion>
+          <HintPath>..\..\Assemblies\16.1\Microsoft.Online.SharePoint.Client.Tenant.dll</HintPath>
+        </Reference>
+        <Reference Include="Microsoft.SharePoint.Client, Version=16.1.0.0, Culture=neutral, PublicKeyToken=71e9bce111e9429c, processorArchitecture=MSIL">
+          <SpecificVersion>False</SpecificVersion>
+          <HintPath>..\..\Assemblies\16.1\Microsoft.SharePoint.Client.dll</HintPath>
+          <Private>True</Private>
+        </Reference>
+        <Reference Include="Microsoft.SharePoint.Client.DocumentManagement, Version=16.1.0.0, Culture=neutral, PublicKeyToken=71e9bce111e9429c, processorArchitecture=MSIL">
+          <SpecificVersion>False</SpecificVersion>
+          <HintPath>..\..\Assemblies\16.1\Microsoft.SharePoint.Client.DocumentManagement.dll</HintPath>
+          <Private>True</Private>
+        </Reference>
+        <Reference Include="Microsoft.SharePoint.Client.Publishing, Version=16.1.0.0, Culture=neutral, PublicKeyToken=71e9bce111e9429c, processorArchitecture=MSIL">
+          <SpecificVersion>False</SpecificVersion>
+          <HintPath>..\..\Assemblies\16.1\Microsoft.SharePoint.Client.Publishing.dll</HintPath>
+          <Private>True</Private>
+        </Reference>
+        <Reference Include="Microsoft.SharePoint.Client.Runtime, Version=16.1.0.0, Culture=neutral, PublicKeyToken=71e9bce111e9429c, processorArchitecture=MSIL">
+          <SpecificVersion>False</SpecificVersion>
+          <HintPath>..\..\Assemblies\16.1\Microsoft.SharePoint.Client.Runtime.dll</HintPath>
+          <Private>True</Private>
+        </Reference>
+        <Reference Include="Microsoft.SharePoint.Client.Search, Version=16.1.0.0, Culture=neutral, PublicKeyToken=71e9bce111e9429c, processorArchitecture=MSIL">
+          <SpecificVersion>False</SpecificVersion>
+          <HintPath>..\..\Assemblies\16.1\Microsoft.SharePoint.Client.Search.dll</HintPath>
+          <Private>True</Private>
+        </Reference>
+        <Reference Include="Microsoft.SharePoint.Client.Search.Applications, Version=16.1.0.0, Culture=neutral, PublicKeyToken=71e9bce111e9429c, processorArchitecture=MSIL">
+          <SpecificVersion>False</SpecificVersion>
+          <HintPath>..\..\Assemblies\16.1\Microsoft.SharePoint.Client.Search.Applications.dll</HintPath>
+          <Private>True</Private>
+        </Reference>
+        <Reference Include="Microsoft.SharePoint.Client.Taxonomy, Version=16.1.0.0, Culture=neutral, PublicKeyToken=71e9bce111e9429c, processorArchitecture=MSIL">
+          <SpecificVersion>False</SpecificVersion>
+          <HintPath>..\..\Assemblies\16.1\Microsoft.SharePoint.Client.Taxonomy.dll</HintPath>
+          <Private>True</Private>
+        </Reference>
+        <Reference Include="Microsoft.SharePoint.Client.UserProfiles, Version=16.1.0.0, Culture=neutral, PublicKeyToken=71e9bce111e9429c, processorArchitecture=MSIL">
+          <SpecificVersion>False</SpecificVersion>
+          <HintPath>..\..\Assemblies\16.1\Microsoft.SharePoint.Client.UserProfiles.dll</HintPath>
+          <Private>True</Private>
+        </Reference>
+        <Reference Include="Microsoft.SharePoint.Client.WorkflowServices, Version=16.1.0.0, Culture=neutral, PublicKeyToken=71e9bce111e9429c, processorArchitecture=MSIL">
+          <SpecificVersion>False</SpecificVersion>
+          <HintPath>..\..\Assemblies\16.1\Microsoft.SharePoint.Client.WorkflowServices.dll</HintPath>
+        </Reference>
+      </ItemGroup>
+    </When>
+    <When Condition=" '$(Configuration)' == 'debug16' Or '$(Configuration)' == 'release16' ">
+      <ItemGroup>
+        <Reference Include="Microsoft.Office.Client.Policy, Version=16.0.0.0, Culture=neutral, PublicKeyToken=71e9bce111e9429c, processorArchitecture=MSIL">
+          <SpecificVersion>False</SpecificVersion>
+          <HintPath>..\..\Assemblies\16.0\Microsoft.Office.Client.Policy.dll</HintPath>
+          <Private>True</Private>
+        </Reference>
+        <Reference Include="Microsoft.Office.Client.TranslationServices, Version=16.0.0.0, Culture=neutral, PublicKeyToken=71e9bce111e9429c, processorArchitecture=MSIL">
+          <SpecificVersion>False</SpecificVersion>
+          <HintPath>..\..\Assemblies\16.0\Microsoft.Office.Client.TranslationServices.dll</HintPath>
+          <Private>True</Private>
+        </Reference>
+        <Reference Include="Microsoft.Online.SharePoint.Client.Tenant, Version=16.0.0.0, Culture=neutral, PublicKeyToken=71e9bce111e9429c, processorArchitecture=MSIL">
+          <SpecificVersion>False</SpecificVersion>
+          <HintPath>..\..\Assemblies\16.0\Microsoft.Online.SharePoint.Client.Tenant.dll</HintPath>
+        </Reference>
+        <Reference Include="Microsoft.SharePoint.Client, Version=16.0.0.0, Culture=neutral, PublicKeyToken=71e9bce111e9429c, processorArchitecture=MSIL">
+          <SpecificVersion>False</SpecificVersion>
+          <HintPath>..\..\Assemblies\16.0\Microsoft.SharePoint.Client.dll</HintPath>
+          <Private>True</Private>
+        </Reference>
+        <Reference Include="Microsoft.SharePoint.Client.DocumentManagement, Version=16.0.0.0, Culture=neutral, PublicKeyToken=71e9bce111e9429c, processorArchitecture=MSIL">
+          <SpecificVersion>False</SpecificVersion>
+          <HintPath>..\..\Assemblies\16.0\Microsoft.SharePoint.Client.DocumentManagement.dll</HintPath>
+          <Private>True</Private>
+        </Reference>
+        <Reference Include="Microsoft.SharePoint.Client.Publishing, Version=16.0.0.0, Culture=neutral, PublicKeyToken=71e9bce111e9429c, processorArchitecture=MSIL">
+          <SpecificVersion>False</SpecificVersion>
+          <HintPath>..\..\Assemblies\16.0\Microsoft.SharePoint.Client.Publishing.dll</HintPath>
+          <Private>True</Private>
+        </Reference>
+        <Reference Include="Microsoft.SharePoint.Client.Runtime, Version=16.0.0.0, Culture=neutral, PublicKeyToken=71e9bce111e9429c, processorArchitecture=MSIL">
+          <SpecificVersion>False</SpecificVersion>
+          <HintPath>..\..\Assemblies\16.0\Microsoft.SharePoint.Client.Runtime.dll</HintPath>
+          <Private>True</Private>
+        </Reference>
+        <Reference Include="Microsoft.SharePoint.Client.Search, Version=16.0.0.0, Culture=neutral, PublicKeyToken=71e9bce111e9429c, processorArchitecture=MSIL">
+          <SpecificVersion>False</SpecificVersion>
+          <HintPath>..\..\Assemblies\16.0\Microsoft.SharePoint.Client.Search.dll</HintPath>
+          <Private>True</Private>
+        </Reference>
+        <Reference Include="Microsoft.SharePoint.Client.Search.Applications, Version=16.0.0.0, Culture=neutral, PublicKeyToken=71e9bce111e9429c, processorArchitecture=MSIL">
+          <SpecificVersion>False</SpecificVersion>
+          <HintPath>..\..\Assemblies\16.0\Microsoft.SharePoint.Client.Search.Applications.dll</HintPath>
+          <Private>True</Private>
+        </Reference>
+        <Reference Include="Microsoft.SharePoint.Client.Taxonomy, Version=16.0.0.0, Culture=neutral, PublicKeyToken=71e9bce111e9429c, processorArchitecture=MSIL">
+          <SpecificVersion>False</SpecificVersion>
+          <HintPath>..\..\Assemblies\16.0\Microsoft.SharePoint.Client.Taxonomy.dll</HintPath>
+          <Private>True</Private>
+        </Reference>
+        <Reference Include="Microsoft.SharePoint.Client.UserProfiles, Version=16.0.0.0, Culture=neutral, PublicKeyToken=71e9bce111e9429c, processorArchitecture=MSIL">
+          <SpecificVersion>False</SpecificVersion>
+          <HintPath>..\..\Assemblies\16.0\Microsoft.SharePoint.Client.UserProfiles.dll</HintPath>
+          <Private>True</Private>
+        </Reference>
+        <Reference Include="Microsoft.SharePoint.Client.WorkflowServices, Version=16.0.0.0, Culture=neutral, PublicKeyToken=71e9bce111e9429c, processorArchitecture=MSIL">
+          <SpecificVersion>False</SpecificVersion>
+          <HintPath>..\..\Assemblies\16.0\Microsoft.SharePoint.Client.WorkflowServices.dll</HintPath>
+        </Reference>
+      </ItemGroup>
+    </When>
+    <Otherwise>
+      <ItemGroup>
+        <Reference Include="Microsoft.Office.Client.Policy, Version=15.0.0.0, Culture=neutral, PublicKeyToken=71e9bce111e9429c, processorArchitecture=MSIL">
+          <SpecificVersion>False</SpecificVersion>
+          <HintPath>..\..\Assemblies\15\Microsoft.Office.Client.Policy.dll</HintPath>
+        </Reference>
+        <Reference Include="Microsoft.Office.Client.TranslationServices, Version=15.0.0.0, Culture=neutral, PublicKeyToken=71e9bce111e9429c, processorArchitecture=MSIL">
+          <SpecificVersion>False</SpecificVersion>
+          <HintPath>..\..\Assemblies\15\Microsoft.Office.Client.TranslationServices.dll</HintPath>
+        </Reference>
+        <Reference Include="Microsoft.Online.SharePoint.Client.Tenant, Version=15.0.0.0, Culture=neutral, PublicKeyToken=71e9bce111e9429c, processorArchitecture=MSIL">
+          <SpecificVersion>False</SpecificVersion>
+          <HintPath>..\..\Assemblies\15\Microsoft.Online.SharePoint.Client.Tenant.dll</HintPath>
+        </Reference>
+        <Reference Include="Microsoft.SharePoint.Client, Version=15.0.0.0, Culture=neutral, PublicKeyToken=71e9bce111e9429c, processorArchitecture=MSIL">
+          <SpecificVersion>False</SpecificVersion>
+          <HintPath>..\..\Assemblies\15\Microsoft.SharePoint.Client.dll</HintPath>
+        </Reference>
+        <Reference Include="Microsoft.SharePoint.Client.DocumentManagement, Version=15.0.0.0, Culture=neutral, PublicKeyToken=71e9bce111e9429c, processorArchitecture=MSIL">
+          <SpecificVersion>False</SpecificVersion>
+          <HintPath>..\..\Assemblies\15\Microsoft.SharePoint.Client.DocumentManagement.dll</HintPath>
+        </Reference>
+        <Reference Include="Microsoft.SharePoint.Client.Publishing, Version=15.0.0.0, Culture=neutral, PublicKeyToken=71e9bce111e9429c, processorArchitecture=MSIL">
+          <SpecificVersion>False</SpecificVersion>
+          <HintPath>..\..\Assemblies\15\Microsoft.SharePoint.Client.Publishing.dll</HintPath>
+        </Reference>
+        <Reference Include="Microsoft.SharePoint.Client.Runtime, Version=15.0.0.0, Culture=neutral, PublicKeyToken=71e9bce111e9429c, processorArchitecture=MSIL">
+          <SpecificVersion>False</SpecificVersion>
+          <HintPath>..\..\Assemblies\15\Microsoft.SharePoint.Client.Runtime.dll</HintPath>
+        </Reference>
+        <Reference Include="Microsoft.SharePoint.Client.Search, Version=15.0.0.0, Culture=neutral, PublicKeyToken=71e9bce111e9429c, processorArchitecture=MSIL">
+          <SpecificVersion>False</SpecificVersion>
+          <HintPath>..\..\Assemblies\15\Microsoft.SharePoint.Client.Search.dll</HintPath>
+        </Reference>
+        <Reference Include="Microsoft.SharePoint.Client.Search.Applications, Version=15.0.0.0, Culture=neutral, PublicKeyToken=71e9bce111e9429c, processorArchitecture=MSIL">
+          <SpecificVersion>False</SpecificVersion>
+          <HintPath>..\..\Assemblies\15\Microsoft.SharePoint.Client.Search.Applications.dll</HintPath>
+        </Reference>
+        <Reference Include="Microsoft.SharePoint.Client.Taxonomy, Version=15.0.0.0, Culture=neutral, PublicKeyToken=71e9bce111e9429c, processorArchitecture=MSIL">
+          <SpecificVersion>False</SpecificVersion>
+          <HintPath>..\..\Assemblies\15\Microsoft.SharePoint.Client.Taxonomy.dll</HintPath>
+        </Reference>
+        <Reference Include="Microsoft.SharePoint.Client.UserProfiles, Version=15.0.0.0, Culture=neutral, PublicKeyToken=71e9bce111e9429c, processorArchitecture=MSIL">
+          <SpecificVersion>False</SpecificVersion>
+          <HintPath>..\..\Assemblies\15\Microsoft.SharePoint.Client.UserProfiles.dll</HintPath>
+        </Reference>
+        <Reference Include="Microsoft.SharePoint.Client.WorkflowServices, Version=15.0.0.0, Culture=neutral, PublicKeyToken=71e9bce111e9429c, processorArchitecture=MSIL">
+          <SpecificVersion>False</SpecificVersion>
+          <HintPath>..\..\Assemblies\15\Microsoft.SharePoint.Client.WorkflowServices.dll</HintPath>
+        </Reference>
+      </ItemGroup>
+    </Otherwise>
+  </Choose>
+  <ItemGroup>
+    <Reference Include="AngleSharp, Version=0.9.9.0, Culture=neutral, PublicKeyToken=e83494dcdc6d31ea, processorArchitecture=MSIL">
+      <HintPath>..\packages\AngleSharp.0.9.9\lib\net45\AngleSharp.dll</HintPath>
+      <Private>True</Private>
+    </Reference>
+    <Reference Include="Microsoft.Data.Edm, Version=5.6.2.0, Culture=neutral, PublicKeyToken=31bf3856ad364e35, processorArchitecture=MSIL">
+      <SpecificVersion>False</SpecificVersion>
+      <HintPath>..\packages\Microsoft.Data.Edm.5.6.2\lib\net40\Microsoft.Data.Edm.dll</HintPath>
+    </Reference>
+    <Reference Include="Microsoft.Data.OData, Version=5.6.2.0, Culture=neutral, PublicKeyToken=31bf3856ad364e35, processorArchitecture=MSIL">
+      <SpecificVersion>False</SpecificVersion>
+      <HintPath>..\packages\Microsoft.Data.OData.5.6.2\lib\net40\Microsoft.Data.OData.dll</HintPath>
+    </Reference>
+    <Reference Include="Microsoft.Data.Services.Client, Version=5.6.2.0, Culture=neutral, PublicKeyToken=31bf3856ad364e35, processorArchitecture=MSIL">
+      <SpecificVersion>False</SpecificVersion>
+      <HintPath>..\packages\Microsoft.Data.Services.Client.5.6.2\lib\net40\Microsoft.Data.Services.Client.dll</HintPath>
+    </Reference>
+    <Reference Include="Microsoft.Extensions.DependencyInjection.Abstractions, Version=1.0.0.0, Culture=neutral, PublicKeyToken=adb9793829ddae60, processorArchitecture=MSIL">
+      <HintPath>..\packages\Microsoft.Extensions.DependencyInjection.Abstractions.1.0.0\lib\netstandard1.0\Microsoft.Extensions.DependencyInjection.Abstractions.dll</HintPath>
+      <Private>True</Private>
+    </Reference>
+    <Reference Include="Microsoft.Extensions.Options, Version=1.0.0.0, Culture=neutral, PublicKeyToken=adb9793829ddae60, processorArchitecture=MSIL">
+      <HintPath>..\packages\Microsoft.Extensions.Options.1.0.0\lib\netstandard1.0\Microsoft.Extensions.Options.dll</HintPath>
+      <Private>True</Private>
+    </Reference>
+    <Reference Include="Microsoft.Extensions.Primitives, Version=1.0.0.0, Culture=neutral, PublicKeyToken=adb9793829ddae60, processorArchitecture=MSIL">
+      <HintPath>..\packages\Microsoft.Extensions.Primitives.1.0.0\lib\netstandard1.0\Microsoft.Extensions.Primitives.dll</HintPath>
+      <Private>True</Private>
+    </Reference>
+    <Reference Include="Microsoft.Extensions.WebEncoders, Version=1.0.0.0, Culture=neutral, PublicKeyToken=adb9793829ddae60, processorArchitecture=MSIL">
+      <HintPath>..\packages\Microsoft.Extensions.WebEncoders.1.0.0\lib\netstandard1.0\Microsoft.Extensions.WebEncoders.dll</HintPath>
+      <Private>True</Private>
+    </Reference>
+    <Reference Include="Microsoft.Graph">
+      <HintPath>..\packages\Microsoft.Graph.1.3.0\lib\net45\Microsoft.Graph.dll</HintPath>
+      <Private>True</Private>
+    </Reference>
+    <Reference Include="Microsoft.Graph.Core">
+      <HintPath>..\packages\Microsoft.Graph.Core.1.4.0\lib\net45\Microsoft.Graph.Core.dll</HintPath>
+      <Private>True</Private>
+    </Reference>
+    <Reference Include="Microsoft.IdentityModel, Version=3.5.0.0, Culture=neutral, PublicKeyToken=31bf3856ad364e35, processorArchitecture=MSIL">
+      <HintPath>..\packages\Microsoft.IdentityModel.6.1.7600.16394\lib\net35\Microsoft.IdentityModel.dll</HintPath>
+      <Private>True</Private>
+    </Reference>
+    <Reference Include="Microsoft.IdentityModel.Clients.ActiveDirectory, Version=2.29.0.1078, Culture=neutral, PublicKeyToken=31bf3856ad364e35, processorArchitecture=MSIL">
+      <HintPath>..\packages\Microsoft.IdentityModel.Clients.ActiveDirectory.2.29.0\lib\net45\Microsoft.IdentityModel.Clients.ActiveDirectory.dll</HintPath>
+    </Reference>
+    <Reference Include="Microsoft.IdentityModel.Clients.ActiveDirectory.WindowsForms, Version=2.29.0.1078, Culture=neutral, PublicKeyToken=31bf3856ad364e35, processorArchitecture=MSIL">
+      <HintPath>..\packages\Microsoft.IdentityModel.Clients.ActiveDirectory.2.29.0\lib\net45\Microsoft.IdentityModel.Clients.ActiveDirectory.WindowsForms.dll</HintPath>
+    </Reference>
+    <Reference Include="Microsoft.WindowsAzure.Configuration, Version=1.8.0.0, Culture=neutral, PublicKeyToken=31bf3856ad364e35, processorArchitecture=MSIL">
+      <SpecificVersion>False</SpecificVersion>
+      <HintPath>..\packages\Microsoft.WindowsAzure.ConfigurationManager.1.8.0.0\lib\net35-full\Microsoft.WindowsAzure.Configuration.dll</HintPath>
+    </Reference>
+    <Reference Include="Microsoft.WindowsAzure.Storage, Version=4.3.0.0, Culture=neutral, PublicKeyToken=31bf3856ad364e35, processorArchitecture=MSIL">
+      <SpecificVersion>False</SpecificVersion>
+      <HintPath>..\packages\WindowsAzure.Storage.4.3.0\lib\net40\Microsoft.WindowsAzure.Storage.dll</HintPath>
+    </Reference>
+    <Reference Include="Newtonsoft.Json">
+      <HintPath>..\packages\Newtonsoft.Json.10.0.3\lib\net45\Newtonsoft.Json.dll</HintPath>
+      <Private>True</Private>
+    </Reference>
+    <Reference Include="SharePointPnP.IdentityModel.Extensions, Version=1.2.3.0, Culture=neutral, PublicKeyToken=5e633289e95c321a, processorArchitecture=MSIL">
+      <HintPath>..\packages\SharePointPnP.IdentityModel.Extensions.1.2.3\lib\net45\SharePointPnP.IdentityModel.Extensions.dll</HintPath>
+    </Reference>
+    <Reference Include="System" />
+    <Reference Include="System.ComponentModel.Composition" />
+    <Reference Include="System.Configuration" />
+    <Reference Include="System.Core" />
+    <Reference Include="System.Drawing" />
+    <Reference Include="System.EnterpriseServices" />
+    <Reference Include="System.IdentityModel" />
+    <Reference Include="System.IdentityModel.Selectors" />
+    <Reference Include="System.IdentityModel.Tokens.Jwt, Version=4.0.0.0, Culture=neutral, PublicKeyToken=31bf3856ad364e35, processorArchitecture=MSIL">
+      <HintPath>..\packages\System.IdentityModel.Tokens.Jwt.4.0.0\lib\net45\System.IdentityModel.Tokens.Jwt.dll</HintPath>
+    </Reference>
+    <Reference Include="System.Net.Http" />
+    <Reference Include="System.Net.Http.Formatting, Version=5.2.3.0, Culture=neutral, PublicKeyToken=31bf3856ad364e35, processorArchitecture=MSIL">
+      <SpecificVersion>False</SpecificVersion>
+      <HintPath>..\packages\Microsoft.AspNet.WebApi.Client.5.2.3\lib\net45\System.Net.Http.Formatting.dll</HintPath>
+    </Reference>
+    <Reference Include="System.Runtime.Serialization" />
+    <Reference Include="System.Security" />
+    <Reference Include="System.ServiceModel" />
+    <Reference Include="System.Spatial, Version=5.6.2.0, Culture=neutral, PublicKeyToken=31bf3856ad364e35, processorArchitecture=MSIL">
+      <SpecificVersion>False</SpecificVersion>
+      <HintPath>..\packages\System.Spatial.5.6.2\lib\net40\System.Spatial.dll</HintPath>
+    </Reference>
+    <Reference Include="System.Text.Encodings.Web, Version=4.0.0.0, Culture=neutral, PublicKeyToken=cc7b13ffcd2ddd51, processorArchitecture=MSIL">
+      <HintPath>..\packages\System.Text.Encodings.Web.4.0.0\lib\netstandard1.0\System.Text.Encodings.Web.dll</HintPath>
+      <Private>True</Private>
+    </Reference>
+    <Reference Include="System.Web" />
+    <Reference Include="System.Web.Extensions" />
+    <Reference Include="System.Web.Http, Version=5.2.3.0, Culture=neutral, PublicKeyToken=31bf3856ad364e35, processorArchitecture=MSIL">
+      <SpecificVersion>False</SpecificVersion>
+      <HintPath>..\packages\Microsoft.AspNet.WebApi.Core.5.2.3\lib\net45\System.Web.Http.dll</HintPath>
+    </Reference>
+    <Reference Include="System.Web.Services" />
+    <Reference Include="System.Windows.Forms" />
+    <Reference Include="System.Xaml" />
+    <Reference Include="System.Xml.Linq" />
+    <Reference Include="System.Data.DataSetExtensions" />
+    <Reference Include="Microsoft.CSharp" />
+    <Reference Include="System.Data" />
+    <Reference Include="System.Xml" />
+    <Reference Include="WindowsBase" />
+  </ItemGroup>
+  <ItemGroup>
+    <Compile Include="ALM\AppManager.cs" />
+    <Compile Include="ALM\AppMetadata.cs" />
+    <Compile Include="CoreResources.Designer.cs">
+      <AutoGen>True</AutoGen>
+      <DesignTime>True</DesignTime>
+      <DependentUpon>CoreResources.resx</DependentUpon>
+    </Compile>
+    <Compile Include="Entities\UnifiedGroupUser.cs" />
+    <Compile Include="Entities\WebhookNotification.cs" />
+    <Compile Include="Entities\WebhookSubscription.cs" />
+    <Compile Include="Extensions\ClientContextExtensions.cs" />
+    <Compile Include="Extensions\ClientObjectExtensions.cs" />
+    <Compile Include="Extensions\Deprecated\BrandingExtensions.deprecated.cs" />
+    <Compile Include="Extensions\Deprecated\ClientContextExtensions.deprecated.cs" />
+    <Compile Include="Extensions\Deprecated\FeatureExtensions.deprecated.cs" />
+    <Compile Include="Extensions\Deprecated\FieldAndContentTypeExtensions.deprecated.cs" />
+    <Compile Include="Extensions\Deprecated\FileFolderExtensions.deprecated.cs" />
+    <Compile Include="Extensions\Deprecated\InformationManagementExtensions.deprecated.cs" />
+    <Compile Include="Extensions\Deprecated\JavaScriptExtensions.deprecated.cs" />
+    <Compile Include="Extensions\Deprecated\ListExtensions.deprecated.cs" />
+    <Compile Include="Extensions\Deprecated\NavigationExtensions.deprecated.cs" />
+    <Compile Include="Extensions\Deprecated\PageExtensions.deprecated.cs" />
+    <Compile Include="Extensions\Deprecated\ProvisioningExtensions.deprecated.cs" />
+    <Compile Include="Extensions\Deprecated\RecordsManagementExtensions.deprecated.cs" />
+    <Compile Include="Extensions\Deprecated\SearchExtensions.deprecated.cs" />
+    <Compile Include="Extensions\Deprecated\SecurityExtensions.deprecated.cs" />
+    <Compile Include="Extensions\Deprecated\TaxonomyExtensions.deprecated.cs" />
+    <Compile Include="Extensions\Deprecated\TenantExtensions.deprecated.cs" />
+    <Compile Include="Extensions\Deprecated\VariationExtensions.deprecated.cs" />
+    <Compile Include="Extensions\Deprecated\WebExtensions.deprecated.cs" />
+    <Compile Include="Extensions\Deprecated\WorkflowExtensions.deprecated.cs" />
+    <Compile Include="Extensions\ExternalSharingExtensions.cs" />
+    <Compile Include="Extensions\FieldAndContentTypeExtensions.cs" />
+    <Compile Include="Extensions\FileFolderExtensions.cs" />
+    <Compile Include="Extensions\InformationManagementExtensions.cs" />
+    <Compile Include="Extensions\ListExtensions.cs" />
+    <Compile Include="Extensions\ListRatingExtensions.cs" />
+    <Compile Include="Extensions\ObjectExtension.cs" />
+    <Compile Include="Extensions\ProvisioningExtensions.cs" />
+    <Compile Include="Extensions\PublishingExtensions.cs" />
+    <Compile Include="Extensions\RecordsManagementExtensions.cs" />
+    <Compile Include="Extensions\SearchExtensions.cs" />
+    <Compile Include="Extensions\SiteExtensions.cs" />
+    <Compile Include="Extensions\TaxonomyExtensions.cs" />
+    <Compile Include="Extensions\TenantExtensions.cs" />
+    <Compile Include="Framework\Graph\Model\DirectorySetting.cs" />
+    <Compile Include="Framework\Graph\Model\DirectorySettingTemplates.cs" />
+    <Compile Include="Framework\Graph\GraphHttpClient.cs" />
+    <Compile Include="Framework\Graph\Model\DirectorySettingValue.cs" />
+    <Compile Include="Framework\Graph\Model\SiteClassificationsSettings.cs" />
+    <Compile Include="Framework\Provisioning\Model\App.cs" />
+    <Compile Include="Framework\Provisioning\Model\AppCatalog.cs" />
+    <Compile Include="Framework\Provisioning\Model\AppCollection.cs" />
+    <Compile Include="Framework\Provisioning\Model\ApplicationLifecycleManagement.cs" />
+    <Compile Include="Framework\Provisioning\Model\CanvasControl.cs" />
+    <Compile Include="Framework\Provisioning\Model\CanvasControlCollection.cs" />
+    <Compile Include="Framework\Provisioning\Model\CanvasSection.cs" />
+    <Compile Include="Framework\Provisioning\Model\CanvasSectionCollection.cs" />
+    <Compile Include="Framework\Provisioning\Model\ContentDeliveryNetwork.cs" />
+    <Compile Include="Framework\Provisioning\Model\CdnOrigin.cs" />
+    <Compile Include="Framework\Provisioning\Model\CdnOriginCollection.cs" />
+    <Compile Include="Framework\Provisioning\Model\CdnSettings.cs" />
+    <Compile Include="Framework\Provisioning\Model\ClientSidePage.cs" />
+    <Compile Include="Framework\Provisioning\Model\ClientSidePageCollection.cs" />
+    <Compile Include="Framework\Provisioning\Model\Package.cs" />
+    <Compile Include="Framework\Provisioning\Model\ImageRendition.cs" />
+    <Compile Include="Framework\Provisioning\Model\PackageCollection.cs" />
+    <Compile Include="Framework\Provisioning\Model\ImageRenditionCollection.cs" />
+    <Compile Include="Framework\Provisioning\Model\IRMSettings.cs" />
+    <Compile Include="Framework\Provisioning\Model\SiteWebhook.cs" />
+    <Compile Include="Framework\Provisioning\Model\SiteWebhookCollection.cs" />
+    <Compile Include="Framework\Provisioning\Model\ProvisioningTenant.cs" />
+    <Compile Include="Framework\Provisioning\Model\Webhook.cs" />
+    <Compile Include="Framework\Provisioning\Model\WebhookCollection.cs" />
+    <Compile Include="Framework\Provisioning\ObjectHandlers\NoScriptTemplateCleaner.cs" />
+    <Compile Include="Framework\Provisioning\ObjectHandlers\ObjectApplicationLifecycleManagement.cs" />
+    <Compile Include="Framework\Provisioning\ObjectHandlers\ObjectTenant.cs" />
+    <Compile Include="Framework\Provisioning\ObjectHandlers\ObjectClientSidePageContents.cs" />
+    <Compile Include="Framework\Provisioning\ObjectHandlers\ObjectClientSidePages.cs" />
+    <Compile Include="Framework\Provisioning\ObjectHandlers\ObjectImageRenditions.cs" />
+    <Compile Include="Framework\Provisioning\ObjectHandlers\TokenDefinitions\FileUniqueIdTokenEncoded.cs" />
+    <Compile Include="Framework\Provisioning\ObjectHandlers\TokenDefinitions\HostUrlToken.cs" />
+    <Compile Include="Framework\Provisioning\ObjectHandlers\TokenDefinitions\PageUniqueIdEncodedToken.cs" />
+    <Compile Include="Framework\Provisioning\ObjectHandlers\TokenDefinitions\PageUniqueIdToken.cs" />
+    <Compile Include="Framework\Provisioning\ObjectHandlers\TokenDefinitions\SiteCollectionConnectedOffice365GroupId.cs" />
+    <Compile Include="Framework\Provisioning\ObjectHandlers\TokenDefinitions\SiteCollectionIdEncodedToken.cs" />
+    <Compile Include="Framework\Provisioning\ObjectHandlers\TokenDefinitions\SiteIdEncodedToken.cs" />
+    <Compile Include="Framework\Provisioning\ObjectHandlers\TokenDefinitions\SiteTitleToken.cs" />
+    <Compile Include="Framework\Provisioning\ObjectHandlers\Utilities\ClientSidePageContentsHelper.cs" />
+    <Compile Include="Framework\Provisioning\ObjectHandlers\TokenDefinitions\AppPackageIdToken.cs" />
+    <Compile Include="Framework\Provisioning\ObjectHandlers\TokenDefinitions\FileUniqueIdToken.cs" />
+    <Compile Include="Framework\Provisioning\ObjectHandlers\TokenDefinitions\RoleDefinitionIdToken.cs" />
+    <Compile Include="Framework\Provisioning\Providers\Xml\ProvisioningSchema-2017-05.cs">
+      <DependentUpon>ProvisioningSchema-2017-05.xsd</DependentUpon>
+    </Compile>
+    <Compile Include="Framework\Provisioning\Providers\Xml\ProvisioningSchema-2018-01.cs">
+      <DependentUpon>ProvisioningSchema-2018-01.xsd</DependentUpon>
+    </Compile>
+    <Compile Include="Framework\Provisioning\Providers\Xml\Resolvers\DocumentTemplateFromModelToSchemaTypeResolver.cs" />
+    <Compile Include="Framework\Provisioning\Providers\Xml\Resolvers\TermSetFromModelToSchemaTypeResolver.cs" />
+    <Compile Include="Framework\Provisioning\Providers\Xml\Resolvers\ExpressionTypeResolver.cs" />
+    <Compile Include="Framework\Provisioning\Providers\Xml\Resolvers\ExpressionCollectionValueResolver.cs" />
+    <Compile Include="Framework\Provisioning\Providers\Xml\Resolvers\CalendarTypeFromSchemaToModelValueResolver.cs" />
+    <Compile Include="Framework\Provisioning\Providers\Xml\Resolvers\V201705\DocumentSetTemplateAllowedContentTypesFromSchemaToModelTypeResolver.cs" />
+    <Compile Include="Framework\Provisioning\Providers\Xml\Resolvers\V201705\DocumentSetTemplateAllowedContentTypesFromModelToSchemaTypeResolver.cs" />
+    <Compile Include="Framework\Provisioning\Providers\Xml\Resolvers\V201705\IRMSettingsFromModelToSchemaTypeResolver.cs" />
+    <Compile Include="Framework\Provisioning\Providers\Xml\Resolvers\V201705\IRMSettingsFromSchemaToModelTypeResolver.cs" />
+    <Compile Include="Framework\Provisioning\Providers\Xml\Resolvers\V201705\ListInstanceDataRowsFromModelToSchemaTypeResolver.cs" />
+    <Compile Include="Framework\Provisioning\Providers\Xml\Resolvers\V201705\ListInstanceDataRowsFromSchemaToModelTypeResolver.cs" />
+    <Compile Include="Framework\Provisioning\Providers\Xml\Resolvers\V201705\RemoveExistingContentTypesFromSchemaToModelValueResolver.cs" />
+    <Compile Include="Framework\Provisioning\Providers\Xml\Resolvers\V201801\AppCatalogFromSchemaToModelTypeResolver.cs" />
+    <Compile Include="Framework\Provisioning\Providers\Xml\Resolvers\V201801\CdnFromModelToSchemaTypeResolver.cs" />
+    <Compile Include="Framework\Provisioning\Providers\Xml\Resolvers\V201801\CdnFromSchemaToModelTypeResolver.cs" />
+    <Compile Include="Framework\Provisioning\Providers\Xml\Resolvers\V201801\AppCatalogFromModelToSchemaTypeResolver.cs" />
+    <Compile Include="Framework\Provisioning\Providers\Xml\Resolvers\WorkHourFromSchemaToModelValueResolver.cs" />
+    <Compile Include="Framework\Provisioning\Providers\Xml\Resolvers\FoldersFromModelToSchemaTypeResolver.cs" />
+    <Compile Include="Framework\Provisioning\Providers\Xml\Resolvers\FromAuditFlagsToArrayResolver.cs" />
+    <Compile Include="Framework\Provisioning\Providers\Xml\Resolvers\FromArrayToAuditFlagsResolver.cs" />
+    <Compile Include="Framework\Provisioning\Providers\Xml\Resolvers\FromBasePermissionsToStringValueResolver.cs" />
+    <Compile Include="Framework\Provisioning\Providers\Xml\Resolvers\FromNullableToSpecifiedValueResolver.cs" />
+    <Compile Include="Framework\Provisioning\Providers\Xml\Resolvers\PageLayoutsFromModelToSchemaTypeResolver.cs" />
+    <Compile Include="Framework\Provisioning\Providers\Xml\Resolvers\PageLayoutsFromSchemaToModelTypeResolver.cs" />
+    <Compile Include="Framework\Provisioning\Providers\Xml\Resolvers\NavigationFromModelToSchemaTypeResolver.cs" />
+    <Compile Include="Framework\Provisioning\Providers\Xml\Resolvers\NavigationFromSchemaToModelTypeResolver.cs" />
+    <Compile Include="Framework\Provisioning\Providers\Xml\Resolvers\NavigationNodeFromModelToSchemaTypeResolver.cs" />
+    <Compile Include="Framework\Provisioning\Providers\Xml\Resolvers\NavigationNodeFromSchemaToModelTypeResolver.cs" />
+    <Compile Include="Framework\Provisioning\Providers\Xml\Resolvers\RoleAssignmentsFromModelToSchemaTypeResolver.cs" />
+    <Compile Include="Framework\Provisioning\Providers\Xml\Resolvers\RoleAssigmentsFromSchemaToModelTypeResolver.cs" />
+    <Compile Include="Framework\Provisioning\Providers\Xml\Resolvers\PropertyObjectTypeResolver.cs" />
+    <Compile Include="Framework\Provisioning\Providers\Xml\Resolvers\FromStringToBasePermissionsValueResolver.cs" />
+    <Compile Include="Framework\Provisioning\Providers\Xml\Resolvers\FromStringToEnumValueResolver.cs" />
+    <Compile Include="Framework\Provisioning\Providers\Xml\Resolvers\ExpressionValueResolver.cs" />
+    <Compile Include="Framework\Provisioning\Providers\Xml\Resolvers\ListViewsFromModelToSchemaTypeResolver.cs" />
+    <Compile Include="Framework\Provisioning\Providers\Xml\Resolvers\SecurityFromModelToSchemaTypeResolver.cs" />
+    <Compile Include="Framework\Provisioning\Providers\Xml\Resolvers\XmlAnyFromModelToSchemalValueResolver.cs" />
+    <Compile Include="Framework\Provisioning\Providers\Xml\Serializers\V201705\ClientSidePagesSerializer.cs" />
+    <Compile Include="Framework\Provisioning\Providers\Xml\Serializers\V201705\SiteWebhooksSerializer.cs" />
+    <Compile Include="Framework\Provisioning\Providers\Xml\Serializers\V201705\ContentTypesSerializer.cs" />
+    <Compile Include="Framework\Provisioning\Providers\Xml\Serializers\ExtensibilityHandlersSerializer.cs" />
+    <Compile Include="Framework\Provisioning\Providers\Xml\Serializers\AddInsSerializer.cs" />
+    <Compile Include="Framework\Provisioning\Providers\Xml\Serializers\PublishingSerializer.cs" />
+    <Compile Include="Framework\Provisioning\Providers\Xml\Serializers\ComposedLookSerializer.cs" />
+    <Compile Include="Framework\Provisioning\Providers\Xml\Serializers\NavigationSerializer.cs" />
+    <Compile Include="Framework\Provisioning\Providers\Xml\Serializers\SecuritySerializer.cs" />
+    <Compile Include="Framework\Provisioning\Providers\Xml\Serializers\FeaturesSerializer.cs" />
+    <Compile Include="Framework\Provisioning\Providers\Xml\Serializers\DirectoriesSerializer.cs" />
+    <Compile Include="Framework\Provisioning\Providers\Xml\Serializers\V201705\ListInstancesSerializer.cs" />
+    <Compile Include="Framework\Provisioning\Providers\Xml\Serializers\V201801\ApplicationLifecycleManagementSerializer.cs" />
+    <Compile Include="Framework\Provisioning\Providers\Xml\Serializers\V201801\TenantSerializer.cs" />
+    <Compile Include="Framework\Provisioning\Providers\Xml\Serializers\WorkflowsSerializer.cs" />
+    <Compile Include="Framework\Provisioning\Providers\Xml\Serializers\AuditSettingsSerializer.cs" />
+    <Compile Include="Framework\Provisioning\Providers\Xml\Serializers\SiteColumnsSerializer.cs" />
+    <Compile Include="Framework\Provisioning\Providers\Xml\Serializers\SupportedUILanguagesSerializer.cs" />
+    <Compile Include="Framework\Provisioning\Providers\Xml\Serializers\TermGroupsSerializer.cs" />
+    <Compile Include="Framework\Provisioning\Providers\Xml\Serializers\PagesSerializer.cs" />
+    <Compile Include="Framework\Provisioning\Providers\Xml\Serializers\FilesSerializer.cs" />
+    <Compile Include="Framework\Provisioning\Providers\Xml\Serializers\CustomActionsSerializer.cs" />
+    <Compile Include="Framework\Provisioning\Providers\Xml\Serializers\TemplateBasePropertiesSerializer.cs" />
+    <Compile Include="Framework\Provisioning\Providers\Xml\Serializers\RegionalSettingsSerializer.cs" />
+    <Compile Include="Framework\Provisioning\Providers\Xml\Serializers\WebSettingsSerializer.cs" />
+    <Compile Include="Framework\Provisioning\Providers\Xml\XMLPnPSchemaV201801Serializer.cs" />
+    <Compile Include="Framework\Provisioning\Providers\Xml\XMLPnPSchemaV201705Serializer.cs" />
+    <Compile Include="Pages\ClientSidePageCanvas.cs" />
+    <Compile Include="Pages\ClientSidePageControls.cs" />
+    <Compile Include="Pages\ClientSidePagesControlData.cs" />
+    <Compile Include="Entities\UnifiedGroupEntity.cs" />
+    <Compile Include="Extensions\ExceptionExtensions.cs" />
+    <Compile Include="Framework\Graph\PnPHttpProvider.cs" />
+    <Compile Include="Framework\Graph\UnifiedGroupsUtility.cs" />
+    <Compile Include="Extensions\VariationExtensions.cs" />
+    <Compile Include="Extensions\WorkflowExtensions.cs" />
+    <Compile Include="AuthenticationManager.cs" />
+    <Compile Include="Extensions\BrandingExtensions.cs" />
+    <Compile Include="BuiltInContentTypeId.cs" />
+    <Compile Include="Constants.cs" />
+    <Compile Include="Diagnostics\Log.cs" />
+    <Compile Include="Diagnostics\LogConfigurationSection.cs" />
+    <Compile Include="Diagnostics\LogLevel.cs" />
+    <Compile Include="Diagnostics\LogEntry.cs" />
+    <Compile Include="Diagnostics\PnPMonitoredScope.cs" />
+    <Compile Include="Diagnostics\TraceLogger.cs" />
+    <Compile Include="Entities\AreaNavigationEntity.cs" />
+    <Compile Include="Entities\CustomActionEntity.cs" />
+    <Compile Include="Entities\DefaultColumnTermPathValue.cs" />
+    <Compile Include="Entities\DefaultColumnTermValue.cs" />
+    <Compile Include="Entities\ExternalUserEntity.cs" />
+    <Compile Include="Entities\RoleAssignmentEntity.cs" />
+    <Compile Include="Entities\StructuralNavigationEntity.cs" />
+    <Compile Include="Entities\TaxonomyFieldCreationInformation.cs" />
+    <Compile Include="Entities\FieldCreationInformation.cs" />
+    <Compile Include="Entities\SiteEntity.cs" />
+    <Compile Include="Entities\SitePolicyEntity.cs" />
+    <Compile Include="Entities\ThemeEntity.cs" />
+    <Compile Include="Entities\UserEntity.cs" />
+    <Compile Include="Entities\VariationInformation.cs" />
+    <Compile Include="Entities\VariationLabelEntity.cs" />
+    <Compile Include="Entities\WebPartEntity.cs" />
+    <Compile Include="Entities\WebTemplateEntity.cs" />
+    <Compile Include="Entities\YammerGroup.cs" />
+    <Compile Include="Entities\YammerUser.cs" />
+    <Compile Include="Enums\BuiltInFieldId.cs" />
+    <Compile Include="Enums\BuiltInIdentity.cs" />
+    <Compile Include="Enums\EcmListManualRecordDeclaration.cs" />
+    <Compile Include="Enums\EcmRecordDeclarationBy.cs" />
+    <Compile Include="Enums\EcmSiteRecordRestrictions.cs" />
+    <Compile Include="Enums\NavigationType.cs" />
+    <Compile Include="Enums\SharePointPlatform.cs" />
+    <Compile Include="Enums\StructuralNavigationSortBy.cs" />
+    <Compile Include="Enums\StructuralNavigationSorting.cs" />
+    <Compile Include="Enums\TenantEnums.cs" />
+    <Compile Include="Enums\TimeZone.cs" />
+    <Compile Include="Enums\VotingExperience.cs" />
+    <Compile Include="Enums\WikiPageLayout.cs" />
+    <Compile Include="Extensions\DictionaryExtensions.cs" />
+    <Compile Include="Extensions\EnumerationExtensions.cs" />
+    <Compile Include="Extensions\EnumerableExtensions.cs" />
+    <Compile Include="Extensions\SafeConvertExtensions.cs" />
+    <Compile Include="Extensions\StreamExtensions.cs" />
+    <Compile Include="Extensions\ValidationExtensions.cs" />
+    <Compile Include="Framework\Provisioning\BaseTemplates\BaseTemplateManager.cs" />
+    <Compile Include="Framework\Provisioning\Connectors\AzureStorageConnector.cs" />
+    <Compile Include="Framework\Provisioning\Connectors\FileConnectorBase.cs" />
+    <Compile Include="Framework\Provisioning\Connectors\FileSystemConnector.cs" />
+    <Compile Include="Framework\Provisioning\Connectors\ICommitableFileConnector.cs" />
+    <Compile Include="Framework\Provisioning\Connectors\OpenXMLConnector.cs" />
+    <Compile Include="Framework\Provisioning\Connectors\OpenXML\Model\PnPFileInfo.cs" />
+    <Compile Include="Framework\Provisioning\Connectors\OpenXML\Model\PnPFileMap.cs" />
+    <Compile Include="Framework\Provisioning\Connectors\OpenXML\Model\PnPInfo.cs" />
+    <Compile Include="Framework\Provisioning\Connectors\OpenXML\Model\PnPManifest.cs" />
+    <Compile Include="Framework\Provisioning\Connectors\OpenXML\Model\PnPProperties.cs" />
+    <Compile Include="Framework\Provisioning\Connectors\OpenXML\PnPPackage.cs" />
+    <Compile Include="Framework\Provisioning\Connectors\OpenXML\PnPPackageFileItem.cs" />
+    <Compile Include="Framework\Provisioning\Connectors\OpenXML\PnPPackageFormatException.cs" />
+    <Compile Include="Framework\Provisioning\Connectors\OpenXML\PnPPackageHelper.cs" />
+    <Compile Include="Framework\Provisioning\Connectors\SharePointConnector.cs" />
+    <Compile Include="Framework\Provisioning\Deprecated\Extensibility\ExtensibilityManager.deprecated.cs" />
+    <Compile Include="Framework\Provisioning\Deprecated\Extensibility\IProvisioningExtensibilityProvider.deprecated.cs" />
+    <Compile Include="Framework\Provisioning\Deprecated\Model\ComposedLook.deprecated.cs" />
+    <Compile Include="Framework\Provisioning\Deprecated\Model\ContentType.deprecated.cs" />
+    <Compile Include="Framework\Provisioning\Deprecated\Model\ContentTypeBinding.deprecated.cs" />
+    <Compile Include="Framework\Provisioning\Deprecated\Model\Feature.deprecated.cs" />
+    <Compile Include="Framework\Provisioning\Deprecated\Model\FieldRef.deprecated.cs" />
+    <Compile Include="Framework\Provisioning\Deprecated\Model\ListInstance.deprecated.cs" />
+    <Compile Include="Framework\Provisioning\Deprecated\Model\Page.deprecated.cs" />
+    <Compile Include="Framework\Provisioning\Deprecated\Model\ProvisioningTemplate.deprecated.cs" />
+    <Compile Include="Framework\Provisioning\Deprecated\Model\ProvisioningTemplateInfo.deprecated.cs" />
+    <Compile Include="Framework\Provisioning\Deprecated\Model\Term.deprecated.cs" />
+    <Compile Include="Framework\Provisioning\Deprecated\Model\TermGroup.deprecated.cs" />
+    <Compile Include="Framework\Provisioning\Deprecated\Model\TermSet.deprecated.cs" />
+    <Compile Include="Framework\Provisioning\Deprecated\ObjectHandlers\ProvisioningTemplateApplyingInformation.deprecated.cs" />
+    <Compile Include="Framework\Provisioning\Extensibility\ExtensibilityManager.cs" />
+    <Compile Include="Framework\Provisioning\Extensibility\ExtensiblityPipelineException.cs" />
+    <Compile Include="Framework\Provisioning\Extensibility\IProvisioningExtensibilityTokenProvider.cs" />
+    <Compile Include="Framework\Provisioning\Extensibility\IProvisioningExtensibilityHandler.cs" />
+    <Compile Include="Framework\Provisioning\Model\BaseNavigationKind.cs" />
+    <Compile Include="Framework\Provisioning\Model\CurrentNavigation.cs" />
+    <Compile Include="Framework\Provisioning\Model\DefaultDocumentCollection.cs" />
+    <Compile Include="Framework\Provisioning\Model\Deprecated\CustomAction.deprecated.cs" />
+    <Compile Include="Framework\Provisioning\Model\Directory.cs" />
+    <Compile Include="Framework\Provisioning\Model\DirectoryCollection.cs" />
+    <Compile Include="Framework\Provisioning\Model\ExtensibilityHandler.cs" />
+    <Compile Include="Framework\Provisioning\Model\FeatureCollection.cs" />
+    <Compile Include="Framework\Provisioning\Model\AddIn.cs" />
+    <Compile Include="Framework\Provisioning\Model\AddInCollection.cs" />
+    <Compile Include="Framework\Provisioning\Model\AuditSettings.cs" />
+    <Compile Include="Framework\Provisioning\Model\AvailableWebTemplate.cs" />
+    <Compile Include="Framework\Provisioning\Model\AvailableWebTemplateCollection.cs" />
+    <Compile Include="Framework\Provisioning\Model\BaseModel.cs" />
+    <Compile Include="Framework\Provisioning\Model\ComposedLook.cs" />
+    <Compile Include="Framework\Provisioning\Model\ContentType.cs" />
+    <Compile Include="Framework\Provisioning\Model\ContentTypeBinding.cs" />
+    <Compile Include="Framework\Provisioning\Model\ContentTypeBindingCollection.cs" />
+    <Compile Include="Framework\Provisioning\Model\ContentTypeCollection.cs" />
+    <Compile Include="Framework\Provisioning\Model\CustomAction.cs" />
+    <Compile Include="Framework\Provisioning\Model\CustomActionCollection.cs" />
+    <Compile Include="Framework\Provisioning\Model\CustomActions.cs" />
+    <Compile Include="Framework\Provisioning\Model\DataRow.cs" />
+    <Compile Include="Framework\Provisioning\Model\DataRowCollection.cs" />
+    <Compile Include="Framework\Provisioning\Model\DefaultDocument.cs" />
+    <Compile Include="Framework\Provisioning\Model\DesignPackage.cs" />
+    <Compile Include="Framework\Provisioning\Model\DocumentSetTemplate.cs" />
+    <Compile Include="Framework\Provisioning\Model\Features.cs" />
+    <Compile Include="Framework\Provisioning\Model\FieldRef.cs" />
+    <Compile Include="Framework\Provisioning\Model\Field.cs" />
+    <Compile Include="Framework\Provisioning\Model\FieldRefCollection.cs" />
+    <Compile Include="Framework\Provisioning\Model\FieldCollection.cs" />
+    <Compile Include="Framework\Provisioning\Model\FileCollection.cs" />
+    <Compile Include="Framework\Provisioning\Model\FileLevel.cs" />
+    <Compile Include="Framework\Provisioning\Model\Folder.cs" />
+    <Compile Include="Framework\Provisioning\Model\FolderCollection.cs" />
+    <Compile Include="Framework\Provisioning\Model\GlobalNavigation.cs" />
+    <Compile Include="Framework\Provisioning\Model\IProvisioningTemplateDescendant.cs" />
+    <Compile Include="Framework\Provisioning\Model\ListInstanceCollection.cs" />
+    <Compile Include="Framework\Provisioning\Model\Localization.cs" />
+    <Compile Include="Framework\Provisioning\Model\Handlers.cs" />
+    <Compile Include="Framework\Provisioning\Model\LocalizationCollection.cs" />
+    <Compile Include="Framework\Provisioning\Model\ManagedNavigation.cs" />
+    <Compile Include="Framework\Provisioning\Model\Navigation.cs" />
+    <Compile Include="Framework\Provisioning\Model\NavigationNode.cs" />
+    <Compile Include="Framework\Provisioning\Model\NavigationNodeCollection.cs" />
+    <Compile Include="Framework\Provisioning\Model\ObjectSecurity.cs" />
+    <Compile Include="Framework\Provisioning\Model\PageLayout.cs" />
+    <Compile Include="Framework\Provisioning\Model\PageLayoutCollection.cs" />
+    <Compile Include="Framework\Provisioning\Model\PageCollection.cs" />
+    <Compile Include="Framework\Provisioning\Model\PropertyBagEntryCollection.cs" />
+    <Compile Include="Framework\Provisioning\Model\ExtensibilityHandlerCollection.cs" />
+    <Compile Include="Framework\Provisioning\Model\ProviderCollection.cs" />
+    <Compile Include="Framework\Provisioning\Model\ProvisioningTemplateDictionary.cs" />
+    <Compile Include="Framework\Provisioning\Model\ProvisioningTemplateCollection.cs" />
+    <Compile Include="Framework\Provisioning\Model\Publishing.cs" />
+    <Compile Include="Framework\Provisioning\Model\RoleAssignment.cs" />
+    <Compile Include="Framework\Provisioning\Model\RoleAssignmentCollection.cs" />
+    <Compile Include="Framework\Provisioning\Model\RoleDefinition.cs" />
+    <Compile Include="Framework\Provisioning\Model\RoleDefinitionCollection.cs" />
+    <Compile Include="Framework\Provisioning\Model\SiteGroupCollection.cs" />
+    <Compile Include="Framework\Provisioning\Model\SiteSecurityPermissions.cs" />
+    <Compile Include="Framework\Provisioning\Model\RegionalSettings.cs" />
+    <Compile Include="Framework\Provisioning\Model\SiteGroup.cs" />
+    <Compile Include="Framework\Provisioning\Model\StructuralNavigation.cs" />
+    <Compile Include="Framework\Provisioning\Model\SupportedUILanguage.cs" />
+    <Compile Include="Framework\Provisioning\Model\SupportedUILanguageCollection.cs" />
+    <Compile Include="Framework\Provisioning\Model\TermCollection.cs" />
+    <Compile Include="Framework\Provisioning\Model\TermGroupCollection.cs" />
+    <Compile Include="Framework\Provisioning\Model\TermLabel.cs" />
+    <Compile Include="Framework\Provisioning\Model\Term.cs" />
+    <Compile Include="Framework\Provisioning\Model\TermLabelCollection.cs" />
+    <Compile Include="Framework\Provisioning\Model\TermSet.cs" />
+    <Compile Include="Framework\Provisioning\Model\TermGroup.cs" />
+    <Compile Include="Framework\Provisioning\Model\TermSetCollection.cs" />
+    <Compile Include="Framework\Provisioning\Model\UserCollection.cs" />
+    <Compile Include="Framework\Provisioning\Model\ViewCollection.cs" />
+    <Compile Include="Framework\Provisioning\Model\WebPart.cs" />
+    <Compile Include="Framework\Provisioning\Model\Page.cs" />
+    <Compile Include="Framework\Provisioning\Model\File.cs" />
+    <Compile Include="Framework\Provisioning\Model\ListInstance.cs" />
+    <Compile Include="Framework\Provisioning\Model\PropertyBagEntry.cs" />
+    <Compile Include="Framework\Provisioning\Model\Provider.cs" />
+    <Compile Include="Framework\Provisioning\Model\ProvisioningTemplate.cs" />
+    <Compile Include="Framework\Provisioning\Model\Feature.cs" />
+    <Compile Include="Framework\Provisioning\Model\ProvisioningTemplateInfo.cs" />
+    <Compile Include="Framework\Provisioning\Model\SiteSecurity.cs" />
+    <Compile Include="Framework\Provisioning\Model\User.cs" />
+    <Compile Include="Framework\Provisioning\Model\View.cs" />
+    <Compile Include="Framework\Provisioning\Model\WebPartCollection.cs" />
+    <Compile Include="Framework\Provisioning\Model\WebSettings.cs" />
+    <Compile Include="Framework\Provisioning\Model\WorkflowDefinition.cs" />
+    <Compile Include="Framework\Provisioning\Model\WorkflowDefinitionCollection.cs" />
+    <Compile Include="Framework\Provisioning\Model\Workflows.cs" />
+    <Compile Include="Framework\Provisioning\Model\WorkflowSubscription.cs" />
+    <Compile Include="Framework\Provisioning\Model\WorkflowSubscriptionCollection.cs" />
+    <Compile Include="Framework\Provisioning\ObjectHandlers\Extensions\PnPMonitoredScopeExtensions.cs" />
+    <Compile Include="Framework\Provisioning\ObjectHandlers\Extensions\SecurableObjectExtensions.cs" />
+    <Compile Include="Framework\Provisioning\ObjectHandlers\Extensions\LocalizationExtensions.cs" />
+    <Compile Include="Framework\Provisioning\ObjectHandlers\ObjectContentHandlerBase.cs" />
+    <Compile Include="Framework\Provisioning\ObjectHandlers\Extensions\UserResourceExtensions.cs" />
+    <Compile Include="Framework\Provisioning\ObjectHandlers\ObjectLocalization.cs" />
+    <Compile Include="Framework\Provisioning\ObjectHandlers\ObjectNavigation.cs" />
+    <Compile Include="Framework\Provisioning\ObjectHandlers\ObjectWebSettings.cs" />
+    <Compile Include="Framework\Provisioning\ObjectHandlers\ObjectPageContents.cs" />
+    <Compile Include="Framework\Provisioning\ObjectHandlers\ObjectSupportedUILanguages.cs" />
+    <Compile Include="Framework\Provisioning\ObjectHandlers\ObjectRegionalSettings.cs" />
+    <Compile Include="Framework\Provisioning\ObjectHandlers\ObjectPublishing.cs" />
+    <Compile Include="Framework\Provisioning\ObjectHandlers\ObjectAuditSettings.cs" />
+    <Compile Include="Framework\Provisioning\ObjectHandlers\ObjectComposedLook.cs" />
+    <Compile Include="Framework\Provisioning\ObjectHandlers\ObjectContentType.cs" />
+    <Compile Include="Framework\Provisioning\ObjectHandlers\ObjectExtensibilityHandlers.cs" />
+    <Compile Include="Framework\Provisioning\ObjectHandlers\ObjectListInstanceDataRows.cs" />
+    <Compile Include="Framework\Provisioning\ObjectHandlers\ObjectSearchSettings.cs" />
+    <Compile Include="Framework\Provisioning\ObjectHandlers\ObjectSitePolicy.cs" />
+    <Compile Include="Framework\Provisioning\ObjectHandlers\ObjectField.cs" />
+    <Compile Include="Framework\Provisioning\ObjectHandlers\ObjectRetrieveTemplateInfo.cs" />
+    <Compile Include="Framework\Provisioning\ObjectHandlers\ObjectPersistTemplateInfo.cs" />
+    <Compile Include="Framework\Provisioning\ObjectHandlers\ObjectLookupFields.cs" />
+    <Compile Include="Framework\Provisioning\ObjectHandlers\ObjectPages.cs" />
+    <Compile Include="Framework\Provisioning\ObjectHandlers\ObjectPropertyBagEntry.cs" />
+    <Compile Include="Framework\Provisioning\ObjectHandlers\ObjectCustomActions.cs" />
+    <Compile Include="Framework\Provisioning\ObjectHandlers\ObjectFiles.cs" />
+    <Compile Include="Framework\Provisioning\ObjectHandlers\ObjectFeatures.cs" />
+    <Compile Include="Framework\Provisioning\ObjectHandlers\ObjectHandlerBase.cs" />
+    <Compile Include="Framework\Provisioning\ObjectHandlers\ObjectListInstance.cs" />
+    <Compile Include="Framework\Provisioning\ObjectHandlers\ObjectSiteSecurity.cs" />
+    <Compile Include="Framework\Provisioning\ObjectHandlers\ObjectTermGroups.cs" />
+    <Compile Include="Framework\Provisioning\ObjectHandlers\ObjectWorkflows.cs" />
+    <Compile Include="Framework\Provisioning\ObjectHandlers\ProvisioningMessageType.cs" />
+    <Compile Include="Framework\Provisioning\ObjectHandlers\ProvisioningTemplateApplyingInformation.cs" />
+    <Compile Include="Framework\Provisioning\ObjectHandlers\ProvisioningTemplateCreationInformation.cs" />
+    <Compile Include="Framework\Provisioning\ObjectHandlers\SiteToTemplateConversion.cs" />
+    <Compile Include="Framework\Provisioning\ObjectHandlers\TokenDefinitions\AuthenticationRealmToken.cs" />
+    <Compile Include="Framework\Provisioning\ObjectHandlers\TokenDefinitions\CDATAEndToken.cs" />
+    <Compile Include="Framework\Provisioning\ObjectHandlers\TokenDefinitions\CDATAStartToken.cs" />
+    <Compile Include="Framework\Provisioning\ObjectHandlers\TokenDefinitions\CurrentUserFullNameToken.cs" />
+    <Compile Include="Framework\Provisioning\ObjectHandlers\TokenDefinitions\CurrentUserLoginNameToken.cs" />
+    <Compile Include="Framework\Provisioning\ObjectHandlers\TokenDefinitions\DateNowToken.cs" />
+    <Compile Include="Framework\Provisioning\ObjectHandlers\TokenDefinitions\KeywordsTermStoreIdToken.cs" />
+    <Compile Include="Framework\Provisioning\ObjectHandlers\TokenDefinitions\ContentTypeIdToken.cs" />
+    <Compile Include="Framework\Provisioning\ObjectHandlers\TokenDefinitions\GroupIdToken.cs" />
+    <Compile Include="Framework\Provisioning\ObjectHandlers\TokenDefinitions\ListViewIdToken.cs" />
+    <Compile Include="Framework\Provisioning\ObjectHandlers\TokenDefinitions\RoleDefinitionToken.cs" />
+    <Compile Include="Framework\Provisioning\ObjectHandlers\TokenDefinitions\LocalizationToken.cs" />
+    <Compile Include="Framework\Provisioning\ObjectHandlers\TokenDefinitions\ResourceEntry.cs" />
+    <Compile Include="Framework\Provisioning\ObjectHandlers\TokenDefinitions\FieldTitleToken.cs" />
+    <Compile Include="Framework\Provisioning\ObjectHandlers\TokenDefinitions\SiteCollectionIdToken.cs" />
+    <Compile Include="Framework\Provisioning\ObjectHandlers\TokenDefinitions\SiteCollectionTermSetIdToken.cs" />
+    <Compile Include="Framework\Provisioning\ObjectHandlers\TokenDefinitions\SiteOwnerToken.cs" />
+    <Compile Include="Framework\Provisioning\ObjectHandlers\TokenDefinitions\TermStoreIdToken.cs" />
+    <Compile Include="Framework\Provisioning\ObjectHandlers\TokenDefinitions\WebPartIdToken.cs" />
+    <Compile Include="Framework\Provisioning\ObjectHandlers\TokenDefinitions\SiteCollectionTermGroupNameToken.cs" />
+    <Compile Include="Framework\Provisioning\ObjectHandlers\TokenDefinitions\SiteCollectionTermGroupId.cs" />
+    <Compile Include="Framework\Provisioning\ObjectHandlers\TokenDefinitions\AssociatedGroupToken.cs" />
+    <Compile Include="Framework\Provisioning\ObjectHandlers\TokenDefinitions\GuidToken.cs" />
+    <Compile Include="Framework\Provisioning\ObjectHandlers\TokenDefinitions\CurrentUserIdToken.cs" />
+    <Compile Include="Framework\Provisioning\ObjectHandlers\TokenDefinitions\SiteIdToken.cs" />
+    <Compile Include="Framework\Provisioning\ObjectHandlers\TokenDefinitions\WebNameToken.cs" />
+    <Compile Include="Framework\Provisioning\ObjectHandlers\TokenDefinitions\TermSetIdToken.cs" />
+    <Compile Include="Framework\Provisioning\ObjectHandlers\TokenDefinitions\ParameterToken.cs" />
+    <Compile Include="Framework\Provisioning\ObjectHandlers\TokenDefinitions\ListUrlToken.cs" />
+    <Compile Include="Framework\Provisioning\ObjectHandlers\TokenDefinitions\SiteCollectionTermStoreIdToken.cs" />
+    <Compile Include="Framework\Provisioning\ObjectHandlers\TokenDefinitions\ListIdToken.cs" />
+    <Compile Include="Framework\Provisioning\ObjectHandlers\TokenDefinitions\ThemeCatalogToken.cs" />
+    <Compile Include="Framework\Provisioning\ObjectHandlers\TokenDefinitions\TokenDefinition.cs" />
+    <Compile Include="Framework\Provisioning\ObjectHandlers\TokenDefinitions\MasterPageCatalogToken.cs" />
+    <Compile Include="Framework\Provisioning\ObjectHandlers\TokenDefinitions\SiteCollectionToken.cs" />
+    <Compile Include="Framework\Provisioning\ObjectHandlers\TokenDefinitions\SiteToken.cs" />
+    <Compile Include="Framework\Provisioning\ObjectHandlers\TokenParser.cs" />
+    <Compile Include="Framework\Provisioning\Providers\ITemplateFormatter.cs" />
+    <Compile Include="Framework\Provisioning\Providers\Json\BasePermissionsConverter.cs" />
+    <Compile Include="Framework\Provisioning\Providers\Json\JsonAzureStorageTemplateProvider.cs" />
+    <Compile Include="Framework\Provisioning\Providers\Json\JsonFileSystemTemplateProvider.cs" />
+    <Compile Include="Framework\Provisioning\Providers\Json\JsonOpenXMLTemplateProvider.cs" />
+    <Compile Include="Framework\Provisioning\Providers\Json\JsonPnPFormatter.cs" />
+    <Compile Include="Framework\Provisioning\Providers\Json\JsonSharePointTemplateProvider.cs" />
+    <Compile Include="Framework\Provisioning\Providers\Json\JsonTemplateProvider.cs" />
+    <Compile Include="Framework\Provisioning\Providers\TemplateProviderBase.cs" />
+    <Compile Include="Framework\Provisioning\Providers\Xml\IPnPSchemaSerializer.cs" />
+    <Compile Include="Framework\Provisioning\Providers\Xml\IResolver.cs" />
+    <Compile Include="Framework\Provisioning\Providers\Xml\ITypeResolver.cs" />
+    <Compile Include="Framework\Provisioning\Providers\Xml\IValueResolver.cs" />
+    <Compile Include="Framework\Provisioning\Providers\Xml\IXMLSchemaFormatter.cs" />
+    <Compile Include="Framework\Provisioning\Providers\ITemplateProviderExtension.cs" />
+    <Compile Include="Framework\Provisioning\Providers\Xml\PnPBaseSchemaSerializer.cs" />
+    <Compile Include="Framework\Provisioning\Providers\Xml\PnPObjectsMapper.cs" />
+    <Compile Include="Framework\Provisioning\Providers\Xml\PnPSerializationScope.cs" />
+    <Compile Include="Framework\Provisioning\Providers\Xml\ProvisioningSchema-2015-03.cs">
+      <DependentUpon>ProvisioningSchema-2015-03.xsd</DependentUpon>
+    </Compile>
+    <Compile Include="Framework\Provisioning\Providers\Xml\ProvisioningSchema-2015-05.cs">
+      <DependentUpon>ProvisioningSchema-2015-05.xsd</DependentUpon>
+    </Compile>
+    <Compile Include="Framework\Provisioning\Providers\Xml\ProvisioningSchema-2015-08.cs">
+      <DependentUpon>ProvisioningSchema-2015-08.xsd</DependentUpon>
+    </Compile>
+    <Compile Include="Framework\Provisioning\Providers\Xml\ProvisioningSchema-2015-12.cs">
+      <DependentUpon>ProvisioningSchema-2015-12.xsd</DependentUpon>
+    </Compile>
+    <Compile Include="Framework\Provisioning\Providers\Xml\ProvisioningSchema-2016-05.extensions.cs" />
+    <Compile Include="Framework\Provisioning\Providers\Xml\ProvisioningSchema-2015-12.extensions.cs" />
+    <Compile Include="Framework\Provisioning\Providers\Xml\ProvisioningSchema-2016-05.cs">
+      <DependentUpon>ProvisioningSchema-2016-05.xsd</DependentUpon>
+    </Compile>
+    <Compile Include="Framework\Provisioning\Providers\Xml\Resolvers\CollectionFromModelToSchemaTypeResolver.cs" />
+    <Compile Include="Framework\Provisioning\Providers\Xml\Resolvers\FoldersFromSchemaToModelTypeResolver.cs" />
+    <Compile Include="Framework\Provisioning\Providers\Xml\Resolvers\RemoveExistingViewsFromSchemaToModelValueResolver.cs" />
+    <Compile Include="Framework\Provisioning\Providers\Xml\Resolvers\ListViewsFromSchemaToModelTypeResolver.cs" />
+    <Compile Include="Framework\Provisioning\Providers\Xml\Resolvers\CollectionFromSchemaToModelTypeResolver.cs" />
+    <Compile Include="Framework\Provisioning\Providers\Xml\Resolvers\FromArrayToDictionaryValueResolver.cs" />
+    <Compile Include="Framework\Provisioning\Providers\Xml\Resolvers\FromStringToGuidValueResolver.cs" />
+    <Compile Include="Framework\Provisioning\Providers\Xml\Resolvers\FromDecimalToDoubleValueResolver.cs" />
+    <Compile Include="Framework\Provisioning\Providers\Xml\Resolvers\FromDictionaryToArrayValueResolver.cs" />
+    <Compile Include="Framework\Provisioning\Providers\Xml\Resolvers\FromDoubleToDecimalValueResolver.cs" />
+    <Compile Include="Framework\Provisioning\Providers\Xml\Resolvers\ResolversExtensions.cs" />
+    <Compile Include="Framework\Provisioning\Providers\Xml\Resolvers\SecurityFromSchemaToModelTypeResolver.cs" />
+    <Compile Include="Framework\Provisioning\Providers\Xml\Resolvers\TemplateParameterFromModelToSchemaTypeResolver.cs" />
+    <Compile Include="Framework\Provisioning\Providers\Xml\Resolvers\TemplateParameterFromSchemaToModelTypeResolver.cs" />
+    <Compile Include="Framework\Provisioning\Providers\Xml\Resolvers\XmlAnyFromSchemaToModelValueResolver.cs" />
+    <Compile Include="Framework\Provisioning\Providers\Xml\Serializers\ContentTypesSerializer.cs" />
+    <Compile Include="Framework\Provisioning\Providers\Xml\Serializers\ListInstancesSerializer.cs" />
+    <Compile Include="Framework\Provisioning\Providers\Xml\Serializers\LocalizationsSerializer.cs" />
+    <Compile Include="Framework\Provisioning\Providers\Xml\TemplateSchemaSerializerAttribute.cs" />
+    <Compile Include="Framework\Provisioning\Providers\Xml\Serializers\PropertyBagPropertiesSerializer.cs" />
+    <Compile Include="Framework\Provisioning\Providers\Xml\Serializers\TemplateParametersSerializer.cs" />
+    <Compile Include="Framework\Provisioning\Providers\Xml\XMLAzureStorageTemplateProvider.cs" />
+    <Compile Include="Framework\Provisioning\Providers\Xml\XMLConstants.cs" />
+    <Compile Include="Framework\Provisioning\Providers\Xml\XMLEnums.cs" />
+    <Compile Include="Framework\Provisioning\Providers\Xml\XMLExtensions.cs" />
+    <Compile Include="Framework\Provisioning\Providers\Xml\XMLFileSystemTemplateProvider.cs" />
+    <Compile Include="Framework\Provisioning\Providers\Xml\XMLOpenXMLTemplateProvider.cs" />
+    <Compile Include="Framework\Provisioning\Providers\Xml\XmlPnPSchemaBaseSerializer.cs" />
+    <Compile Include="Framework\Provisioning\Providers\Xml\XMLPnPSchemaFormatter.cs" />
+    <Compile Include="Framework\Provisioning\Providers\Xml\XMLPnPSchemaV201605Formatter.cs" />
+    <Compile Include="Framework\Provisioning\Providers\Xml\XMLPnPSchemaV201605Serializer.cs" />
+    <Compile Include="Framework\Provisioning\Providers\Xml\XMLPnPSchemaV201512Formatter.cs" />
+    <Compile Include="Framework\Provisioning\Providers\Xml\XMLPnPSchemaV201508Formatter.cs" />
+    <Compile Include="Framework\Provisioning\Providers\Xml\XMLPnPSchemaV201505Formatter.cs" />
+    <Compile Include="Framework\Provisioning\Providers\Xml\XMLPnPSchemaV201503Formatter.cs" />
+    <Compile Include="Framework\Provisioning\Providers\Xml\XMLSharePointTemplateProvider.cs" />
+    <Compile Include="Framework\Provisioning\Providers\Xml\XMLTemplateProvider.cs" />
+    <Compile Include="Framework\TimerJobs\Enums\AuthenticationType.cs" />
+    <Compile Include="Framework\TimerJobs\TimerJob.cs" />
+    <Compile Include="Framework\TimerJobs\TimerJobRun.cs" />
+    <Compile Include="Framework\TimerJobs\TimerJobRunEventArgs.cs" />
+    <Compile Include="Extensions\PnPClientContext.cs" />
+    <Compile Include="IdentityModel\TokenProviders\ADFS\CertificateMixed.cs" />
+    <Compile Include="IdentityModel\WSTrustBindings\CertificateWSTrustBinding.cs" />
+    <Compile Include="Sites\SiteCollection.cs" />
+    <Compile Include="Sites\SiteCollectionCreationInformation.cs" />
+    <Compile Include="Utilities\Async\SynchronizationContextRemover.cs" />
+    <Compile Include="Utilities\Cache\ICacheProvider.cs" />
+    <Compile Include="Utilities\Cache\InMemoryCacheProvider.cs" />
+    <Compile Include="Utilities\Cache\SimpleAspNetCacheProvider.cs" />
+    <Compile Include="Utilities\CanvasControl\CanvasControlPostProcessorFactory.cs" />
+    <Compile Include="Utilities\CanvasControl\ICanvasControlPostProcessor.cs" />
+    <Compile Include="Utilities\CanvasControl\Processors\PassThroughProcessor.cs" />
+    <Compile Include="Utilities\CanvasControl\Processors\ListControlPostProcessor.cs" />
+    <Compile Include="Utilities\CookieReader.cs" />
+    <Compile Include="Utilities\Deprecated\Utility.deprecated.cs" />
+    <Compile Include="Utilities\FileTokenCache.cs" />
+    <Compile Include="Framework\TimerJobs\Utilities\SiteEnumeration.cs" />
+    <Compile Include="IdentityModel\TokenProviders\ADFS\BaseProvider.cs" />
+    <Compile Include="IdentityModel\TokenProviders\ADFS\UsernameMixed.cs" />
+    <Compile Include="IdentityModel\WSTrustBindings\UserNameWSTrustBinding.cs" />
+    <Compile Include="IdentityModel\WSTrustBindings\WSTrustBindingBase.cs" />
+    <Compile Include="Properties\Settings.Designer.cs">
+      <AutoGen>True</AutoGen>
+      <DesignTimeSharedInput>True</DesignTimeSharedInput>
+      <DependentUpon>Settings.settings</DependentUpon>
+    </Compile>
+    <Compile Include="Utilities\CredentialManager.cs" />
+    <Compile Include="Diagnostics\ILogger.cs" />
+    <Compile Include="Utilities\Deprecated\Log.deprecated.cs" />
+    <Compile Include="Diagnostics\Tree\Enums.cs" />
+    <Compile Include="Diagnostics\Tree\ITreeNodeList.cs" />
+    <Compile Include="Diagnostics\Tree\ITreeNode.cs" />
+    <Compile Include="Diagnostics\Tree\ITreeNodeAware.cs" />
+    <Compile Include="Diagnostics\Tree\Tree.cs" />
+    <Compile Include="Diagnostics\Tree\TreeNode.cs" />
+    <Compile Include="Diagnostics\Tree\TreeNodeList.cs" />
+    <Compile Include="Framework\Graph\SiteClassificationUtility.cs" />
+    <Compile Include="Utilities\PnPCoreUtilities.cs" />
+    <Compile Include="Utilities\PnPHttpProvider.cs" />
+    <Compile Include="Utilities\RESTUtilities.cs" />
+    <Compile Include="Utilities\Webhooks\ResponseModel.cs" />
+    <Compile Include="Utilities\Webhooks\WebhookUtility.cs" />
+    <Compile Include="Utilities\WebParts\IWebPartPostProcessor.cs" />
+    <Compile Include="Utilities\WebParts\Processors\PassThroughProcessor.cs" />
+    <Compile Include="Utilities\WebParts\Schema\WebPart.v3.cs" />
+    <Compile Include="Utilities\WebParts\WebPartPostProcessorFactory.cs" />
+    <Compile Include="Utilities\WebParts\Processors\XsltWebPartPostProcessor.cs" />
+    <Compile Include="Utilities\XMLSerializer.cs" />
+    <Compile Include="Web References\UPAWebService\Reference.cs">
+      <AutoGen>True</AutoGen>
+      <DesignTime>True</DesignTime>
+      <DependentUpon>Reference.map</DependentUpon>
+    </Compile>
+    <Compile Include="WebAPI\WebAPIContexCacheItem.cs" />
+    <Compile Include="WebAPI\WebAPIContext.cs" />
+    <Compile Include="WebAPI\WebAPIContextCache.cs" />
+    <Compile Include="WebAPI\WebAPIContextFilterAttribute.cs" />
+    <Compile Include="WebAPI\WebAPIHelper.cs" />
+    <Compile Include="Utilities\Caml.cs" />
+    <Compile Include="Utilities\Deprecated\LoggingUtility.deprecated.cs" />
+    <Compile Include="Utilities\UrlUtility.cs" />
+    <Compile Include="Extensions\FeatureExtensions.cs" />
+    <Compile Include="Extensions\JavaScriptExtensions.cs" />
+    <Compile Include="Extensions\NavigationExtensions.cs" />
+    <Compile Include="Extensions\PageExtensions.cs" />
+    <Compile Include="Properties\AssemblyInfo.cs" />
+    <Compile Include="Extensions\SecurityExtensions.cs" />
+    <Compile Include="Extensions\WebExtensions.cs" />
+    <Compile Include="Utilities\EncryptionUtility.cs" />
+    <Compile Include="Utilities\JsonUtility.cs" />
+    <Compile Include="Utilities\MailUtility.cs" />
+    <Compile Include="Utilities\TokenHelper.cs" />
+    <Compile Include="Utilities\Utility.cs" />
+    <Compile Include="Utilities\X509CertificateUtility.cs" />
+    <Compile Include="Utilities\YammerUtility.cs" />
+  </ItemGroup>
+  <ItemGroup>
+    <EmbeddedResource Include="CoreResources.resx">
+      <Generator>ResXFileCodeGenerator</Generator>
+      <LastGenOutput>CoreResources.Designer.cs</LastGenOutput>
+      <SubType>Designer</SubType>
+    </EmbeddedResource>
+  </ItemGroup>
+  <ItemGroup>
+    <None Include="app.config">
+      <SubType>Designer</SubType>
+    </None>
+    <EmbeddedResource Include="Framework\Provisioning\Providers\Xml\ProvisioningSchema-2015-03.xsd">
+      <SubType>Designer</SubType>
+    </EmbeddedResource>
+    <EmbeddedResource Include="Framework\Provisioning\Providers\Xml\ProvisioningSchema-2015-05.xsd">
+      <SubType>Designer</SubType>
+    </EmbeddedResource>
+    <EmbeddedResource Include="Framework\Provisioning\Providers\Xml\ProvisioningSchema-2015-08.xsd">
+      <SubType>Designer</SubType>
+    </EmbeddedResource>
+    <EmbeddedResource Include="Framework\Provisioning\Providers\Xml\ProvisioningSchema-2015-12.xsd">
+      <SubType>Designer</SubType>
+    </EmbeddedResource>
+    <EmbeddedResource Include="Framework\Provisioning\Providers\Xml\ProvisioningSchema-2016-05.xsd">
+      <SubType>Designer</SubType>
+    </EmbeddedResource>
+    <EmbeddedResource Include="Framework\Provisioning\Providers\Xml\ProvisioningSchema-2017-05.xsd">
+      <SubType>Designer</SubType>
+    </EmbeddedResource>
+    <EmbeddedResource Include="Framework\Provisioning\Providers\Xml\ProvisioningSchema-2018-01.xsd">
+      <SubType>Designer</SubType>
+    </EmbeddedResource>
+    <None Include="Framework\Provisioning\Providers\Xml\readme.md" />
+    <None Include="packages.config">
+      <SubType>Designer</SubType>
+    </None>
+    <None Include="Pages\ClientSidePages.cd" />
+    <None Include="Properties\Settings.settings">
+      <Generator>SettingsSingleFileGenerator</Generator>
+      <LastGenOutput>Settings.Designer.cs</LastGenOutput>
+    </None>
+    <None Include="Utilities\WebParts\Schema\WebPart.v3.xsd">
+      <SubType>Designer</SubType>
+    </None>
+    <None Include="Web References\UPAWebService\ContactData.datasource">
+      <DependentUpon>Reference.map</DependentUpon>
+    </None>
+    <None Include="Web References\UPAWebService\GetUserProfileByIndexResult.datasource">
+      <DependentUpon>Reference.map</DependentUpon>
+    </None>
+    <None Include="Web References\UPAWebService\InCommonData.datasource">
+      <DependentUpon>Reference.map</DependentUpon>
+    </None>
+    <None Include="Web References\UPAWebService\Leader.datasource">
+      <DependentUpon>Reference.map</DependentUpon>
+    </None>
+    <None Include="Web References\UPAWebService\MembershipData.datasource">
+      <DependentUpon>Reference.map</DependentUpon>
+    </None>
+    <None Include="Web References\UPAWebService\OrganizationProfileData.datasource">
+      <DependentUpon>Reference.map</DependentUpon>
+    </None>
+    <None Include="Web References\UPAWebService\PinnedLinkData.datasource">
+      <DependentUpon>Reference.map</DependentUpon>
+    </None>
+    <None Include="Web References\UPAWebService\PropertyData.datasource">
+      <DependentUpon>Reference.map</DependentUpon>
+    </None>
+    <None Include="Web References\UPAWebService\PropertyInfo.datasource">
+      <DependentUpon>Reference.map</DependentUpon>
+    </None>
+    <None Include="Web References\UPAWebService\QuickLinkData.datasource">
+      <DependentUpon>Reference.map</DependentUpon>
+    </None>
+    <None Include="Web References\UPAWebService\Reference.map">
+      <Generator>MSDiscoCodeGenerator</Generator>
+      <LastGenOutput>Reference.cs</LastGenOutput>
+    </None>
+    <None Include="Web References\UPAWebService\UserProfileService.wsdl" />
+  </ItemGroup>
+  <ItemGroup>
+    <WCFMetadata Include="Service References\" />
+  </ItemGroup>
+  <ItemGroup>
+    <WebReferences Include="Web References\" />
+  </ItemGroup>
+  <ItemGroup>
+    <WebReferenceUrl Include="https://nosite-admin.sharepoint.com/_vti_bin/UserProfileService.asmx%3fwsdl">
+      <UrlBehavior>Static</UrlBehavior>
+      <RelPath>Web References\UPAWebService\</RelPath>
+      <UpdateFromURL>https://nosite-admin.sharepoint.com/_vti_bin/UserProfileService.asmx%3fwsdl</UpdateFromURL>
+      <ServiceLocationURL>
+      </ServiceLocationURL>
+      <CachedDynamicPropName>
+      </CachedDynamicPropName>
+      <CachedAppSettingsObjectName>Settings</CachedAppSettingsObjectName>
+      <CachedSettingsPropName>OfficeDevPnP_Core_UPAWebService_UserProfileService</CachedSettingsPropName>
+    </WebReferenceUrl>
+  </ItemGroup>
+  <ItemGroup>
+    <EmbeddedResource Include="Framework\Provisioning\BaseTemplates\v16_1\STS0Template.xml" />
+  </ItemGroup>
+  <ItemGroup>
+    <EmbeddedResource Include="Framework\Provisioning\BaseTemplates\v16_1\BLOG0Template.xml" />
+    <EmbeddedResource Include="Framework\Provisioning\BaseTemplates\v16_1\COMMUNITY0Template.xml" />
+  </ItemGroup>
+  <ItemGroup>
+    <EmbeddedResource Include="Framework\Provisioning\BaseTemplates\v15_0\STS0Template.xml" />
+  </ItemGroup>
+  <ItemGroup>
+    <EmbeddedResource Include="Framework\Provisioning\BaseTemplates\v16_1\BDR0Template.xml" />
+    <EmbeddedResource Include="Framework\Provisioning\BaseTemplates\v16_1\BICENTERSITE0Template.xml" />
+    <EmbeddedResource Include="Framework\Provisioning\BaseTemplates\v16_1\BLANKINTERNET0Template.xml" />
+    <EmbeddedResource Include="Framework\Provisioning\BaseTemplates\v16_1\COMMUNITYPORTAL0Template.xml" />
+    <EmbeddedResource Include="Framework\Provisioning\BaseTemplates\v16_1\DEV0Template.xml" />
+    <EmbeddedResource Include="Framework\Provisioning\BaseTemplates\v16_1\EHS1Template.xml" />
+    <EmbeddedResource Include="Framework\Provisioning\BaseTemplates\v16_1\ENTERWIKI0Template.xml" />
+    <EmbeddedResource Include="Framework\Provisioning\BaseTemplates\v16_1\OFFILE1Template.xml" />
+    <EmbeddedResource Include="Framework\Provisioning\BaseTemplates\v16_1\PROJECTSITE0Template.xml" />
+    <EmbeddedResource Include="Framework\Provisioning\BaseTemplates\v16_1\SRCHCEN0Template.xml" />
+    <EmbeddedResource Include="Framework\Provisioning\BaseTemplates\v16_1\SRCHCENTERLITE0Template.xml" />
+    <EmbeddedResource Include="Framework\Provisioning\BaseTemplates\v16_1\VISPRUS0Template.xml" />
+  </ItemGroup>
+  <ItemGroup>
+    <EmbeddedResource Include="Framework\Provisioning\BaseTemplates\v15_0\BDR0Template.xml" />
+    <EmbeddedResource Include="Framework\Provisioning\BaseTemplates\v15_0\BICENTERSITE0Template.xml" />
+    <EmbeddedResource Include="Framework\Provisioning\BaseTemplates\v15_0\BLANKINTERNET0Template.xml" />
+    <EmbeddedResource Include="Framework\Provisioning\BaseTemplates\v15_0\BLOG0Template.xml" />
+    <EmbeddedResource Include="Framework\Provisioning\BaseTemplates\v15_0\COMMUNITY0Template.xml" />
+    <EmbeddedResource Include="Framework\Provisioning\BaseTemplates\v15_0\COMMUNITYPORTAL0Template.xml" />
+    <EmbeddedResource Include="Framework\Provisioning\BaseTemplates\v15_0\DEV0Template.xml" />
+    <EmbeddedResource Include="Framework\Provisioning\BaseTemplates\v15_0\ENTERWIKI0Template.xml" />
+    <EmbeddedResource Include="Framework\Provisioning\BaseTemplates\v15_0\OFFILE1Template.xml" />
+    <EmbeddedResource Include="Framework\Provisioning\BaseTemplates\v15_0\PROJECTSITE0Template.xml" />
+    <EmbeddedResource Include="Framework\Provisioning\BaseTemplates\v15_0\SRCHCEN0Template.xml" />
+    <EmbeddedResource Include="Framework\Provisioning\BaseTemplates\v15_0\SRCHCENTERLITE0Template.xml" />
+    <EmbeddedResource Include="Framework\Provisioning\BaseTemplates\v15_0\STS1Template.xml" />
+    <EmbeddedResource Include="Framework\Provisioning\BaseTemplates\v15_0\VISPRUS0Template.xml" />
+  </ItemGroup>
+  <ItemGroup>
+    <EmbeddedResource Include="Framework\Provisioning\BaseTemplates\v16_1\CMSPUBLISHING0Template.xml" />
+  </ItemGroup>
+  <ItemGroup>
+    <EmbeddedResource Include="Framework\Provisioning\BaseTemplates\v15_0\CMSPUBLISHING0Template.xml" />
+  </ItemGroup>
+  <ItemGroup>
+    <EmbeddedResource Include="Framework\Provisioning\BaseTemplates\Common\Publishing-Feature-Native-Files.xml" />
+  </ItemGroup>
+  <ItemGroup>
+    <EmbeddedResource Include="Framework\Provisioning\BaseTemplates\v16_0\BLANKINTERNET0Template.xml" />
+    <EmbeddedResource Include="Framework\Provisioning\BaseTemplates\v16_0\COMMUNITY0Template.xml" />
+    <EmbeddedResource Include="Framework\Provisioning\BaseTemplates\v16_0\DEV0Template.xml" />
+    <EmbeddedResource Include="Framework\Provisioning\BaseTemplates\v16_0\ENTERWIKI0Template.xml" />
+    <EmbeddedResource Include="Framework\Provisioning\BaseTemplates\v16_0\SRCHCEN0Template.xml" />
+    <EmbeddedResource Include="Framework\Provisioning\BaseTemplates\v16_0\STS0Template.xml" />
+  </ItemGroup>
+  <ItemGroup>
+    <Content Include="Framework\Provisioning\BaseTemplates\v16_0\BDR0Template.xml" />
+    <Content Include="Framework\Provisioning\BaseTemplates\v16_0\BICENTERSITE0Template.xml" />
+    <Content Include="Framework\Provisioning\BaseTemplates\v16_0\BLOG0Template.xml" />
+    <Content Include="Framework\Provisioning\BaseTemplates\v16_0\CMSPUBLISHING0Template.xml" />
+    <Content Include="Framework\Provisioning\BaseTemplates\v16_0\COMMUNITYPORTAL0Template.xml" />
+    <Content Include="Framework\Provisioning\BaseTemplates\v16_0\OFFILE1Template.xml" />
+    <Content Include="Framework\Provisioning\BaseTemplates\v16_0\PROJECTSITE0Template.xml" />
+    <Content Include="Framework\Provisioning\BaseTemplates\v16_0\SRCHCENTERLITE0Template.xml" />
+    <Content Include="Framework\Provisioning\BaseTemplates\v16_0\STS1Template.xml" />
+    <Content Include="Framework\Provisioning\BaseTemplates\v16_0\VISPRUS0Template.xml" />
+    <EmbeddedResource Include="Framework\Provisioning\BaseTemplates\v16_1\GROUP0Template.xml" />
+    <EmbeddedResource Include="Framework\Provisioning\BaseTemplates\v16_1\SITEPAGEPUBLISHING0Template.xml" />
+    <Content Include="pnp.ico" />
+    <None Include="Resources\SP-Responsive-UI_CSS.css" />
+    <None Include="Resources\SP-Responsive-UI.js" />
+  </ItemGroup>
+  <ItemGroup>
+    <Folder Include="Framework\Provisioning\Deprecated\Connectors\OpenXML\" />
+    <Folder Include="Utilities\Graph\" />
+  </ItemGroup>
+  <Import Project="$(MSBuildToolsPath)\Microsoft.CSharp.targets" />
+  <PropertyGroup>
+    <TFSBaseBuildYear>2014</TFSBaseBuildYear>
+  </PropertyGroup>
+  <Import Project="..\TFSBuildNumber.targets" />
+  <Target Name="BeforeBuild" DependsOnTargets="">
+  </Target>
+  <Target Name="AfterBuild" DependsOnTargets="">
+  </Target>
+  <PropertyGroup>
+    <PreBuildEvent>del $(ProjectDir)\obj\pnpcore.*
+del $(ProjectDir)\obj\*.json</PreBuildEvent>
+  </PropertyGroup>
+  <PropertyGroup>
+    <PostBuildEvent>
+    </PostBuildEvent>
+  </PropertyGroup>
+  <!-- To modify your build process, add your task inside one of the targets below and uncomment it. 
+       Other similar extension points exist, see Microsoft.Common.targets.
+  <Target Name="BeforeBuild">
+  </Target>
+  <Target Name="AfterBuild">
+  </Target>
+  -->
 </Project>