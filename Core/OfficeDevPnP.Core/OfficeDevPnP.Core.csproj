﻿<?xml version="1.0" encoding="utf-8"?>
<Project ToolsVersion="12.0" DefaultTargets="Build" xmlns="http://schemas.microsoft.com/developer/msbuild/2003">
  <Import Project="$(MSBuildExtensionsPath)\$(MSBuildToolsVersion)\Microsoft.Common.props" Condition="Exists('$(MSBuildExtensionsPath)\$(MSBuildToolsVersion)\Microsoft.Common.props')" />
  <PropertyGroup>
    <Configuration Condition=" '$(Configuration)' == '' ">Debug</Configuration>
    <Platform Condition=" '$(Platform)' == '' ">AnyCPU</Platform>
    <ProjectGuid>{F2077977-8EBF-409D-BBF4-8EFB328928A8}</ProjectGuid>
    <OutputType>Library</OutputType>
    <AppDesignerFolder>Properties</AppDesignerFolder>
    <RootNamespace>OfficeDevPnP.Core</RootNamespace>
    <AssemblyName>OfficeDevPnP.Core</AssemblyName>
    <TargetFrameworkVersion>v4.5</TargetFrameworkVersion>
    <FileAlignment>512</FileAlignment>
    <TargetFrameworkProfile />
  </PropertyGroup>
  <PropertyGroup Condition=" '$(Configuration)|$(Platform)' == 'Debug|AnyCPU' ">
    <DebugSymbols>true</DebugSymbols>
    <DebugType>full</DebugType>
    <Optimize>false</Optimize>
    <OutputPath>bin\Debug\</OutputPath>
    <DefineConstants>TRACE;DEBUG;CODE_ANALYSIS</DefineConstants>
    <ErrorReport>prompt</ErrorReport>
    <WarningLevel>4</WarningLevel>
    <RunCodeAnalysis>true</RunCodeAnalysis>
    <CodeAnalysisRuleSet>BasicCorrectnessRules.ruleset</CodeAnalysisRuleSet>
    <DocumentationFile>bin\Debug\OfficeDevPnP.Core.XML</DocumentationFile>
    <NoWarn>1591</NoWarn>
    <GenerateSerializationAssemblies>Off</GenerateSerializationAssemblies>
  </PropertyGroup>
  <PropertyGroup Condition=" '$(Configuration)|$(Platform)' == 'Release|AnyCPU' ">
    <DebugType>pdbonly</DebugType>
    <Optimize>true</Optimize>
    <OutputPath>bin\Release\</OutputPath>
    <DefineConstants>TRACE</DefineConstants>
    <ErrorReport>prompt</ErrorReport>
    <WarningLevel>4</WarningLevel>
    <DocumentationFile>bin\Release\OfficeDevPnP.Core.XML</DocumentationFile>
    <NoWarn>1591</NoWarn>
    <GenerateSerializationAssemblies>Off</GenerateSerializationAssemblies>
  </PropertyGroup>
  <PropertyGroup Condition="'$(Configuration)|$(Platform)' == 'Debug15|AnyCPU'">
    <DebugSymbols>true</DebugSymbols>
    <DebugType>full</DebugType>
    <Optimize>false</Optimize>
    <OutputPath>bin\Debug15\</OutputPath>
    <DefineConstants>TRACE;DEBUG;CODE_ANALYSIS;ONPREMISES;SP2013</DefineConstants>
    <ErrorReport>prompt</ErrorReport>
    <WarningLevel>4</WarningLevel>
    <RunCodeAnalysis>true</RunCodeAnalysis>
    <CodeAnalysisRuleSet>BasicCorrectnessRules.ruleset</CodeAnalysisRuleSet>
    <DocumentationFile>bin\Debug15\OfficeDevPnP.Core.XML</DocumentationFile>
    <NoWarn>1591</NoWarn>
    <GenerateSerializationAssemblies>Off</GenerateSerializationAssemblies>
  </PropertyGroup>
  <PropertyGroup Condition="'$(Configuration)|$(Platform)' == 'Release15|AnyCPU'">
    <DebugType>pdbonly</DebugType>
    <Optimize>true</Optimize>
    <OutputPath>bin\Release15\</OutputPath>
    <DefineConstants>TRACE;ONPREMISES;SP2013</DefineConstants>
    <ErrorReport>prompt</ErrorReport>
    <WarningLevel>4</WarningLevel>
    <DocumentationFile>bin\Release15\OfficeDevPnP.Core.XML</DocumentationFile>
    <NoWarn>1591</NoWarn>
    <GenerateSerializationAssemblies>Off</GenerateSerializationAssemblies>
  </PropertyGroup>
  <PropertyGroup Condition="'$(Configuration)|$(Platform)' == 'Debug16|AnyCPU'">
    <DebugSymbols>true</DebugSymbols>
    <OutputPath>bin\Debug16\</OutputPath>
    <DefineConstants>TRACE;DEBUG;CODE_ANALYSIS;ONPREMISES;SP2016</DefineConstants>
    <DocumentationFile>bin\Debug16\OfficeDevPnP.Core.XML</DocumentationFile>
    <NoWarn>1591</NoWarn>
    <DebugType>full</DebugType>
    <PlatformTarget>AnyCPU</PlatformTarget>
    <RunCodeAnalysis>true</RunCodeAnalysis>
    <GenerateSerializationAssemblies>Off</GenerateSerializationAssemblies>
    <ErrorReport>prompt</ErrorReport>
    <CodeAnalysisRuleSet>BasicCorrectnessRules.ruleset</CodeAnalysisRuleSet>
  </PropertyGroup>
  <PropertyGroup Condition="'$(Configuration)|$(Platform)' == 'Release16|AnyCPU'">
    <OutputPath>bin\Release16\</OutputPath>
    <DefineConstants>TRACE;ONPREMISES;SP2016</DefineConstants>
    <DocumentationFile>bin\Release16\OfficeDevPnP.Core.XML</DocumentationFile>
    <Optimize>true</Optimize>
    <NoWarn>1591</NoWarn>
    <DebugType>pdbonly</DebugType>
    <PlatformTarget>AnyCPU</PlatformTarget>
    <GenerateSerializationAssemblies>Off</GenerateSerializationAssemblies>
    <ErrorReport>prompt</ErrorReport>
    <CodeAnalysisRuleSet>MinimumRecommendedRules.ruleset</CodeAnalysisRuleSet>
  </PropertyGroup>
  <PropertyGroup>
    <RunPostBuildEvent>OnBuildSuccess</RunPostBuildEvent>
  </PropertyGroup>
  <Choose>
    <When Condition=" '$(Configuration)' == 'debug' Or '$(Configuration)' == 'release' ">
      <ItemGroup>
        <Reference Include="Microsoft.Office.Client.Policy, Version=16.1.0.0, Culture=neutral, PublicKeyToken=71e9bce111e9429c, processorArchitecture=MSIL">
          <SpecificVersion>False</SpecificVersion>
          <HintPath>..\..\Assemblies\16.1\Microsoft.Office.Client.Policy.dll</HintPath>
          <Private>True</Private>
        </Reference>
        <Reference Include="Microsoft.Office.Client.TranslationServices, Version=16.1.0.0, Culture=neutral, PublicKeyToken=71e9bce111e9429c, processorArchitecture=MSIL">
          <SpecificVersion>False</SpecificVersion>
          <HintPath>..\..\Assemblies\16.1\Microsoft.Office.Client.TranslationServices.dll</HintPath>
          <Private>True</Private>
        </Reference>
        <Reference Include="Microsoft.Online.SharePoint.Client.Tenant, Version=16.1.0.0, Culture=neutral, PublicKeyToken=71e9bce111e9429c, processorArchitecture=MSIL">
          <SpecificVersion>False</SpecificVersion>
          <HintPath>..\..\Assemblies\16.1\Microsoft.Online.SharePoint.Client.Tenant.dll</HintPath>
        </Reference>
        <Reference Include="Microsoft.SharePoint.Client, Version=16.1.0.0, Culture=neutral, PublicKeyToken=71e9bce111e9429c, processorArchitecture=MSIL">
          <SpecificVersion>False</SpecificVersion>
          <HintPath>..\..\Assemblies\16.1\Microsoft.SharePoint.Client.dll</HintPath>
          <Private>True</Private>
        </Reference>
        <Reference Include="Microsoft.SharePoint.Client.DocumentManagement, Version=16.1.0.0, Culture=neutral, PublicKeyToken=71e9bce111e9429c, processorArchitecture=MSIL">
          <SpecificVersion>False</SpecificVersion>
          <HintPath>..\..\Assemblies\16.1\Microsoft.SharePoint.Client.DocumentManagement.dll</HintPath>
          <Private>True</Private>
        </Reference>
        <Reference Include="Microsoft.SharePoint.Client.Publishing, Version=16.1.0.0, Culture=neutral, PublicKeyToken=71e9bce111e9429c, processorArchitecture=MSIL">
          <SpecificVersion>False</SpecificVersion>
          <HintPath>..\..\Assemblies\16.1\Microsoft.SharePoint.Client.Publishing.dll</HintPath>
          <Private>True</Private>
        </Reference>
        <Reference Include="Microsoft.SharePoint.Client.Runtime, Version=16.1.0.0, Culture=neutral, PublicKeyToken=71e9bce111e9429c, processorArchitecture=MSIL">
          <SpecificVersion>False</SpecificVersion>
          <HintPath>..\..\Assemblies\16.1\Microsoft.SharePoint.Client.Runtime.dll</HintPath>
          <Private>True</Private>
        </Reference>
        <Reference Include="Microsoft.SharePoint.Client.Search, Version=16.1.0.0, Culture=neutral, PublicKeyToken=71e9bce111e9429c, processorArchitecture=MSIL">
          <SpecificVersion>False</SpecificVersion>
          <HintPath>..\..\Assemblies\16.1\Microsoft.SharePoint.Client.Search.dll</HintPath>
          <Private>True</Private>
        </Reference>
        <Reference Include="Microsoft.SharePoint.Client.Search.Applications, Version=16.1.0.0, Culture=neutral, PublicKeyToken=71e9bce111e9429c, processorArchitecture=MSIL">
          <SpecificVersion>False</SpecificVersion>
          <HintPath>..\..\Assemblies\16.1\Microsoft.SharePoint.Client.Search.Applications.dll</HintPath>
          <Private>True</Private>
        </Reference>
        <Reference Include="Microsoft.SharePoint.Client.Taxonomy, Version=16.1.0.0, Culture=neutral, PublicKeyToken=71e9bce111e9429c, processorArchitecture=MSIL">
          <SpecificVersion>False</SpecificVersion>
          <HintPath>..\..\Assemblies\16.1\Microsoft.SharePoint.Client.Taxonomy.dll</HintPath>
          <Private>True</Private>
        </Reference>
        <Reference Include="Microsoft.SharePoint.Client.UserProfiles, Version=16.1.0.0, Culture=neutral, PublicKeyToken=71e9bce111e9429c, processorArchitecture=MSIL">
          <SpecificVersion>False</SpecificVersion>
          <HintPath>..\..\Assemblies\16.1\Microsoft.SharePoint.Client.UserProfiles.dll</HintPath>
          <Private>True</Private>
        </Reference>
        <Reference Include="Microsoft.SharePoint.Client.WorkflowServices, Version=16.1.0.0, Culture=neutral, PublicKeyToken=71e9bce111e9429c, processorArchitecture=MSIL">
          <SpecificVersion>False</SpecificVersion>
          <HintPath>..\..\Assemblies\16.1\Microsoft.SharePoint.Client.WorkflowServices.dll</HintPath>
        </Reference>
      </ItemGroup>
    </When>
    <When Condition=" '$(Configuration)' == 'debug16' Or '$(Configuration)' == 'release16' ">
      <ItemGroup>
        <Reference Include="Microsoft.Office.Client.Policy, Version=16.0.0.0, Culture=neutral, PublicKeyToken=71e9bce111e9429c, processorArchitecture=MSIL">
          <SpecificVersion>False</SpecificVersion>
          <HintPath>..\..\Assemblies\16.0\Microsoft.Office.Client.Policy.dll</HintPath>
          <Private>True</Private>
        </Reference>
        <Reference Include="Microsoft.Office.Client.TranslationServices, Version=16.0.0.0, Culture=neutral, PublicKeyToken=71e9bce111e9429c, processorArchitecture=MSIL">
          <SpecificVersion>False</SpecificVersion>
          <HintPath>..\..\Assemblies\16.0\Microsoft.Office.Client.TranslationServices.dll</HintPath>
          <Private>True</Private>
        </Reference>
        <Reference Include="Microsoft.Online.SharePoint.Client.Tenant, Version=16.0.0.0, Culture=neutral, PublicKeyToken=71e9bce111e9429c, processorArchitecture=MSIL">
          <SpecificVersion>False</SpecificVersion>
          <HintPath>..\..\Assemblies\16.0\Microsoft.Online.SharePoint.Client.Tenant.dll</HintPath>
        </Reference>
        <Reference Include="Microsoft.SharePoint.Client, Version=16.0.0.0, Culture=neutral, PublicKeyToken=71e9bce111e9429c, processorArchitecture=MSIL">
          <SpecificVersion>False</SpecificVersion>
          <HintPath>..\..\Assemblies\16.0\Microsoft.SharePoint.Client.dll</HintPath>
          <Private>True</Private>
        </Reference>
        <Reference Include="Microsoft.SharePoint.Client.DocumentManagement, Version=16.0.0.0, Culture=neutral, PublicKeyToken=71e9bce111e9429c, processorArchitecture=MSIL">
          <SpecificVersion>False</SpecificVersion>
          <HintPath>..\..\Assemblies\16.0\Microsoft.SharePoint.Client.DocumentManagement.dll</HintPath>
          <Private>True</Private>
        </Reference>
        <Reference Include="Microsoft.SharePoint.Client.Publishing, Version=16.0.0.0, Culture=neutral, PublicKeyToken=71e9bce111e9429c, processorArchitecture=MSIL">
          <SpecificVersion>False</SpecificVersion>
          <HintPath>..\..\Assemblies\16.0\Microsoft.SharePoint.Client.Publishing.dll</HintPath>
          <Private>True</Private>
        </Reference>
        <Reference Include="Microsoft.SharePoint.Client.Runtime, Version=16.0.0.0, Culture=neutral, PublicKeyToken=71e9bce111e9429c, processorArchitecture=MSIL">
          <SpecificVersion>False</SpecificVersion>
          <HintPath>..\..\Assemblies\16.0\Microsoft.SharePoint.Client.Runtime.dll</HintPath>
          <Private>True</Private>
        </Reference>
        <Reference Include="Microsoft.SharePoint.Client.Search, Version=16.0.0.0, Culture=neutral, PublicKeyToken=71e9bce111e9429c, processorArchitecture=MSIL">
          <SpecificVersion>False</SpecificVersion>
          <HintPath>..\..\Assemblies\16.0\Microsoft.SharePoint.Client.Search.dll</HintPath>
          <Private>True</Private>
        </Reference>
        <Reference Include="Microsoft.SharePoint.Client.Search.Applications, Version=16.0.0.0, Culture=neutral, PublicKeyToken=71e9bce111e9429c, processorArchitecture=MSIL">
          <SpecificVersion>False</SpecificVersion>
          <HintPath>..\..\Assemblies\16.0\Microsoft.SharePoint.Client.Search.Applications.dll</HintPath>
          <Private>True</Private>
        </Reference>
        <Reference Include="Microsoft.SharePoint.Client.Taxonomy, Version=16.0.0.0, Culture=neutral, PublicKeyToken=71e9bce111e9429c, processorArchitecture=MSIL">
          <SpecificVersion>False</SpecificVersion>
          <HintPath>..\..\Assemblies\16.0\Microsoft.SharePoint.Client.Taxonomy.dll</HintPath>
          <Private>True</Private>
        </Reference>
        <Reference Include="Microsoft.SharePoint.Client.UserProfiles, Version=16.0.0.0, Culture=neutral, PublicKeyToken=71e9bce111e9429c, processorArchitecture=MSIL">
          <SpecificVersion>False</SpecificVersion>
          <HintPath>..\..\Assemblies\16.0\Microsoft.SharePoint.Client.UserProfiles.dll</HintPath>
          <Private>True</Private>
        </Reference>
        <Reference Include="Microsoft.SharePoint.Client.WorkflowServices, Version=16.0.0.0, Culture=neutral, PublicKeyToken=71e9bce111e9429c, processorArchitecture=MSIL">
          <SpecificVersion>False</SpecificVersion>
          <HintPath>..\..\Assemblies\16.0\Microsoft.SharePoint.Client.WorkflowServices.dll</HintPath>
        </Reference>
      </ItemGroup>
    </When>
    <Otherwise>
      <ItemGroup>
        <Reference Include="Microsoft.Office.Client.Policy, Version=15.0.0.0, Culture=neutral, PublicKeyToken=71e9bce111e9429c, processorArchitecture=MSIL">
          <SpecificVersion>False</SpecificVersion>
          <HintPath>..\..\Assemblies\15\Microsoft.Office.Client.Policy.dll</HintPath>
        </Reference>
        <Reference Include="Microsoft.Office.Client.TranslationServices, Version=15.0.0.0, Culture=neutral, PublicKeyToken=71e9bce111e9429c, processorArchitecture=MSIL">
          <SpecificVersion>False</SpecificVersion>
          <HintPath>..\..\Assemblies\15\Microsoft.Office.Client.TranslationServices.dll</HintPath>
        </Reference>
        <Reference Include="Microsoft.Online.SharePoint.Client.Tenant, Version=15.0.0.0, Culture=neutral, PublicKeyToken=71e9bce111e9429c, processorArchitecture=MSIL">
          <SpecificVersion>False</SpecificVersion>
          <HintPath>..\..\Assemblies\15\Microsoft.Online.SharePoint.Client.Tenant.dll</HintPath>
        </Reference>
        <Reference Include="Microsoft.SharePoint.Client, Version=15.0.0.0, Culture=neutral, PublicKeyToken=71e9bce111e9429c, processorArchitecture=MSIL">
          <SpecificVersion>False</SpecificVersion>
          <HintPath>..\..\Assemblies\15\Microsoft.SharePoint.Client.dll</HintPath>
        </Reference>
        <Reference Include="Microsoft.SharePoint.Client.DocumentManagement, Version=15.0.0.0, Culture=neutral, PublicKeyToken=71e9bce111e9429c, processorArchitecture=MSIL">
          <SpecificVersion>False</SpecificVersion>
          <HintPath>..\..\Assemblies\15\Microsoft.SharePoint.Client.DocumentManagement.dll</HintPath>
        </Reference>
        <Reference Include="Microsoft.SharePoint.Client.Publishing, Version=15.0.0.0, Culture=neutral, PublicKeyToken=71e9bce111e9429c, processorArchitecture=MSIL">
          <SpecificVersion>False</SpecificVersion>
          <HintPath>..\..\Assemblies\15\Microsoft.SharePoint.Client.Publishing.dll</HintPath>
        </Reference>
        <Reference Include="Microsoft.SharePoint.Client.Runtime, Version=15.0.0.0, Culture=neutral, PublicKeyToken=71e9bce111e9429c, processorArchitecture=MSIL">
          <SpecificVersion>False</SpecificVersion>
          <HintPath>..\..\Assemblies\15\Microsoft.SharePoint.Client.Runtime.dll</HintPath>
        </Reference>
        <Reference Include="Microsoft.SharePoint.Client.Search, Version=15.0.0.0, Culture=neutral, PublicKeyToken=71e9bce111e9429c, processorArchitecture=MSIL">
          <SpecificVersion>False</SpecificVersion>
          <HintPath>..\..\Assemblies\15\Microsoft.SharePoint.Client.Search.dll</HintPath>
        </Reference>
        <Reference Include="Microsoft.SharePoint.Client.Search.Applications, Version=15.0.0.0, Culture=neutral, PublicKeyToken=71e9bce111e9429c, processorArchitecture=MSIL">
          <SpecificVersion>False</SpecificVersion>
          <HintPath>..\..\Assemblies\15\Microsoft.SharePoint.Client.Search.Applications.dll</HintPath>
        </Reference>
        <Reference Include="Microsoft.SharePoint.Client.Taxonomy, Version=15.0.0.0, Culture=neutral, PublicKeyToken=71e9bce111e9429c, processorArchitecture=MSIL">
          <SpecificVersion>False</SpecificVersion>
          <HintPath>..\..\Assemblies\15\Microsoft.SharePoint.Client.Taxonomy.dll</HintPath>
        </Reference>
        <Reference Include="Microsoft.SharePoint.Client.UserProfiles, Version=15.0.0.0, Culture=neutral, PublicKeyToken=71e9bce111e9429c, processorArchitecture=MSIL">
          <SpecificVersion>False</SpecificVersion>
          <HintPath>..\..\Assemblies\15\Microsoft.SharePoint.Client.UserProfiles.dll</HintPath>
        </Reference>
        <Reference Include="Microsoft.SharePoint.Client.WorkflowServices, Version=15.0.0.0, Culture=neutral, PublicKeyToken=71e9bce111e9429c, processorArchitecture=MSIL">
          <SpecificVersion>False</SpecificVersion>
          <HintPath>..\..\Assemblies\15\Microsoft.SharePoint.Client.WorkflowServices.dll</HintPath>
        </Reference>
      </ItemGroup>
    </Otherwise>
  </Choose>
  <ItemGroup>
    <Reference Include="AngleSharp, Version=0.9.9.0, Culture=neutral, PublicKeyToken=e83494dcdc6d31ea, processorArchitecture=MSIL">
      <HintPath>..\packages\AngleSharp.0.9.9\lib\net45\AngleSharp.dll</HintPath>
      <Private>True</Private>
    </Reference>
    <Reference Include="Microsoft.Data.Edm, Version=5.8.4.0, Culture=neutral, PublicKeyToken=31bf3856ad364e35, processorArchitecture=MSIL">
      <HintPath>..\packages\Microsoft.Data.Edm.5.8.4\lib\net40\Microsoft.Data.Edm.dll</HintPath>
    </Reference>
    <Reference Include="Microsoft.Data.OData, Version=5.8.4.0, Culture=neutral, PublicKeyToken=31bf3856ad364e35, processorArchitecture=MSIL">
      <HintPath>..\packages\Microsoft.Data.OData.5.8.4\lib\net40\Microsoft.Data.OData.dll</HintPath>
    </Reference>
    <Reference Include="Microsoft.Data.Services.Client, Version=5.8.4.0, Culture=neutral, PublicKeyToken=31bf3856ad364e35, processorArchitecture=MSIL">
      <HintPath>..\packages\Microsoft.Data.Services.Client.5.8.4\lib\net40\Microsoft.Data.Services.Client.dll</HintPath>
    </Reference>
    <Reference Include="Microsoft.Extensions.DependencyInjection.Abstractions, Version=1.0.0.0, Culture=neutral, PublicKeyToken=adb9793829ddae60, processorArchitecture=MSIL">
      <HintPath>..\packages\Microsoft.Extensions.DependencyInjection.Abstractions.1.0.0\lib\netstandard1.0\Microsoft.Extensions.DependencyInjection.Abstractions.dll</HintPath>
      <Private>True</Private>
    </Reference>
    <Reference Include="Microsoft.Extensions.Options, Version=1.0.0.0, Culture=neutral, PublicKeyToken=adb9793829ddae60, processorArchitecture=MSIL">
      <HintPath>..\packages\Microsoft.Extensions.Options.1.0.0\lib\netstandard1.0\Microsoft.Extensions.Options.dll</HintPath>
      <Private>True</Private>
    </Reference>
    <Reference Include="Microsoft.Extensions.Primitives, Version=1.0.0.0, Culture=neutral, PublicKeyToken=adb9793829ddae60, processorArchitecture=MSIL">
      <HintPath>..\packages\Microsoft.Extensions.Primitives.1.0.0\lib\netstandard1.0\Microsoft.Extensions.Primitives.dll</HintPath>
      <Private>True</Private>
    </Reference>
    <Reference Include="Microsoft.Extensions.WebEncoders, Version=1.0.0.0, Culture=neutral, PublicKeyToken=adb9793829ddae60, processorArchitecture=MSIL">
      <HintPath>..\packages\Microsoft.Extensions.WebEncoders.1.0.0\lib\netstandard1.0\Microsoft.Extensions.WebEncoders.dll</HintPath>
      <Private>True</Private>
    </Reference>
    <Reference Include="Microsoft.Graph, Version=1.9.0.0, Culture=neutral, PublicKeyToken=31bf3856ad364e35, processorArchitecture=MSIL">
      <HintPath>..\packages\Microsoft.Graph.1.9.0\lib\net45\Microsoft.Graph.dll</HintPath>
    </Reference>
    <Reference Include="Microsoft.Graph.Core, Version=1.9.0.0, Culture=neutral, PublicKeyToken=31bf3856ad364e35, processorArchitecture=MSIL">
      <HintPath>..\packages\Microsoft.Graph.Core.1.9.0\lib\net45\Microsoft.Graph.Core.dll</HintPath>
    </Reference>
    <Reference Include="Microsoft.IdentityModel, Version=3.5.0.0, Culture=neutral, PublicKeyToken=31bf3856ad364e35, processorArchitecture=MSIL">
      <HintPath>..\packages\Microsoft.IdentityModel.6.1.7600.16394\lib\net35\Microsoft.IdentityModel.dll</HintPath>
      <Private>True</Private>
    </Reference>
    <Reference Include="Microsoft.IdentityModel.Clients.ActiveDirectory, Version=3.19.8.16603, Culture=neutral, PublicKeyToken=31bf3856ad364e35, processorArchitecture=MSIL">
      <HintPath>..\packages\Microsoft.IdentityModel.Clients.ActiveDirectory.3.19.8\lib\net45\Microsoft.IdentityModel.Clients.ActiveDirectory.dll</HintPath>
    </Reference>
    <Reference Include="Microsoft.IdentityModel.Clients.ActiveDirectory.Platform, Version=3.19.8.16603, Culture=neutral, PublicKeyToken=31bf3856ad364e35, processorArchitecture=MSIL">
      <HintPath>..\packages\Microsoft.IdentityModel.Clients.ActiveDirectory.3.19.8\lib\net45\Microsoft.IdentityModel.Clients.ActiveDirectory.Platform.dll</HintPath>
    </Reference>
    <Reference Include="Microsoft.IdentityModel.JsonWebTokens, Version=5.2.4.0, Culture=neutral, PublicKeyToken=31bf3856ad364e35, processorArchitecture=MSIL">
      <HintPath>..\packages\Microsoft.IdentityModel.JsonWebTokens.5.2.4\lib\net45\Microsoft.IdentityModel.JsonWebTokens.dll</HintPath>
    </Reference>
    <Reference Include="Microsoft.IdentityModel.Logging, Version=5.2.4.0, Culture=neutral, PublicKeyToken=31bf3856ad364e35, processorArchitecture=MSIL">
      <HintPath>..\packages\Microsoft.IdentityModel.Logging.5.2.4\lib\net45\Microsoft.IdentityModel.Logging.dll</HintPath>
    </Reference>
    <Reference Include="Microsoft.IdentityModel.Tokens, Version=5.2.4.0, Culture=neutral, PublicKeyToken=31bf3856ad364e35, processorArchitecture=MSIL">
      <HintPath>..\packages\Microsoft.IdentityModel.Tokens.5.2.4\lib\net45\Microsoft.IdentityModel.Tokens.dll</HintPath>
    </Reference>
    <Reference Include="Microsoft.WindowsAzure.Configuration, Version=1.8.0.0, Culture=neutral, PublicKeyToken=31bf3856ad364e35, processorArchitecture=MSIL">
      <SpecificVersion>False</SpecificVersion>
      <HintPath>..\packages\Microsoft.WindowsAzure.ConfigurationManager.1.8.0.0\lib\net35-full\Microsoft.WindowsAzure.Configuration.dll</HintPath>
    </Reference>
    <Reference Include="Microsoft.WindowsAzure.Storage, Version=4.3.0.0, Culture=neutral, PublicKeyToken=31bf3856ad364e35, processorArchitecture=MSIL">
      <SpecificVersion>False</SpecificVersion>
      <HintPath>..\packages\WindowsAzure.Storage.4.3.0\lib\net40\Microsoft.WindowsAzure.Storage.dll</HintPath>
    </Reference>
    <Reference Include="Newtonsoft.Json">
      <HintPath>..\packages\Newtonsoft.Json.10.0.3\lib\net45\Newtonsoft.Json.dll</HintPath>
      <Private>True</Private>
    </Reference>
    <Reference Include="SharePointPnP.IdentityModel.Extensions, Version=1.2.3.0, Culture=neutral, PublicKeyToken=5e633289e95c321a, processorArchitecture=MSIL">
      <HintPath>..\packages\SharePointPnP.IdentityModel.Extensions.1.2.3\lib\net45\SharePointPnP.IdentityModel.Extensions.dll</HintPath>
    </Reference>
    <Reference Include="System" />
    <Reference Include="System.ComponentModel.Composition" />
    <Reference Include="System.Configuration" />
    <Reference Include="System.Core" />
    <Reference Include="System.Drawing" />
    <Reference Include="System.EnterpriseServices" />
    <Reference Include="System.IdentityModel" />
    <Reference Include="System.IdentityModel.Selectors" />
    <Reference Include="System.IdentityModel.Tokens.Jwt, Version=5.2.4.0, Culture=neutral, PublicKeyToken=31bf3856ad364e35, processorArchitecture=MSIL">
      <HintPath>..\packages\System.IdentityModel.Tokens.Jwt.5.2.4\lib\net45\System.IdentityModel.Tokens.Jwt.dll</HintPath>
    </Reference>
    <Reference Include="System.Net.Http" />
    <Reference Include="System.Net.Http.Formatting, Version=5.2.3.0, Culture=neutral, PublicKeyToken=31bf3856ad364e35, processorArchitecture=MSIL">
      <SpecificVersion>False</SpecificVersion>
      <HintPath>..\packages\Microsoft.AspNet.WebApi.Client.5.2.3\lib\net45\System.Net.Http.Formatting.dll</HintPath>
    </Reference>
    <Reference Include="System.Runtime.Serialization" />
    <Reference Include="System.Security" />
    <Reference Include="System.ServiceModel" />
    <Reference Include="System.Spatial, Version=5.8.4.0, Culture=neutral, PublicKeyToken=31bf3856ad364e35, processorArchitecture=MSIL">
      <HintPath>..\packages\System.Spatial.5.8.4\lib\net40\System.Spatial.dll</HintPath>
    </Reference>
    <Reference Include="System.Text.Encodings.Web, Version=4.0.0.0, Culture=neutral, PublicKeyToken=cc7b13ffcd2ddd51, processorArchitecture=MSIL">
      <HintPath>..\packages\System.Text.Encodings.Web.4.0.0\lib\netstandard1.0\System.Text.Encodings.Web.dll</HintPath>
      <Private>True</Private>
    </Reference>
    <Reference Include="System.Web" />
    <Reference Include="System.Web.Extensions" />
    <Reference Include="System.Web.Http, Version=5.2.3.0, Culture=neutral, PublicKeyToken=31bf3856ad364e35, processorArchitecture=MSIL">
      <SpecificVersion>False</SpecificVersion>
      <HintPath>..\packages\Microsoft.AspNet.WebApi.Core.5.2.3\lib\net45\System.Web.Http.dll</HintPath>
    </Reference>
    <Reference Include="System.Web.Services" />
    <Reference Include="System.Windows.Forms" />
    <Reference Include="System.Xaml" />
    <Reference Include="System.Xml.Linq" />
    <Reference Include="System.Data.DataSetExtensions" />
    <Reference Include="Microsoft.CSharp" />
    <Reference Include="System.Data" />
    <Reference Include="System.Xml" />
    <Reference Include="WindowsBase" />
  </ItemGroup>
  <ItemGroup>
    <Compile Include="ALM\AppManager.cs" />
    <Compile Include="ALM\AppMetadata.cs" />
    <Compile Include="Attributes\TokenDefinitionDescriptionAttribute.cs" />
    <Compile Include="CoreResources.Designer.cs">
      <AutoGen>True</AutoGen>
      <DesignTime>True</DesignTime>
      <DependentUpon>CoreResources.resx</DependentUpon>
    </Compile>
    <Compile Include="Entities\UnifiedGroupUser.cs" />
    <Compile Include="Entities\WebhookNotification.cs" />
    <Compile Include="Entities\WebhookSubscription.cs" />
    <Compile Include="Enums\AppCatalogScope.cs" />
    <Compile Include="Extensions\ClientContextExtensions.cs" />
    <Compile Include="Extensions\ClientObjectExtensions.cs" />
    <Compile Include="Extensions\Deprecated\BrandingExtensions.deprecated.cs" />
    <Compile Include="Extensions\Deprecated\ClientContextExtensions.deprecated.cs" />
    <Compile Include="Extensions\Deprecated\FeatureExtensions.deprecated.cs" />
    <Compile Include="Extensions\Deprecated\FieldAndContentTypeExtensions.deprecated.cs" />
    <Compile Include="Extensions\Deprecated\FileFolderExtensions.deprecated.cs" />
    <Compile Include="Extensions\Deprecated\InformationManagementExtensions.deprecated.cs" />
    <Compile Include="Extensions\Deprecated\JavaScriptExtensions.deprecated.cs" />
    <Compile Include="Extensions\Deprecated\ListExtensions.deprecated.cs" />
    <Compile Include="Extensions\Deprecated\NavigationExtensions.deprecated.cs" />
    <Compile Include="Extensions\Deprecated\PageExtensions.deprecated.cs" />
    <Compile Include="Extensions\Deprecated\ProvisioningExtensions.deprecated.cs" />
    <Compile Include="Extensions\Deprecated\RecordsManagementExtensions.deprecated.cs" />
    <Compile Include="Extensions\Deprecated\SearchExtensions.deprecated.cs" />
    <Compile Include="Extensions\Deprecated\SecurityExtensions.deprecated.cs" />
    <Compile Include="Extensions\Deprecated\TaxonomyExtensions.deprecated.cs" />
    <Compile Include="Extensions\Deprecated\TenantExtensions.deprecated.cs" />
    <Compile Include="Extensions\Deprecated\VariationExtensions.deprecated.cs" />
    <Compile Include="Extensions\Deprecated\WebExtensions.deprecated.cs" />
    <Compile Include="Extensions\Deprecated\WorkflowExtensions.deprecated.cs" />
    <Compile Include="Extensions\ExternalSharingExtensions.cs" />
    <Compile Include="Extensions\FieldAndContentTypeExtensions.cs" />
    <Compile Include="Extensions\FileFolderExtensions.cs" />
    <Compile Include="Extensions\InformationManagementExtensions.cs" />
    <Compile Include="Extensions\ListExtensions.cs" />
    <Compile Include="Extensions\ListRatingExtensions.cs" />
    <Compile Include="Extensions\ObjectExtension.cs" />
    <Compile Include="Extensions\ProvisioningExtensions.cs" />
    <Compile Include="Extensions\PublishingExtensions.cs" />
    <Compile Include="Extensions\RecordsManagementExtensions.cs" />
    <Compile Include="Extensions\SearchExtensions.cs" />
    <Compile Include="Extensions\SiteExtensions.cs" />
    <Compile Include="Extensions\TaxonomyExtensions.cs" />
    <Compile Include="Extensions\TenantExtensions.cs" />
    <Compile Include="Extensions\TopologicalSort.cs" />
    <Compile Include="Framework\Graph\GraphUtility.cs" />
    <Compile Include="Framework\Graph\Model\DirectorySetting.cs" />
    <Compile Include="Framework\Graph\Model\DirectorySettingTemplates.cs" />
    <Compile Include="Framework\Graph\GraphHttpClient.cs" />
    <Compile Include="Framework\Graph\Model\DirectorySettingValue.cs" />
    <Compile Include="Framework\Graph\Model\SiteClassificationsSettings.cs" />
    <Compile Include="Framework\Provisioning\Model\BaseHierarchyModel.cs" />
    <Compile Include="Framework\Provisioning\Model\BaseProvisioningTemplateObjectCollection.cs" />
    <Compile Include="Framework\Provisioning\Model\CommunicationSiteCollection.cs" />
    <Compile Include="Framework\Provisioning\Model\IProvisioningHierarchyDescendant.cs" />
    <Compile Include="Framework\Provisioning\Model\ProvisioningHierarchy.cs" />
    <Compile Include="Framework\Provisioning\Model\BaseProvisioningHierarchyObjectCollection.cs" />
    <Compile Include="Framework\Provisioning\Model\ProvisioningSequenceCollection.cs" />
    <Compile Include="Framework\Provisioning\Model\SubSiteCollection.cs" />
    <Compile Include="Framework\Provisioning\Model\SiteCollectionCollection.cs" />
    <Compile Include="Framework\Provisioning\Model\SiteCollection.cs" />
    <Compile Include="Framework\Provisioning\Model\App.cs" />
    <Compile Include="Framework\Provisioning\Model\AppCatalog.cs" />
    <Compile Include="Framework\Provisioning\Model\AppCollection.cs" />
    <Compile Include="Framework\Provisioning\Model\ApplicationLifecycleManagement.cs" />
    <Compile Include="Framework\Provisioning\Model\CanvasControl.cs" />
    <Compile Include="Framework\Provisioning\Model\CanvasControlCollection.cs" />
    <Compile Include="Framework\Provisioning\Model\CanvasSection.cs" />
    <Compile Include="Framework\Provisioning\Model\CanvasSectionCollection.cs" />
    <Compile Include="Framework\Provisioning\Model\ClientSidePageHeader.cs" />
    <Compile Include="Framework\Provisioning\Model\ContentDeliveryNetwork.cs" />
    <Compile Include="Framework\Provisioning\Model\CdnOrigin.cs" />
    <Compile Include="Framework\Provisioning\Model\CdnOriginCollection.cs" />
    <Compile Include="Framework\Provisioning\Model\CdnSettings.cs" />
    <Compile Include="Framework\Provisioning\Model\ClientSidePage.cs" />
    <Compile Include="Framework\Provisioning\Model\ClientSidePageCollection.cs" />
    <Compile Include="Framework\Provisioning\Model\Package.cs" />
    <Compile Include="Framework\Provisioning\Model\ImageRendition.cs" />
    <Compile Include="Framework\Provisioning\Model\PackageCollection.cs" />
    <Compile Include="Framework\Provisioning\Model\ImageRenditionCollection.cs" />
    <Compile Include="Framework\Provisioning\Model\IRMSettings.cs" />
    <Compile Include="Framework\Provisioning\Model\ProvisioningSequence.cs" />
    <Compile Include="Framework\Provisioning\Model\SiteDesignCollection.cs" />
    <Compile Include="Framework\Provisioning\Model\SiteDesignGrant.cs" />
    <Compile Include="Framework\Provisioning\Model\SiteDesignGrantCollection.cs" />
    <Compile Include="Framework\Provisioning\Model\SiteScriptCollection.cs" />
    <Compile Include="Framework\Provisioning\Model\StorageEntityCollection.cs" />
    <Compile Include="Framework\Provisioning\Model\SiteDesign.cs" />
    <Compile Include="Framework\Provisioning\Model\SiteScript.cs" />
    <Compile Include="Framework\Provisioning\Model\SiteWebhook.cs" />
    <Compile Include="Framework\Provisioning\Model\SiteWebhookCollection.cs" />
    <Compile Include="Framework\Provisioning\Model\ProvisioningTenant.cs" />
    <Compile Include="Framework\Provisioning\Model\StorageEntity.cs" />
    <Compile Include="Framework\Provisioning\Model\SubSite.cs" />
    <Compile Include="Framework\Provisioning\Model\ProvisioningTermStore.cs" />
    <Compile Include="Framework\Provisioning\Model\TeamNoGroupSiteCollection.cs" />
    <Compile Include="Framework\Provisioning\Model\TeamNoGroupSubSite.cs" />
    <Compile Include="Framework\Provisioning\Model\TeamSiteCollection.cs" />
    <Compile Include="Framework\Provisioning\Model\Theme.cs" />
    <Compile Include="Framework\Provisioning\Model\ThemeCollection.cs" />
    <Compile Include="Framework\Provisioning\Model\WebApiPermission.cs" />
    <Compile Include="Framework\Provisioning\Model\WebApiPermissionCollection.cs" />
    <Compile Include="Framework\Provisioning\Model\Webhook.cs" />
    <Compile Include="Framework\Provisioning\Model\WebhookCollection.cs" />
    <Compile Include="Framework\Provisioning\ObjectHandlers\FieldAndListProvisioningStepHelper.cs" />
    <Compile Include="Framework\Provisioning\ObjectHandlers\NoScriptTemplateCleaner.cs" />
    <Compile Include="Framework\Provisioning\ObjectHandlers\ObjectApplicationLifecycleManagement.cs" />
    <Compile Include="Framework\Provisioning\ObjectHandlers\ObjectHierarchyHandlerBase.cs" />
    <Compile Include="Framework\Provisioning\ObjectHandlers\ObjectHierarchySequenceSites.cs" />
    <Compile Include="Framework\Provisioning\ObjectHandlers\ObjectHierarchyTenant.cs" />
    <Compile Include="Framework\Provisioning\ObjectHandlers\ObjectTenant.cs" />
    <Compile Include="Framework\Provisioning\ObjectHandlers\ObjectClientSidePageContents.cs" />
    <Compile Include="Framework\Provisioning\ObjectHandlers\ObjectClientSidePages.cs" />
    <Compile Include="Framework\Provisioning\ObjectHandlers\ObjectImageRenditions.cs" />
    <Compile Include="Framework\Provisioning\ObjectHandlers\ObjectHierarchySequenceTermGroups.cs" />
    <Compile Include="Framework\Provisioning\ObjectHandlers\ObjectWebApiPermissions.cs" />
    <Compile Include="Framework\Provisioning\ObjectHandlers\TokenDefinitions\EveryoneToken.cs" />
    <Compile Include="Framework\Provisioning\ObjectHandlers\TokenDefinitions\EveryoneButExternalUsersToken.cs" />
    <Compile Include="Framework\Provisioning\ObjectHandlers\TokenDefinitions\FieldIdToken.cs" />
    <Compile Include="Framework\Provisioning\ObjectHandlers\TokenDefinitions\SequenceSiteUrlToken.cs" />
    <Compile Include="Framework\Provisioning\ObjectHandlers\TokenDefinitions\FileUniqueIdTokenEncoded.cs" />
    <Compile Include="Framework\Provisioning\ObjectHandlers\TokenDefinitions\HostUrlToken.cs" />
    <Compile Include="Framework\Provisioning\ObjectHandlers\TokenDefinitions\PageUniqueIdEncodedToken.cs" />
    <Compile Include="Framework\Provisioning\ObjectHandlers\TokenDefinitions\PageUniqueIdToken.cs" />
    <Compile Include="Framework\Provisioning\ObjectHandlers\TokenDefinitions\SiteCollectionConnectedOffice365GroupId.cs" />
    <Compile Include="Framework\Provisioning\ObjectHandlers\TokenDefinitions\SiteCollectionIdEncodedToken.cs" />
    <Compile Include="Framework\Provisioning\ObjectHandlers\TokenDefinitions\SiteIdEncodedToken.cs" />
    <Compile Include="Framework\Provisioning\ObjectHandlers\TokenDefinitions\SiteDesignIdToken.cs" />
    <Compile Include="Framework\Provisioning\ObjectHandlers\TokenDefinitions\StorageEntityValueToken.cs" />
    <Compile Include="Framework\Provisioning\ObjectHandlers\TokenDefinitions\SiteScriptIdToken.cs" />
    <Compile Include="Framework\Provisioning\ObjectHandlers\TokenDefinitions\SiteTitleToken.cs" />
    <Compile Include="Framework\Provisioning\ObjectHandlers\TokenDefinitions\VolatileTokenDefinition.cs" />
    <Compile Include="Framework\Provisioning\ObjectHandlers\Utilities\ClientSidePageContentsHelper.cs" />
    <Compile Include="Framework\Provisioning\ObjectHandlers\TokenDefinitions\AppPackageIdToken.cs" />
    <Compile Include="Framework\Provisioning\ObjectHandlers\TokenDefinitions\FileUniqueIdToken.cs" />
    <Compile Include="Framework\Provisioning\ObjectHandlers\TokenDefinitions\RoleDefinitionIdToken.cs" />
    <Compile Include="Framework\Provisioning\ObjectHandlers\Utilities\FieldUpdateValue.cs" />
    <Compile Include="Framework\Provisioning\ObjectHandlers\Utilities\ListItemUtilities.cs" />
    <Compile Include="Framework\Provisioning\ObjectHandlers\Utilities\ConnectorFileHelper.cs" />
    <Compile Include="Framework\Provisioning\ObjectHandlers\Utilities\FieldUtilities.cs" />
    <Compile Include="Framework\Provisioning\ObjectHandlers\Utilities\TenantHelper.cs" />
    <Compile Include="Framework\Provisioning\Providers\IProvisioningHierarchyFormatter.cs" />
    <Compile Include="Framework\Provisioning\ObjectHandlers\Utilities\TermGroupHelper.cs" />
    <Compile Include="Framework\Provisioning\Providers\Xml\ProvisioningSchema-2017-05.cs">
      <DependentUpon>ProvisioningSchema-2017-05.xsd</DependentUpon>
    </Compile>
    <Compile Include="Framework\Provisioning\Providers\Xml\ProvisioningSchema-2018-01.cs">
      <DependentUpon>ProvisioningSchema-2018-01.xsd</DependentUpon>
    </Compile>
    <Compile Include="Framework\Provisioning\Providers\Xml\ProvisioningSchema-2018-05.cs">
      <DependentUpon>ProvisioningSchema-2018-05.xsd</DependentUpon>
    </Compile>
    <Compile Include="Framework\Provisioning\Providers\Xml\ProvisioningSchema-2018-07.cs">
      <DependentUpon>ProvisioningSchema-2018-07.xsd</DependentUpon>
    </Compile>
    <Compile Include="Framework\Provisioning\Providers\Xml\Resolvers\DocumentTemplateFromModelToSchemaTypeResolver.cs" />
    <Compile Include="Framework\Provisioning\Providers\Xml\Resolvers\TermSetFromModelToSchemaTypeResolver.cs" />
    <Compile Include="Framework\Provisioning\Providers\Xml\Resolvers\ExpressionTypeResolver.cs" />
    <Compile Include="Framework\Provisioning\Providers\Xml\Resolvers\ExpressionCollectionValueResolver.cs" />
    <Compile Include="Framework\Provisioning\Providers\Xml\Resolvers\CalendarTypeFromSchemaToModelValueResolver.cs" />
    <Compile Include="Framework\Provisioning\Providers\Xml\Resolvers\V201705\DocumentSetTemplateAllowedContentTypesFromSchemaToModelTypeResolver.cs" />
    <Compile Include="Framework\Provisioning\Providers\Xml\Resolvers\V201705\DocumentSetTemplateAllowedContentTypesFromModelToSchemaTypeResolver.cs" />
    <Compile Include="Framework\Provisioning\Providers\Xml\Resolvers\V201705\IRMSettingsFromModelToSchemaTypeResolver.cs" />
    <Compile Include="Framework\Provisioning\Providers\Xml\Resolvers\V201705\IRMSettingsFromSchemaToModelTypeResolver.cs" />
    <Compile Include="Framework\Provisioning\Providers\Xml\Resolvers\V201705\ListInstanceDataRowsFromModelToSchemaTypeResolver.cs" />
    <Compile Include="Framework\Provisioning\Providers\Xml\Resolvers\V201705\ListInstanceDataRowsFromSchemaToModelTypeResolver.cs" />
    <Compile Include="Framework\Provisioning\Providers\Xml\Resolvers\V201705\RemoveExistingContentTypesFromSchemaToModelValueResolver.cs" />
    <Compile Include="Framework\Provisioning\Providers\Xml\Resolvers\V201801\AppCatalogFromSchemaToModelTypeResolver.cs" />
    <Compile Include="Framework\Provisioning\Providers\Xml\Resolvers\V201801\CdnFromModelToSchemaTypeResolver.cs" />
    <Compile Include="Framework\Provisioning\Providers\Xml\Resolvers\V201801\CdnFromSchemaToModelTypeResolver.cs" />
    <Compile Include="Framework\Provisioning\Providers\Xml\Resolvers\V201801\AppCatalogFromModelToSchemaTypeResolver.cs" />
    <Compile Include="Framework\Provisioning\Providers\Xml\Resolvers\V201805\ClientSidePageHeaderFromModelToSchema.cs" />
    <Compile Include="Framework\Provisioning\Providers\Xml\Resolvers\V201805\ClientSidePageHeaderFromSchemaToModel.cs" />
    <Compile Include="Framework\Provisioning\Providers\Xml\Resolvers\V201805\SiteScriptRefFromModelToSchemaTypeResolver.cs" />
    <Compile Include="Framework\Provisioning\Providers\Xml\Resolvers\V201805\SiteScriptRefFromSchemaToModelTypeResolver.cs" />
    <Compile Include="Framework\Provisioning\Providers\Xml\Resolvers\V201807\SiteCollectionsAndSitesFromModelToSchemaTypeResolver.cs" />
    <Compile Include="Framework\Provisioning\Providers\Xml\Resolvers\V201807\SiteCollectionsAndSitesFromSchemaToModelTypeResolver.cs" />
    <Compile Include="Framework\Provisioning\Providers\Xml\Resolvers\WorkHourFromSchemaToModelValueResolver.cs" />
    <Compile Include="Framework\Provisioning\Providers\Xml\Resolvers\FoldersFromModelToSchemaTypeResolver.cs" />
    <Compile Include="Framework\Provisioning\Providers\Xml\Resolvers\FromAuditFlagsToArrayResolver.cs" />
    <Compile Include="Framework\Provisioning\Providers\Xml\Resolvers\FromArrayToAuditFlagsResolver.cs" />
    <Compile Include="Framework\Provisioning\Providers\Xml\Resolvers\FromBasePermissionsToStringValueResolver.cs" />
    <Compile Include="Framework\Provisioning\Providers\Xml\Resolvers\FromNullableToSpecifiedValueResolver.cs" />
    <Compile Include="Framework\Provisioning\Providers\Xml\Resolvers\PageLayoutsFromModelToSchemaTypeResolver.cs" />
    <Compile Include="Framework\Provisioning\Providers\Xml\Resolvers\PageLayoutsFromSchemaToModelTypeResolver.cs" />
    <Compile Include="Framework\Provisioning\Providers\Xml\Resolvers\NavigationFromModelToSchemaTypeResolver.cs" />
    <Compile Include="Framework\Provisioning\Providers\Xml\Resolvers\NavigationFromSchemaToModelTypeResolver.cs" />
    <Compile Include="Framework\Provisioning\Providers\Xml\Resolvers\NavigationNodeFromModelToSchemaTypeResolver.cs" />
    <Compile Include="Framework\Provisioning\Providers\Xml\Resolvers\NavigationNodeFromSchemaToModelTypeResolver.cs" />
    <Compile Include="Framework\Provisioning\Providers\Xml\Resolvers\RoleAssignmentsFromModelToSchemaTypeResolver.cs" />
    <Compile Include="Framework\Provisioning\Providers\Xml\Resolvers\RoleAssigmentsFromSchemaToModelTypeResolver.cs" />
    <Compile Include="Framework\Provisioning\Providers\Xml\Resolvers\PropertyObjectTypeResolver.cs" />
    <Compile Include="Framework\Provisioning\Providers\Xml\Resolvers\FromStringToBasePermissionsValueResolver.cs" />
    <Compile Include="Framework\Provisioning\Providers\Xml\Resolvers\FromStringToEnumValueResolver.cs" />
    <Compile Include="Framework\Provisioning\Providers\Xml\Resolvers\ExpressionValueResolver.cs" />
    <Compile Include="Framework\Provisioning\Providers\Xml\Resolvers\ListViewsFromModelToSchemaTypeResolver.cs" />
    <Compile Include="Framework\Provisioning\Providers\Xml\Resolvers\SecurityFromModelToSchemaTypeResolver.cs" />
    <Compile Include="Framework\Provisioning\Providers\Xml\Resolvers\XmlAnyFromModelToSchemalValueResolver.cs" />
    <Compile Include="Framework\Provisioning\Providers\Xml\Serializers\V201705\ClientSidePagesSerializer.cs" />
    <Compile Include="Framework\Provisioning\Providers\Xml\Serializers\V201705\SiteWebhooksSerializer.cs" />
    <Compile Include="Framework\Provisioning\Providers\Xml\Serializers\V201705\ContentTypesSerializer.cs" />
    <Compile Include="Framework\Provisioning\Providers\Xml\Serializers\ExtensibilityHandlersSerializer.cs" />
    <Compile Include="Framework\Provisioning\Providers\Xml\Serializers\AddInsSerializer.cs" />
    <Compile Include="Framework\Provisioning\Providers\Xml\Serializers\PublishingSerializer.cs" />
    <Compile Include="Framework\Provisioning\Providers\Xml\Serializers\ComposedLookSerializer.cs" />
    <Compile Include="Framework\Provisioning\Providers\Xml\Serializers\NavigationSerializer.cs" />
    <Compile Include="Framework\Provisioning\Providers\Xml\Serializers\SecuritySerializer.cs" />
    <Compile Include="Framework\Provisioning\Providers\Xml\Serializers\FeaturesSerializer.cs" />
    <Compile Include="Framework\Provisioning\Providers\Xml\Serializers\DirectoriesSerializer.cs" />
    <Compile Include="Framework\Provisioning\Providers\Xml\Serializers\V201705\ListInstancesSerializer.cs" />
    <Compile Include="Framework\Provisioning\Providers\Xml\Serializers\V201801\ApplicationLifecycleManagementSerializer.cs" />
    <Compile Include="Framework\Provisioning\Providers\Xml\Serializers\V201801\TenantSerializer.cs" />
    <Compile Include="Framework\Provisioning\Providers\Xml\Serializers\V201807\ClientSidePagesSerializer.cs" />
    <Compile Include="Framework\Provisioning\Providers\Xml\Serializers\V201807\ProvisioningHierarchySerializer.cs" />
    <Compile Include="Framework\Provisioning\Providers\Xml\Serializers\V201807\SequenceSerializer.cs" />
    <Compile Include="Framework\Provisioning\Providers\Xml\Serializers\WorkflowsSerializer.cs" />
    <Compile Include="Framework\Provisioning\Providers\Xml\Serializers\AuditSettingsSerializer.cs" />
    <Compile Include="Framework\Provisioning\Providers\Xml\Serializers\SiteColumnsSerializer.cs" />
    <Compile Include="Framework\Provisioning\Providers\Xml\Serializers\SupportedUILanguagesSerializer.cs" />
    <Compile Include="Framework\Provisioning\Providers\Xml\Serializers\TermGroupsSerializer.cs" />
    <Compile Include="Framework\Provisioning\Providers\Xml\Serializers\PagesSerializer.cs" />
    <Compile Include="Framework\Provisioning\Providers\Xml\Serializers\FilesSerializer.cs" />
    <Compile Include="Framework\Provisioning\Providers\Xml\Serializers\CustomActionsSerializer.cs" />
    <Compile Include="Framework\Provisioning\Providers\Xml\Serializers\TemplateBasePropertiesSerializer.cs" />
    <Compile Include="Framework\Provisioning\Providers\Xml\Serializers\RegionalSettingsSerializer.cs" />
    <Compile Include="Framework\Provisioning\Providers\Xml\Serializers\WebSettingsSerializer.cs" />
    <Compile Include="Framework\Provisioning\Providers\Xml\XMLPnPSchemaV201807Serializer.cs" />
    <Compile Include="Framework\Provisioning\Providers\Xml\XMLPnPSchemaV201805Serializer.cs" />
    <Compile Include="Framework\Provisioning\Providers\Xml\XMLPnPSchemaV201801Serializer.cs" />
    <Compile Include="Framework\Provisioning\Providers\Xml\XMLPnPSchemaV201705Serializer.cs" />
    <Compile Include="Pages\AvailableClientSideComponents.cs" />
    <Compile Include="Pages\CanvasColumn.cs" />
    <Compile Include="Pages\CanvasControl.cs" />
    <Compile Include="Pages\CanvasSection.cs" />
    <Compile Include="Pages\CanvasSectionTemplate.cs" />
    <Compile Include="Pages\ClientSideCanvasControlData.cs" />
    <Compile Include="Pages\ClientSideCanvasControlPosition.cs" />
    <Compile Include="Pages\ClientSideCanvasData.cs" />
    <Compile Include="Pages\ClientSideCanvasPosition.cs" />
    <Compile Include="Pages\ClientSidePage.cs" />
    <Compile Include="Pages\ClientSideComponent.cs" />
    <Compile Include="Pages\ClientSidePageHeader.cs" />
    <Compile Include="Pages\ClientSidePageHeaderLayoutType.cs" />
    <Compile Include="Pages\ClientSidePageHeaderTitleAlignment.cs" />
    <Compile Include="Pages\ClientSidePageHeaderType.cs" />
    <Compile Include="Pages\ClientSidePageLayoutType.cs" />
    <Compile Include="Entities\UnifiedGroupEntity.cs" />
    <Compile Include="Extensions\ExceptionExtensions.cs" />
    <Compile Include="Framework\Graph\PnPHttpProvider.cs" />
    <Compile Include="Framework\Graph\UnifiedGroupsUtility.cs" />
    <Compile Include="Extensions\VariationExtensions.cs" />
    <Compile Include="Extensions\WorkflowExtensions.cs" />
    <Compile Include="AuthenticationManager.cs" />
    <Compile Include="Extensions\BrandingExtensions.cs" />
    <Compile Include="BuiltInContentTypeId.cs" />
    <Compile Include="Constants.cs" />
    <Compile Include="Diagnostics\Log.cs" />
    <Compile Include="Diagnostics\LogConfigurationSection.cs" />
    <Compile Include="Diagnostics\LogLevel.cs" />
    <Compile Include="Diagnostics\LogEntry.cs" />
    <Compile Include="Diagnostics\PnPMonitoredScope.cs" />
    <Compile Include="Diagnostics\TraceLogger.cs" />
    <Compile Include="Entities\AreaNavigationEntity.cs" />
    <Compile Include="Entities\CustomActionEntity.cs" />
    <Compile Include="Entities\DefaultColumnTermPathValue.cs" />
    <Compile Include="Entities\DefaultColumnTermValue.cs" />
    <Compile Include="Entities\ExternalUserEntity.cs" />
    <Compile Include="Entities\RoleAssignmentEntity.cs" />
    <Compile Include="Entities\StructuralNavigationEntity.cs" />
    <Compile Include="Entities\TaxonomyFieldCreationInformation.cs" />
    <Compile Include="Entities\FieldCreationInformation.cs" />
    <Compile Include="Entities\SiteEntity.cs" />
    <Compile Include="Entities\SitePolicyEntity.cs" />
    <Compile Include="Entities\ThemeEntity.cs" />
    <Compile Include="Entities\UserEntity.cs" />
    <Compile Include="Entities\VariationInformation.cs" />
    <Compile Include="Entities\VariationLabelEntity.cs" />
    <Compile Include="Entities\WebPartEntity.cs" />
    <Compile Include="Entities\WebTemplateEntity.cs" />
    <Compile Include="Entities\YammerGroup.cs" />
    <Compile Include="Entities\YammerUser.cs" />
    <Compile Include="Enums\BuiltInFieldId.cs" />
    <Compile Include="Enums\BuiltInIdentity.cs" />
    <Compile Include="Enums\EcmListManualRecordDeclaration.cs" />
    <Compile Include="Enums\EcmRecordDeclarationBy.cs" />
    <Compile Include="Enums\EcmSiteRecordRestrictions.cs" />
    <Compile Include="Enums\NavigationType.cs" />
    <Compile Include="Enums\SharePointPlatform.cs" />
    <Compile Include="Enums\StructuralNavigationSortBy.cs" />
    <Compile Include="Enums\StructuralNavigationSorting.cs" />
    <Compile Include="Enums\TenantEnums.cs" />
    <Compile Include="Enums\TimeZone.cs" />
    <Compile Include="Enums\VotingExperience.cs" />
    <Compile Include="Enums\WikiPageLayout.cs" />
    <Compile Include="Extensions\DictionaryExtensions.cs" />
    <Compile Include="Extensions\EnumerationExtensions.cs" />
    <Compile Include="Extensions\EnumerableExtensions.cs" />
    <Compile Include="Extensions\SafeConvertExtensions.cs" />
    <Compile Include="Extensions\StreamExtensions.cs" />
    <Compile Include="Extensions\ValidationExtensions.cs" />
    <Compile Include="Framework\Provisioning\BaseTemplates\BaseTemplateManager.cs" />
    <Compile Include="Framework\Provisioning\Connectors\AzureStorageConnector.cs" />
    <Compile Include="Framework\Provisioning\Connectors\FileConnectorBase.cs" />
    <Compile Include="Framework\Provisioning\Connectors\FileSystemConnector.cs" />
    <Compile Include="Framework\Provisioning\Connectors\ICommitableFileConnector.cs" />
    <Compile Include="Framework\Provisioning\Connectors\OpenXMLConnector.cs" />
    <Compile Include="Framework\Provisioning\Connectors\OpenXML\Model\PnPFileInfo.cs" />
    <Compile Include="Framework\Provisioning\Connectors\OpenXML\Model\PnPFileMap.cs" />
    <Compile Include="Framework\Provisioning\Connectors\OpenXML\Model\PnPInfo.cs" />
    <Compile Include="Framework\Provisioning\Connectors\OpenXML\Model\PnPManifest.cs" />
    <Compile Include="Framework\Provisioning\Connectors\OpenXML\Model\PnPProperties.cs" />
    <Compile Include="Framework\Provisioning\Connectors\OpenXML\PnPPackage.cs" />
    <Compile Include="Framework\Provisioning\Connectors\OpenXML\PnPPackageFileItem.cs" />
    <Compile Include="Framework\Provisioning\Connectors\OpenXML\PnPPackageFormatException.cs" />
    <Compile Include="Framework\Provisioning\Connectors\OpenXML\PnPPackageHelper.cs" />
    <Compile Include="Framework\Provisioning\Connectors\SharePointConnector.cs" />
    <Compile Include="Framework\Provisioning\Deprecated\Extensibility\ExtensibilityManager.deprecated.cs" />
    <Compile Include="Framework\Provisioning\Deprecated\Extensibility\IProvisioningExtensibilityProvider.deprecated.cs" />
    <Compile Include="Framework\Provisioning\Deprecated\Model\ComposedLook.deprecated.cs" />
    <Compile Include="Framework\Provisioning\Deprecated\Model\ContentType.deprecated.cs" />
    <Compile Include="Framework\Provisioning\Deprecated\Model\ContentTypeBinding.deprecated.cs" />
    <Compile Include="Framework\Provisioning\Deprecated\Model\Feature.deprecated.cs" />
    <Compile Include="Framework\Provisioning\Deprecated\Model\FieldRef.deprecated.cs" />
    <Compile Include="Framework\Provisioning\Deprecated\Model\ListInstance.deprecated.cs" />
    <Compile Include="Framework\Provisioning\Deprecated\Model\Page.deprecated.cs" />
    <Compile Include="Framework\Provisioning\Deprecated\Model\ProvisioningTemplate.deprecated.cs" />
    <Compile Include="Framework\Provisioning\Deprecated\Model\ProvisioningTemplateInfo.deprecated.cs" />
    <Compile Include="Framework\Provisioning\Deprecated\Model\Term.deprecated.cs" />
    <Compile Include="Framework\Provisioning\Deprecated\Model\TermGroup.deprecated.cs" />
    <Compile Include="Framework\Provisioning\Deprecated\Model\TermSet.deprecated.cs" />
    <Compile Include="Framework\Provisioning\Deprecated\ObjectHandlers\ProvisioningTemplateApplyingInformation.deprecated.cs" />
    <Compile Include="Framework\Provisioning\Extensibility\ExtensibilityManager.cs" />
    <Compile Include="Framework\Provisioning\Extensibility\ExtensiblityPipelineException.cs" />
    <Compile Include="Framework\Provisioning\Extensibility\IProvisioningExtensibilityTokenProvider.cs" />
    <Compile Include="Framework\Provisioning\Extensibility\IProvisioningExtensibilityHandler.cs" />
    <Compile Include="Framework\Provisioning\Model\BaseNavigationKind.cs" />
    <Compile Include="Framework\Provisioning\Model\CurrentNavigation.cs" />
    <Compile Include="Framework\Provisioning\Model\DefaultDocumentCollection.cs" />
    <Compile Include="Framework\Provisioning\Model\Deprecated\CustomAction.deprecated.cs" />
    <Compile Include="Framework\Provisioning\Model\Directory.cs" />
    <Compile Include="Framework\Provisioning\Model\DirectoryCollection.cs" />
    <Compile Include="Framework\Provisioning\Model\ExtensibilityHandler.cs" />
    <Compile Include="Framework\Provisioning\Model\FeatureCollection.cs" />
    <Compile Include="Framework\Provisioning\Model\AddIn.cs" />
    <Compile Include="Framework\Provisioning\Model\AddInCollection.cs" />
    <Compile Include="Framework\Provisioning\Model\AuditSettings.cs" />
    <Compile Include="Framework\Provisioning\Model\AvailableWebTemplate.cs" />
    <Compile Include="Framework\Provisioning\Model\AvailableWebTemplateCollection.cs" />
    <Compile Include="Framework\Provisioning\Model\BaseModel.cs" />
    <Compile Include="Framework\Provisioning\Model\ComposedLook.cs" />
    <Compile Include="Framework\Provisioning\Model\ContentType.cs" />
    <Compile Include="Framework\Provisioning\Model\ContentTypeBinding.cs" />
    <Compile Include="Framework\Provisioning\Model\ContentTypeBindingCollection.cs" />
    <Compile Include="Framework\Provisioning\Model\ContentTypeCollection.cs" />
    <Compile Include="Framework\Provisioning\Model\CustomAction.cs" />
    <Compile Include="Framework\Provisioning\Model\CustomActionCollection.cs" />
    <Compile Include="Framework\Provisioning\Model\CustomActions.cs" />
    <Compile Include="Framework\Provisioning\Model\DataRow.cs" />
    <Compile Include="Framework\Provisioning\Model\DataRowCollection.cs" />
    <Compile Include="Framework\Provisioning\Model\DefaultDocument.cs" />
    <Compile Include="Framework\Provisioning\Model\DesignPackage.cs" />
    <Compile Include="Framework\Provisioning\Model\DocumentSetTemplate.cs" />
    <Compile Include="Framework\Provisioning\Model\Features.cs" />
    <Compile Include="Framework\Provisioning\Model\FieldRef.cs" />
    <Compile Include="Framework\Provisioning\Model\Field.cs" />
    <Compile Include="Framework\Provisioning\Model\FieldRefCollection.cs" />
    <Compile Include="Framework\Provisioning\Model\FieldCollection.cs" />
    <Compile Include="Framework\Provisioning\Model\FileCollection.cs" />
    <Compile Include="Framework\Provisioning\Model\FileLevel.cs" />
    <Compile Include="Framework\Provisioning\Model\Folder.cs" />
    <Compile Include="Framework\Provisioning\Model\FolderCollection.cs" />
    <Compile Include="Framework\Provisioning\Model\GlobalNavigation.cs" />
    <Compile Include="Framework\Provisioning\Model\IProvisioningTemplateDescendant.cs" />
    <Compile Include="Framework\Provisioning\Model\ListInstanceCollection.cs" />
    <Compile Include="Framework\Provisioning\Model\Localization.cs" />
    <Compile Include="Framework\Provisioning\Model\Handlers.cs" />
    <Compile Include="Framework\Provisioning\Model\LocalizationCollection.cs" />
    <Compile Include="Framework\Provisioning\Model\ManagedNavigation.cs" />
    <Compile Include="Framework\Provisioning\Model\Navigation.cs" />
    <Compile Include="Framework\Provisioning\Model\NavigationNode.cs" />
    <Compile Include="Framework\Provisioning\Model\NavigationNodeCollection.cs" />
    <Compile Include="Framework\Provisioning\Model\ObjectSecurity.cs" />
    <Compile Include="Framework\Provisioning\Model\PageLayout.cs" />
    <Compile Include="Framework\Provisioning\Model\PageLayoutCollection.cs" />
    <Compile Include="Framework\Provisioning\Model\PageCollection.cs" />
    <Compile Include="Framework\Provisioning\Model\PropertyBagEntryCollection.cs" />
    <Compile Include="Framework\Provisioning\Model\ExtensibilityHandlerCollection.cs" />
    <Compile Include="Framework\Provisioning\Model\ProviderCollection.cs" />
    <Compile Include="Framework\Provisioning\Model\BaseProvisioningTemplateObjectDictionary.cs" />
    <Compile Include="Framework\Provisioning\Model\ProvisioningTemplateCollection.cs" />
    <Compile Include="Framework\Provisioning\Model\Publishing.cs" />
    <Compile Include="Framework\Provisioning\Model\RoleAssignment.cs" />
    <Compile Include="Framework\Provisioning\Model\RoleAssignmentCollection.cs" />
    <Compile Include="Framework\Provisioning\Model\RoleDefinition.cs" />
    <Compile Include="Framework\Provisioning\Model\RoleDefinitionCollection.cs" />
    <Compile Include="Framework\Provisioning\Model\SiteGroupCollection.cs" />
    <Compile Include="Framework\Provisioning\Model\SiteSecurityPermissions.cs" />
    <Compile Include="Framework\Provisioning\Model\RegionalSettings.cs" />
    <Compile Include="Framework\Provisioning\Model\SiteGroup.cs" />
    <Compile Include="Framework\Provisioning\Model\StructuralNavigation.cs" />
    <Compile Include="Framework\Provisioning\Model\SupportedUILanguage.cs" />
    <Compile Include="Framework\Provisioning\Model\SupportedUILanguageCollection.cs" />
    <Compile Include="Framework\Provisioning\Model\TermCollection.cs" />
    <Compile Include="Framework\Provisioning\Model\TermGroupCollection.cs" />
    <Compile Include="Framework\Provisioning\Model\TermLabel.cs" />
    <Compile Include="Framework\Provisioning\Model\Term.cs" />
    <Compile Include="Framework\Provisioning\Model\TermLabelCollection.cs" />
    <Compile Include="Framework\Provisioning\Model\TermSet.cs" />
    <Compile Include="Framework\Provisioning\Model\TermGroup.cs" />
    <Compile Include="Framework\Provisioning\Model\TermSetCollection.cs" />
    <Compile Include="Framework\Provisioning\Model\UserCollection.cs" />
    <Compile Include="Framework\Provisioning\Model\ViewCollection.cs" />
    <Compile Include="Framework\Provisioning\Model\WebPart.cs" />
    <Compile Include="Framework\Provisioning\Model\Page.cs" />
    <Compile Include="Framework\Provisioning\Model\File.cs" />
    <Compile Include="Framework\Provisioning\Model\ListInstance.cs" />
    <Compile Include="Framework\Provisioning\Model\PropertyBagEntry.cs" />
    <Compile Include="Framework\Provisioning\Model\Provider.cs" />
    <Compile Include="Framework\Provisioning\Model\ProvisioningTemplate.cs" />
    <Compile Include="Framework\Provisioning\Model\Feature.cs" />
    <Compile Include="Framework\Provisioning\Model\ProvisioningTemplateInfo.cs" />
    <Compile Include="Framework\Provisioning\Model\SiteSecurity.cs" />
    <Compile Include="Framework\Provisioning\Model\User.cs" />
    <Compile Include="Framework\Provisioning\Model\View.cs" />
    <Compile Include="Framework\Provisioning\Model\WebPartCollection.cs" />
    <Compile Include="Framework\Provisioning\Model\WebSettings.cs" />
    <Compile Include="Framework\Provisioning\Model\WorkflowDefinition.cs" />
    <Compile Include="Framework\Provisioning\Model\WorkflowDefinitionCollection.cs" />
    <Compile Include="Framework\Provisioning\Model\Workflows.cs" />
    <Compile Include="Framework\Provisioning\Model\WorkflowSubscription.cs" />
    <Compile Include="Framework\Provisioning\Model\WorkflowSubscriptionCollection.cs" />
    <Compile Include="Framework\Provisioning\ObjectHandlers\Extensions\PnPMonitoredScopeExtensions.cs" />
    <Compile Include="Framework\Provisioning\ObjectHandlers\Extensions\SecurableObjectExtensions.cs" />
    <Compile Include="Framework\Provisioning\ObjectHandlers\Extensions\LocalizationExtensions.cs" />
    <Compile Include="Framework\Provisioning\ObjectHandlers\ObjectContentHandlerBase.cs" />
    <Compile Include="Framework\Provisioning\ObjectHandlers\Extensions\UserResourceExtensions.cs" />
    <Compile Include="Framework\Provisioning\ObjectHandlers\ObjectLocalization.cs" />
    <Compile Include="Framework\Provisioning\ObjectHandlers\ObjectNavigation.cs" />
    <Compile Include="Framework\Provisioning\ObjectHandlers\ObjectWebSettings.cs" />
    <Compile Include="Framework\Provisioning\ObjectHandlers\ObjectPageContents.cs" />
    <Compile Include="Framework\Provisioning\ObjectHandlers\ObjectSupportedUILanguages.cs" />
    <Compile Include="Framework\Provisioning\ObjectHandlers\ObjectRegionalSettings.cs" />
    <Compile Include="Framework\Provisioning\ObjectHandlers\ObjectPublishing.cs" />
    <Compile Include="Framework\Provisioning\ObjectHandlers\ObjectAuditSettings.cs" />
    <Compile Include="Framework\Provisioning\ObjectHandlers\ObjectComposedLook.cs" />
    <Compile Include="Framework\Provisioning\ObjectHandlers\ObjectContentType.cs" />
    <Compile Include="Framework\Provisioning\ObjectHandlers\ObjectExtensibilityHandlers.cs" />
    <Compile Include="Framework\Provisioning\ObjectHandlers\ObjectListInstanceDataRows.cs" />
    <Compile Include="Framework\Provisioning\ObjectHandlers\ObjectSearchSettings.cs" />
    <Compile Include="Framework\Provisioning\ObjectHandlers\ObjectSitePolicy.cs" />
    <Compile Include="Framework\Provisioning\ObjectHandlers\ObjectField.cs" />
    <Compile Include="Framework\Provisioning\ObjectHandlers\ObjectRetrieveTemplateInfo.cs" />
    <Compile Include="Framework\Provisioning\ObjectHandlers\ObjectPersistTemplateInfo.cs" />
    <Compile Include="Framework\Provisioning\ObjectHandlers\ObjectLookupFields.cs" />
    <Compile Include="Framework\Provisioning\ObjectHandlers\ObjectPages.cs" />
    <Compile Include="Framework\Provisioning\ObjectHandlers\ObjectPropertyBagEntry.cs" />
    <Compile Include="Framework\Provisioning\ObjectHandlers\ObjectCustomActions.cs" />
    <Compile Include="Framework\Provisioning\ObjectHandlers\ObjectFiles.cs" />
    <Compile Include="Framework\Provisioning\ObjectHandlers\ObjectFeatures.cs" />
    <Compile Include="Framework\Provisioning\ObjectHandlers\ObjectHandlerBase.cs" />
    <Compile Include="Framework\Provisioning\ObjectHandlers\ObjectListInstance.cs" />
    <Compile Include="Framework\Provisioning\ObjectHandlers\ObjectSiteSecurity.cs" />
    <Compile Include="Framework\Provisioning\ObjectHandlers\ObjectTermGroups.cs" />
    <Compile Include="Framework\Provisioning\ObjectHandlers\ObjectWorkflows.cs" />
    <Compile Include="Framework\Provisioning\ObjectHandlers\ProvisioningMessageType.cs" />
    <Compile Include="Framework\Provisioning\ObjectHandlers\ProvisioningTemplateApplyingInformation.cs" />
    <Compile Include="Framework\Provisioning\ObjectHandlers\ProvisioningTemplateCreationInformation.cs" />
    <Compile Include="Framework\Provisioning\ObjectHandlers\SiteToTemplateConversion.cs" />
    <Compile Include="Framework\Provisioning\ObjectHandlers\TokenDefinitions\AuthenticationRealmToken.cs" />
    <Compile Include="Framework\Provisioning\ObjectHandlers\TokenDefinitions\CDATAEndToken.cs" />
    <Compile Include="Framework\Provisioning\ObjectHandlers\TokenDefinitions\CDATAStartToken.cs" />
    <Compile Include="Framework\Provisioning\ObjectHandlers\TokenDefinitions\CurrentUserFullNameToken.cs" />
    <Compile Include="Framework\Provisioning\ObjectHandlers\TokenDefinitions\CurrentUserLoginNameToken.cs" />
    <Compile Include="Framework\Provisioning\ObjectHandlers\TokenDefinitions\DateNowToken.cs" />
    <Compile Include="Framework\Provisioning\ObjectHandlers\TokenDefinitions\KeywordsTermStoreIdToken.cs" />
    <Compile Include="Framework\Provisioning\ObjectHandlers\TokenDefinitions\ContentTypeIdToken.cs" />
    <Compile Include="Framework\Provisioning\ObjectHandlers\TokenDefinitions\GroupIdToken.cs" />
    <Compile Include="Framework\Provisioning\ObjectHandlers\TokenDefinitions\ListViewIdToken.cs" />
    <Compile Include="Framework\Provisioning\ObjectHandlers\TokenDefinitions\RoleDefinitionToken.cs" />
    <Compile Include="Framework\Provisioning\ObjectHandlers\TokenDefinitions\LocalizationToken.cs" />
    <Compile Include="Framework\Provisioning\ObjectHandlers\TokenDefinitions\ResourceEntry.cs" />
    <Compile Include="Framework\Provisioning\ObjectHandlers\TokenDefinitions\FieldTitleToken.cs" />
    <Compile Include="Framework\Provisioning\ObjectHandlers\TokenDefinitions\SiteCollectionIdToken.cs" />
    <Compile Include="Framework\Provisioning\ObjectHandlers\TokenDefinitions\SiteCollectionTermSetIdToken.cs" />
    <Compile Include="Framework\Provisioning\ObjectHandlers\TokenDefinitions\SiteOwnerToken.cs" />
    <Compile Include="Framework\Provisioning\ObjectHandlers\TokenDefinitions\TermStoreIdToken.cs" />
    <Compile Include="Framework\Provisioning\ObjectHandlers\TokenDefinitions\WebPartIdToken.cs" />
    <Compile Include="Framework\Provisioning\ObjectHandlers\TokenDefinitions\SiteCollectionTermGroupNameToken.cs" />
    <Compile Include="Framework\Provisioning\ObjectHandlers\TokenDefinitions\SiteCollectionTermGroupId.cs" />
    <Compile Include="Framework\Provisioning\ObjectHandlers\TokenDefinitions\AssociatedGroupToken.cs" />
    <Compile Include="Framework\Provisioning\ObjectHandlers\TokenDefinitions\GuidToken.cs" />
    <Compile Include="Framework\Provisioning\ObjectHandlers\TokenDefinitions\CurrentUserIdToken.cs" />
    <Compile Include="Framework\Provisioning\ObjectHandlers\TokenDefinitions\SiteIdToken.cs" />
    <Compile Include="Framework\Provisioning\ObjectHandlers\TokenDefinitions\WebNameToken.cs" />
    <Compile Include="Framework\Provisioning\ObjectHandlers\TokenDefinitions\TermSetIdToken.cs" />
    <Compile Include="Framework\Provisioning\ObjectHandlers\TokenDefinitions\ParameterToken.cs" />
    <Compile Include="Framework\Provisioning\ObjectHandlers\TokenDefinitions\ListUrlToken.cs" />
    <Compile Include="Framework\Provisioning\ObjectHandlers\TokenDefinitions\SiteCollectionTermStoreIdToken.cs" />
    <Compile Include="Framework\Provisioning\ObjectHandlers\TokenDefinitions\ListIdToken.cs" />
    <Compile Include="Framework\Provisioning\ObjectHandlers\TokenDefinitions\ThemeCatalogToken.cs" />
    <Compile Include="Framework\Provisioning\ObjectHandlers\TokenDefinitions\TokenDefinition.cs" />
    <Compile Include="Framework\Provisioning\ObjectHandlers\TokenDefinitions\MasterPageCatalogToken.cs" />
    <Compile Include="Framework\Provisioning\ObjectHandlers\TokenDefinitions\SiteCollectionToken.cs" />
    <Compile Include="Framework\Provisioning\ObjectHandlers\TokenDefinitions\SiteToken.cs" />
    <Compile Include="Framework\Provisioning\ObjectHandlers\TokenParser.cs" />
    <Compile Include="Framework\Provisioning\Providers\ITemplateFormatter.cs" />
    <Compile Include="Framework\Provisioning\Providers\Json\BasePermissionsConverter.cs" />
    <Compile Include="Framework\Provisioning\Providers\Json\JsonAzureStorageTemplateProvider.cs" />
    <Compile Include="Framework\Provisioning\Providers\Json\JsonFileSystemTemplateProvider.cs" />
    <Compile Include="Framework\Provisioning\Providers\Json\JsonOpenXMLTemplateProvider.cs" />
    <Compile Include="Framework\Provisioning\Providers\Json\JsonPnPFormatter.cs" />
    <Compile Include="Framework\Provisioning\Providers\Json\JsonSharePointTemplateProvider.cs" />
    <Compile Include="Framework\Provisioning\Providers\Json\JsonTemplateProvider.cs" />
    <Compile Include="Framework\Provisioning\Providers\TemplateProviderBase.cs" />
    <Compile Include="Framework\Provisioning\Providers\Xml\IPnPSchemaSerializer.cs" />
    <Compile Include="Framework\Provisioning\Providers\Xml\IResolver.cs" />
    <Compile Include="Framework\Provisioning\Providers\Xml\ITypeResolver.cs" />
    <Compile Include="Framework\Provisioning\Providers\Xml\IValueResolver.cs" />
    <Compile Include="Framework\Provisioning\Providers\Xml\IXMLSchemaFormatter.cs" />
    <Compile Include="Framework\Provisioning\Providers\ITemplateProviderExtension.cs" />
    <Compile Include="Framework\Provisioning\Providers\Xml\PnPBaseSchemaSerializer.cs" />
    <Compile Include="Framework\Provisioning\Providers\Xml\PnPObjectsMapper.cs" />
    <Compile Include="Framework\Provisioning\Providers\Xml\PnPSerializationScope.cs" />
    <Compile Include="Framework\Provisioning\Providers\Xml\ProvisioningSchema-2015-03.cs">
      <DependentUpon>ProvisioningSchema-2015-03.xsd</DependentUpon>
    </Compile>
    <Compile Include="Framework\Provisioning\Providers\Xml\ProvisioningSchema-2015-05.cs">
      <DependentUpon>ProvisioningSchema-2015-05.xsd</DependentUpon>
    </Compile>
    <Compile Include="Framework\Provisioning\Providers\Xml\ProvisioningSchema-2015-08.cs">
      <DependentUpon>ProvisioningSchema-2015-08.xsd</DependentUpon>
    </Compile>
    <Compile Include="Framework\Provisioning\Providers\Xml\ProvisioningSchema-2015-12.cs">
      <DependentUpon>ProvisioningSchema-2015-12.xsd</DependentUpon>
    </Compile>
    <Compile Include="Framework\Provisioning\Providers\Xml\ProvisioningSchema-2016-05.extensions.cs" />
    <Compile Include="Framework\Provisioning\Providers\Xml\ProvisioningSchema-2015-12.extensions.cs" />
    <Compile Include="Framework\Provisioning\Providers\Xml\ProvisioningSchema-2016-05.cs">
      <DependentUpon>ProvisioningSchema-2016-05.xsd</DependentUpon>
    </Compile>
    <Compile Include="Framework\Provisioning\Providers\Xml\Resolvers\CollectionFromModelToSchemaTypeResolver.cs" />
    <Compile Include="Framework\Provisioning\Providers\Xml\Resolvers\FoldersFromSchemaToModelTypeResolver.cs" />
    <Compile Include="Framework\Provisioning\Providers\Xml\Resolvers\RemoveExistingViewsFromSchemaToModelValueResolver.cs" />
    <Compile Include="Framework\Provisioning\Providers\Xml\Resolvers\ListViewsFromSchemaToModelTypeResolver.cs" />
    <Compile Include="Framework\Provisioning\Providers\Xml\Resolvers\CollectionFromSchemaToModelTypeResolver.cs" />
    <Compile Include="Framework\Provisioning\Providers\Xml\Resolvers\FromArrayToDictionaryValueResolver.cs" />
    <Compile Include="Framework\Provisioning\Providers\Xml\Resolvers\FromStringToGuidValueResolver.cs" />
    <Compile Include="Framework\Provisioning\Providers\Xml\Resolvers\FromDecimalToDoubleValueResolver.cs" />
    <Compile Include="Framework\Provisioning\Providers\Xml\Resolvers\FromDictionaryToArrayValueResolver.cs" />
    <Compile Include="Framework\Provisioning\Providers\Xml\Resolvers\FromDoubleToDecimalValueResolver.cs" />
    <Compile Include="Framework\Provisioning\Providers\Xml\Resolvers\ResolversExtensions.cs" />
    <Compile Include="Framework\Provisioning\Providers\Xml\Resolvers\SecurityFromSchemaToModelTypeResolver.cs" />
    <Compile Include="Framework\Provisioning\Providers\Xml\Resolvers\TemplateParameterFromModelToSchemaTypeResolver.cs" />
    <Compile Include="Framework\Provisioning\Providers\Xml\Resolvers\TemplateParameterFromSchemaToModelTypeResolver.cs" />
    <Compile Include="Framework\Provisioning\Providers\Xml\Resolvers\XmlAnyFromSchemaToModelValueResolver.cs" />
    <Compile Include="Framework\Provisioning\Providers\Xml\Serializers\ContentTypesSerializer.cs" />
    <Compile Include="Framework\Provisioning\Providers\Xml\Serializers\ListInstancesSerializer.cs" />
    <Compile Include="Framework\Provisioning\Providers\Xml\Serializers\LocalizationsSerializer.cs" />
    <Compile Include="Framework\Provisioning\Providers\Xml\TemplateSchemaSerializerAttribute.cs" />
    <Compile Include="Framework\Provisioning\Providers\Xml\Serializers\PropertyBagPropertiesSerializer.cs" />
    <Compile Include="Framework\Provisioning\Providers\Xml\Serializers\TemplateParametersSerializer.cs" />
    <Compile Include="Framework\Provisioning\Providers\Xml\XMLAzureStorageTemplateProvider.cs" />
    <Compile Include="Framework\Provisioning\Providers\Xml\XMLConstants.cs" />
    <Compile Include="Framework\Provisioning\Providers\Xml\XMLEnums.cs" />
    <Compile Include="Framework\Provisioning\Providers\Xml\XMLExtensions.cs" />
    <Compile Include="Framework\Provisioning\Providers\Xml\XMLFileSystemTemplateProvider.cs" />
    <Compile Include="Framework\Provisioning\Providers\Xml\XMLOpenXMLTemplateProvider.cs" />
    <Compile Include="Framework\Provisioning\Providers\Xml\XmlPnPSchemaBaseSerializer.cs" />
    <Compile Include="Framework\Provisioning\Providers\Xml\XMLPnPSchemaFormatter.cs" />
    <Compile Include="Framework\Provisioning\Providers\Xml\XMLPnPSchemaV201605Formatter.cs" />
    <Compile Include="Framework\Provisioning\Providers\Xml\XMLPnPSchemaV201605Serializer.cs" />
    <Compile Include="Framework\Provisioning\Providers\Xml\XMLPnPSchemaV201512Formatter.cs" />
    <Compile Include="Framework\Provisioning\Providers\Xml\XMLPnPSchemaV201508Formatter.cs" />
    <Compile Include="Framework\Provisioning\Providers\Xml\XMLPnPSchemaV201505Formatter.cs" />
    <Compile Include="Framework\Provisioning\Providers\Xml\XMLPnPSchemaV201503Formatter.cs" />
    <Compile Include="Framework\Provisioning\Providers\Xml\XMLSharePointTemplateProvider.cs" />
    <Compile Include="Framework\Provisioning\Providers\Xml\XMLTemplateProvider.cs" />
    <Compile Include="Framework\TimerJobs\Enums\AuthenticationType.cs" />
    <Compile Include="Framework\TimerJobs\TimerJob.cs" />
    <Compile Include="Framework\TimerJobs\TimerJobRun.cs" />
    <Compile Include="Framework\TimerJobs\TimerJobRunEventArgs.cs" />
    <Compile Include="Extensions\PnPClientContext.cs" />
    <Compile Include="IdentityModel\TokenProviders\ADFS\CertificateMixed.cs" />
    <Compile Include="IdentityModel\WSTrustBindings\CertificateWSTrustBinding.cs" />
    <Compile Include="Pages\ClientSideText.cs" />
    <Compile Include="Pages\ClientSideTextControlData.cs" />
    <Compile Include="Pages\ClientSideWebPart.cs" />
    <Compile Include="Pages\ClientSideWebPartControlData.cs" />
    <Compile Include="Pages\ClientSideWebPartData.cs" />
    <Compile Include="Pages\DefaultClientSideWebParts.cs" />
    <Compile Include="Pages\PromotedState.cs" />
    <Compile Include="Sites\SiteCollection.cs" />
    <Compile Include="Sites\SiteCollectionCreationInformation.cs" />
    <Compile Include="Utilities\Async\SynchronizationContextRemover.cs" />
    <Compile Include="Utilities\Cache\ICacheProvider.cs" />
    <Compile Include="Utilities\Cache\InMemoryCacheProvider.cs" />
    <Compile Include="Utilities\Cache\SimpleAspNetCacheProvider.cs" />
    <Compile Include="Utilities\CanvasControl\CanvasControlPostProcessorFactory.cs" />
    <Compile Include="Utilities\CanvasControl\ICanvasControlPostProcessor.cs" />
    <Compile Include="Utilities\CanvasControl\Processors\PassThroughProcessor.cs" />
    <Compile Include="Utilities\CanvasControl\Processors\ListControlPostProcessor.cs" />
    <Compile Include="Utilities\CookieReader.cs" />
    <Compile Include="Utilities\Deprecated\Utility.deprecated.cs" />
    <Compile Include="Utilities\FileTokenCache.cs" />
    <Compile Include="Framework\TimerJobs\Utilities\SiteEnumeration.cs" />
    <Compile Include="IdentityModel\TokenProviders\ADFS\BaseProvider.cs" />
    <Compile Include="IdentityModel\TokenProviders\ADFS\UsernameMixed.cs" />
    <Compile Include="IdentityModel\WSTrustBindings\UserNameWSTrustBinding.cs" />
    <Compile Include="IdentityModel\WSTrustBindings\WSTrustBindingBase.cs" />
    <Compile Include="Properties\Settings.Designer.cs">
      <AutoGen>True</AutoGen>
      <DesignTimeSharedInput>True</DesignTimeSharedInput>
      <DependentUpon>Settings.settings</DependentUpon>
    </Compile>
    <Compile Include="Utilities\CredentialManager.cs" />
    <Compile Include="Diagnostics\ILogger.cs" />
    <Compile Include="Utilities\Deprecated\Log.deprecated.cs" />
    <Compile Include="Diagnostics\Tree\Enums.cs" />
    <Compile Include="Diagnostics\Tree\ITreeNodeList.cs" />
    <Compile Include="Diagnostics\Tree\ITreeNode.cs" />
    <Compile Include="Diagnostics\Tree\ITreeNodeAware.cs" />
    <Compile Include="Diagnostics\Tree\Tree.cs" />
    <Compile Include="Diagnostics\Tree\TreeNode.cs" />
    <Compile Include="Diagnostics\Tree\TreeNodeList.cs" />
    <Compile Include="Framework\Graph\SiteClassificationUtility.cs" />
    <Compile Include="Utilities\PnPCoreUtilities.cs" />
    <Compile Include="Utilities\PnPHttpProvider.cs" />
    <Compile Include="Utilities\PnPHttpUtility.cs" />
    <Compile Include="Utilities\RESTUtilities.cs" />
<<<<<<< HEAD
    <Compile Include="Utilities\StringUtilities.cs" />
=======
    <Compile Include="Utilities\Themes\Palettes\Color.cs" />
    <Compile Include="Utilities\Themes\Palettes\Colors.cs" />
    <Compile Include="Utilities\Themes\Palettes\ColorValues.cs" />
    <Compile Include="Utilities\Themes\Palettes\Shades.cs" />
    <Compile Include="Utilities\Themes\Generator\IThemeRules.cs" />
    <Compile Include="Utilities\Themes\Generator\IThemeSlotRule.cs" />
    <Compile Include="Utilities\Themes\Generator\ThemeGenerator.cs" />
    <Compile Include="Utilities\Themes\Generator\ThemeRules.cs" />
    <Compile Include="Utilities\Themes\Generator\ThemeRulesStandard.cs" />
    <Compile Include="Utilities\Themes\Generator\ThemeSlotRule.cs" />
    <Compile Include="Utilities\Themes\ThemeUtility.cs" />
>>>>>>> 404c611f
    <Compile Include="Utilities\Webhooks\ResponseModel.cs" />
    <Compile Include="Utilities\Webhooks\WebhookUtility.cs" />
    <Compile Include="Utilities\WebParts\IWebPartPostProcessor.cs" />
    <Compile Include="Utilities\WebParts\Processors\PassThroughProcessor.cs" />
    <Compile Include="Utilities\WebParts\Schema\WebPart.v3.cs" />
    <Compile Include="Utilities\WebParts\WebPartPostProcessorFactory.cs" />
    <Compile Include="Utilities\WebParts\Processors\XsltWebPartPostProcessor.cs" />
    <Compile Include="Utilities\XMLSerializer.cs" />
    <Compile Include="Web References\UPAWebService\Reference.cs">
      <AutoGen>True</AutoGen>
      <DesignTime>True</DesignTime>
      <DependentUpon>Reference.map</DependentUpon>
    </Compile>
    <Compile Include="WebAPI\WebAPIContexCacheItem.cs" />
    <Compile Include="WebAPI\WebAPIContext.cs" />
    <Compile Include="WebAPI\WebAPIContextCache.cs" />
    <Compile Include="WebAPI\WebAPIContextFilterAttribute.cs" />
    <Compile Include="WebAPI\WebAPIHelper.cs" />
    <Compile Include="Utilities\Caml.cs" />
    <Compile Include="Utilities\Deprecated\LoggingUtility.deprecated.cs" />
    <Compile Include="Utilities\UrlUtility.cs" />
    <Compile Include="Extensions\FeatureExtensions.cs" />
    <Compile Include="Extensions\JavaScriptExtensions.cs" />
    <Compile Include="Extensions\NavigationExtensions.cs" />
    <Compile Include="Extensions\PageExtensions.cs" />
    <Compile Include="Properties\AssemblyInfo.cs" />
    <Compile Include="Extensions\SecurityExtensions.cs" />
    <Compile Include="Extensions\WebExtensions.cs" />
    <Compile Include="Utilities\EncryptionUtility.cs" />
    <Compile Include="Utilities\JsonUtility.cs" />
    <Compile Include="Utilities\MailUtility.cs" />
    <Compile Include="Utilities\TokenHelper.cs" />
    <Compile Include="Utilities\Utility.cs" />
    <Compile Include="Utilities\X509CertificateUtility.cs" />
    <Compile Include="Utilities\YammerUtility.cs" />
  </ItemGroup>
  <ItemGroup>
    <EmbeddedResource Include="CoreResources.resx">
      <Generator>ResXFileCodeGenerator</Generator>
      <LastGenOutput>CoreResources.Designer.cs</LastGenOutput>
      <SubType>Designer</SubType>
    </EmbeddedResource>
  </ItemGroup>
  <ItemGroup>
    <None Include="app.config">
      <SubType>Designer</SubType>
    </None>
    <EmbeddedResource Include="Framework\Provisioning\Providers\Xml\ProvisioningSchema-2015-03.xsd">
      <SubType>Designer</SubType>
    </EmbeddedResource>
    <EmbeddedResource Include="Framework\Provisioning\Providers\Xml\ProvisioningSchema-2015-05.xsd">
      <SubType>Designer</SubType>
    </EmbeddedResource>
    <EmbeddedResource Include="Framework\Provisioning\Providers\Xml\ProvisioningSchema-2015-08.xsd">
      <SubType>Designer</SubType>
    </EmbeddedResource>
    <EmbeddedResource Include="Framework\Provisioning\Providers\Xml\ProvisioningSchema-2015-12.xsd">
      <SubType>Designer</SubType>
    </EmbeddedResource>
    <EmbeddedResource Include="Framework\Provisioning\Providers\Xml\ProvisioningSchema-2016-05.xsd">
      <SubType>Designer</SubType>
    </EmbeddedResource>
    <EmbeddedResource Include="Framework\Provisioning\Providers\Xml\ProvisioningSchema-2017-05.xsd">
      <SubType>Designer</SubType>
    </EmbeddedResource>
    <EmbeddedResource Include="Framework\Provisioning\Providers\Xml\ProvisioningSchema-2018-01.xsd">
      <SubType>Designer</SubType>
    </EmbeddedResource>
    <EmbeddedResource Include="Framework\Provisioning\Providers\Xml\ProvisioningSchema-2018-05.xsd">
      <SubType>Designer</SubType>
    </EmbeddedResource>
    <EmbeddedResource Include="Framework\Provisioning\Providers\Xml\ProvisioningSchema-2018-07.xsd">
      <SubType>Designer</SubType>
    </EmbeddedResource>
    <None Include="Framework\Provisioning\Providers\Xml\readme.md" />
    <None Include="packages.config">
      <SubType>Designer</SubType>
    </None>
    <None Include="Pages\ClientSidePages.cd" />
    <None Include="Properties\Settings.settings">
      <Generator>SettingsSingleFileGenerator</Generator>
      <LastGenOutput>Settings.Designer.cs</LastGenOutput>
    </None>
    <None Include="Utilities\WebParts\Schema\WebPart.v3.xsd">
      <SubType>Designer</SubType>
    </None>
    <None Include="Web References\UPAWebService\ContactData.datasource">
      <DependentUpon>Reference.map</DependentUpon>
    </None>
    <None Include="Web References\UPAWebService\GetUserProfileByIndexResult.datasource">
      <DependentUpon>Reference.map</DependentUpon>
    </None>
    <None Include="Web References\UPAWebService\InCommonData.datasource">
      <DependentUpon>Reference.map</DependentUpon>
    </None>
    <None Include="Web References\UPAWebService\Leader.datasource">
      <DependentUpon>Reference.map</DependentUpon>
    </None>
    <None Include="Web References\UPAWebService\MembershipData.datasource">
      <DependentUpon>Reference.map</DependentUpon>
    </None>
    <None Include="Web References\UPAWebService\OrganizationProfileData.datasource">
      <DependentUpon>Reference.map</DependentUpon>
    </None>
    <None Include="Web References\UPAWebService\PinnedLinkData.datasource">
      <DependentUpon>Reference.map</DependentUpon>
    </None>
    <None Include="Web References\UPAWebService\PropertyData.datasource">
      <DependentUpon>Reference.map</DependentUpon>
    </None>
    <None Include="Web References\UPAWebService\PropertyInfo.datasource">
      <DependentUpon>Reference.map</DependentUpon>
    </None>
    <None Include="Web References\UPAWebService\QuickLinkData.datasource">
      <DependentUpon>Reference.map</DependentUpon>
    </None>
    <None Include="Web References\UPAWebService\Reference.map">
      <Generator>MSDiscoCodeGenerator</Generator>
      <LastGenOutput>Reference.cs</LastGenOutput>
    </None>
    <None Include="Web References\UPAWebService\UserProfileService.wsdl" />
  </ItemGroup>
  <ItemGroup>
    <WCFMetadata Include="Service References\" />
  </ItemGroup>
  <ItemGroup>
    <WebReferences Include="Web References\" />
  </ItemGroup>
  <ItemGroup>
    <WebReferenceUrl Include="https://nosite-admin.sharepoint.com/_vti_bin/UserProfileService.asmx%3fwsdl">
      <UrlBehavior>Static</UrlBehavior>
      <RelPath>Web References\UPAWebService\</RelPath>
      <UpdateFromURL>https://nosite-admin.sharepoint.com/_vti_bin/UserProfileService.asmx%3fwsdl</UpdateFromURL>
      <ServiceLocationURL>
      </ServiceLocationURL>
      <CachedDynamicPropName>
      </CachedDynamicPropName>
      <CachedAppSettingsObjectName>Settings</CachedAppSettingsObjectName>
      <CachedSettingsPropName>OfficeDevPnP_Core_UPAWebService_UserProfileService</CachedSettingsPropName>
    </WebReferenceUrl>
  </ItemGroup>
  <ItemGroup>
    <EmbeddedResource Include="Framework\Provisioning\BaseTemplates\v16_1\STS0Template.xml" />
  </ItemGroup>
  <ItemGroup>
    <EmbeddedResource Include="Framework\Provisioning\BaseTemplates\v16_1\BLOG0Template.xml" />
    <EmbeddedResource Include="Framework\Provisioning\BaseTemplates\v16_1\COMMUNITY0Template.xml" />
  </ItemGroup>
  <ItemGroup>
    <EmbeddedResource Include="Framework\Provisioning\BaseTemplates\v15_0\STS0Template.xml" />
  </ItemGroup>
  <ItemGroup>
    <EmbeddedResource Include="Framework\Provisioning\BaseTemplates\v16_1\BDR0Template.xml" />
    <EmbeddedResource Include="Framework\Provisioning\BaseTemplates\v16_1\BICENTERSITE0Template.xml" />
    <EmbeddedResource Include="Framework\Provisioning\BaseTemplates\v16_1\BLANKINTERNET0Template.xml" />
    <EmbeddedResource Include="Framework\Provisioning\BaseTemplates\v16_1\COMMUNITYPORTAL0Template.xml" />
    <EmbeddedResource Include="Framework\Provisioning\BaseTemplates\v16_1\DEV0Template.xml" />
    <EmbeddedResource Include="Framework\Provisioning\BaseTemplates\v16_1\EHS1Template.xml" />
    <EmbeddedResource Include="Framework\Provisioning\BaseTemplates\v16_1\ENTERWIKI0Template.xml" />
    <EmbeddedResource Include="Framework\Provisioning\BaseTemplates\v16_1\OFFILE1Template.xml" />
    <EmbeddedResource Include="Framework\Provisioning\BaseTemplates\v16_1\PROJECTSITE0Template.xml" />
    <EmbeddedResource Include="Framework\Provisioning\BaseTemplates\v16_1\SRCHCEN0Template.xml" />
    <EmbeddedResource Include="Framework\Provisioning\BaseTemplates\v16_1\SRCHCENTERLITE0Template.xml" />
    <EmbeddedResource Include="Framework\Provisioning\BaseTemplates\v16_1\VISPRUS0Template.xml" />
  </ItemGroup>
  <ItemGroup>
    <EmbeddedResource Include="Framework\Provisioning\BaseTemplates\v15_0\BDR0Template.xml" />
    <EmbeddedResource Include="Framework\Provisioning\BaseTemplates\v15_0\BICENTERSITE0Template.xml" />
    <EmbeddedResource Include="Framework\Provisioning\BaseTemplates\v15_0\BLANKINTERNET0Template.xml" />
    <EmbeddedResource Include="Framework\Provisioning\BaseTemplates\v15_0\BLOG0Template.xml" />
    <EmbeddedResource Include="Framework\Provisioning\BaseTemplates\v15_0\COMMUNITY0Template.xml" />
    <EmbeddedResource Include="Framework\Provisioning\BaseTemplates\v15_0\COMMUNITYPORTAL0Template.xml" />
    <EmbeddedResource Include="Framework\Provisioning\BaseTemplates\v15_0\DEV0Template.xml" />
    <EmbeddedResource Include="Framework\Provisioning\BaseTemplates\v15_0\ENTERWIKI0Template.xml" />
    <EmbeddedResource Include="Framework\Provisioning\BaseTemplates\v15_0\OFFILE1Template.xml" />
    <EmbeddedResource Include="Framework\Provisioning\BaseTemplates\v15_0\PROJECTSITE0Template.xml" />
    <EmbeddedResource Include="Framework\Provisioning\BaseTemplates\v15_0\SRCHCEN0Template.xml" />
    <EmbeddedResource Include="Framework\Provisioning\BaseTemplates\v15_0\SRCHCENTERLITE0Template.xml" />
    <EmbeddedResource Include="Framework\Provisioning\BaseTemplates\v15_0\STS1Template.xml" />
    <EmbeddedResource Include="Framework\Provisioning\BaseTemplates\v15_0\VISPRUS0Template.xml" />
  </ItemGroup>
  <ItemGroup>
    <EmbeddedResource Include="Framework\Provisioning\BaseTemplates\v16_1\CMSPUBLISHING0Template.xml" />
  </ItemGroup>
  <ItemGroup>
    <EmbeddedResource Include="Framework\Provisioning\BaseTemplates\v15_0\CMSPUBLISHING0Template.xml" />
  </ItemGroup>
  <ItemGroup>
    <EmbeddedResource Include="Framework\Provisioning\BaseTemplates\Common\Publishing-Feature-Native-Files.xml" />
  </ItemGroup>
  <ItemGroup>
    <EmbeddedResource Include="Framework\Provisioning\BaseTemplates\v16_0\BLANKINTERNET0Template.xml" />
    <EmbeddedResource Include="Framework\Provisioning\BaseTemplates\v16_0\COMMUNITY0Template.xml" />
    <EmbeddedResource Include="Framework\Provisioning\BaseTemplates\v16_0\DEV0Template.xml" />
    <EmbeddedResource Include="Framework\Provisioning\BaseTemplates\v16_0\ENTERWIKI0Template.xml" />
    <EmbeddedResource Include="Framework\Provisioning\BaseTemplates\v16_0\SRCHCEN0Template.xml" />
    <EmbeddedResource Include="Framework\Provisioning\BaseTemplates\v16_0\STS0Template.xml" />
  </ItemGroup>
  <ItemGroup>
    <Content Include="Framework\Provisioning\BaseTemplates\v16_0\BDR0Template.xml" />
    <Content Include="Framework\Provisioning\BaseTemplates\v16_0\BICENTERSITE0Template.xml" />
    <Content Include="Framework\Provisioning\BaseTemplates\v16_0\BLOG0Template.xml" />
    <Content Include="Framework\Provisioning\BaseTemplates\v16_0\CMSPUBLISHING0Template.xml" />
    <Content Include="Framework\Provisioning\BaseTemplates\v16_0\COMMUNITYPORTAL0Template.xml" />
    <Content Include="Framework\Provisioning\BaseTemplates\v16_0\OFFILE1Template.xml" />
    <Content Include="Framework\Provisioning\BaseTemplates\v16_0\PROJECTSITE0Template.xml" />
    <Content Include="Framework\Provisioning\BaseTemplates\v16_0\SRCHCENTERLITE0Template.xml" />
    <Content Include="Framework\Provisioning\BaseTemplates\v16_0\STS1Template.xml" />
    <Content Include="Framework\Provisioning\BaseTemplates\v16_0\VISPRUS0Template.xml" />
    <EmbeddedResource Include="Framework\Provisioning\BaseTemplates\v16_1\GROUP0Template.xml" />
    <EmbeddedResource Include="Framework\Provisioning\BaseTemplates\v16_1\SITEPAGEPUBLISHING0Template.xml" />
    <Content Include="pnp.ico" />
    <None Include="Resources\SP-Responsive-UI_CSS.css" />
    <None Include="Resources\SP-Responsive-UI.js" />
  </ItemGroup>
  <ItemGroup>
    <Folder Include="Framework\Provisioning\Deprecated\Connectors\OpenXML\" />
    <Folder Include="Framework\Provisioning\Providers\Xml\Serializers\V201805\" />
    <Folder Include="Utilities\Graph\" />
  </ItemGroup>
  <Import Project="$(MSBuildToolsPath)\Microsoft.CSharp.targets" />
  <PropertyGroup>
    <TFSBaseBuildYear>2014</TFSBaseBuildYear>
  </PropertyGroup>
  <Import Project="..\TFSBuildNumber.targets" />
  <Target Name="BeforeBuild" DependsOnTargets="">
  </Target>
  <Target Name="AfterBuild" DependsOnTargets="">
  </Target>
  <PropertyGroup>
    <PreBuildEvent>del $(ProjectDir)\obj\pnpcore.*
del $(ProjectDir)\obj\*.json</PreBuildEvent>
  </PropertyGroup>
  <PropertyGroup>
    <PostBuildEvent>
    </PostBuildEvent>
  </PropertyGroup>
  <!-- To modify your build process, add your task inside one of the targets below and uncomment it. 
       Other similar extension points exist, see Microsoft.Common.targets.
  <Target Name="BeforeBuild">
  </Target>
  <Target Name="AfterBuild">
  </Target>
  -->
</Project><|MERGE_RESOLUTION|>--- conflicted
+++ resolved
@@ -1014,9 +1014,7 @@
     <Compile Include="Utilities\PnPHttpProvider.cs" />
     <Compile Include="Utilities\PnPHttpUtility.cs" />
     <Compile Include="Utilities\RESTUtilities.cs" />
-<<<<<<< HEAD
     <Compile Include="Utilities\StringUtilities.cs" />
-=======
     <Compile Include="Utilities\Themes\Palettes\Color.cs" />
     <Compile Include="Utilities\Themes\Palettes\Colors.cs" />
     <Compile Include="Utilities\Themes\Palettes\ColorValues.cs" />
@@ -1028,7 +1026,6 @@
     <Compile Include="Utilities\Themes\Generator\ThemeRulesStandard.cs" />
     <Compile Include="Utilities\Themes\Generator\ThemeSlotRule.cs" />
     <Compile Include="Utilities\Themes\ThemeUtility.cs" />
->>>>>>> 404c611f
     <Compile Include="Utilities\Webhooks\ResponseModel.cs" />
     <Compile Include="Utilities\Webhooks\WebhookUtility.cs" />
     <Compile Include="Utilities\WebParts\IWebPartPostProcessor.cs" />
