﻿using AngleSharp.Parser.Html;
using Microsoft.SharePoint.Client;
using Newtonsoft.Json;
using OfficeDevPnP.Core.Utilities;
using OfficeDevPnP.Core.Utilities.Async;
using System;
using System.Diagnostics;
using System.Linq;
using System.Net;
using System.Net.Http;
using System.Net.Http.Headers;
using System.Text;
using System.Threading.Tasks;
#if !NETSTANDARD2_0
using System.Web.UI;
#endif

namespace OfficeDevPnP.Core.Pages
{
#if !SP2013 && !SP2016
    /// <summary>
    /// Represents a modern client side page with all it's contents
    /// </summary>
    public class ClientSidePage
    {
        #region variables
        // fields
        public const string BannerImageUrlField = "BannerImageUrl";
        public const string CanvasField = "CanvasContent1";
        public const string PageLayoutContentField = "LayoutWebpartsContent";
        public const string PageLayoutType = "PageLayoutType";
        public const string ApprovalStatus = "_ModerationStatus";
        public const string ContentTypeId = "ContentTypeId";
        public const string Title = "Title";
        public const string ClientSideApplicationId = "ClientSideApplicationId";
        public const string PromotedStateField = "PromotedState";
        public const string BannerImageUrl = "BannerImageUrl";
        public const string FirstPublishedDate = "FirstPublishedDate";
        public const string FileLeafRef = "FileLeafRef";
        public const string DescriptionField = "Description";
        public const string _AuthorByline = "_AuthorByline";
        public const string _TopicHeader = "_TopicHeader";
        public const string _OriginalSourceUrl = "_OriginalSourceUrl";
        public const string _OriginalSourceSiteId = "_OriginalSourceSiteId";
        public const string _OriginalSourceWebId = "_OriginalSourceWebId";
        public const string _OriginalSourceListId = "_OriginalSourceListId";
        public const string _OriginalSourceItemId = "_OriginalSourceItemId";

        // feature
        public const string SitePagesFeatureId = "b6917cb1-93a0-4b97-a84d-7cf49975d4ec";

        // folders
        public const string DefaultTemplatesFolder = "Templates";

        // Properties
        public const string TemplatesFolderGuid = "vti_TemplatesFolderGuid";

        private ClientContext context;
        private string pageName;
        private string pagesLibrary;
        private List spPagesLibrary;
        private ListItem pageListItem;
        private string sitePagesServerRelativeUrl;
        private bool securityInitialized = false;
        private string accessToken;
        private System.Collections.Generic.List<CanvasSection> sections = new System.Collections.Generic.List<CanvasSection>(1);
        private System.Collections.Generic.List<CanvasControl> controls = new System.Collections.Generic.List<CanvasControl>(5);
        private ClientSidePageLayoutType layoutType;
        private bool keepDefaultWebParts;
        private string pageTitle;
        private string thumbnailUrl;
        private bool isDefaultDescription;
        private ClientSidePageHeader pageHeader;
        #endregion

        #region construction
        /// <summary>
        /// Constructs ClientSidePage class
        /// </summary>
        /// <param name="clientSidePageLayoutType"><see cref="ClientSidePageLayoutType"/> type of the page to create. Defaults to Article type</param>
        public ClientSidePage(ClientSidePageLayoutType clientSidePageLayoutType = ClientSidePageLayoutType.Article)
        {
            this.layoutType = clientSidePageLayoutType;

            if (this.layoutType == ClientSidePageLayoutType.Home)
            {
                // By default we're assuming you want to have a customized home page, change this to true in case you want to create a home page holding the default OOB web parts
                this.keepDefaultWebParts = false;
            }

            this.pagesLibrary = "SitePages";

            // Attach default page header
            this.pageHeader = new ClientSidePageHeader(null, ClientSidePageHeaderType.Default, null);
        }

        /// <summary>
        /// Constructs ClientSidePage class and connects a <see cref="ClientContext"/> instance, this is needed to allow interaction with SharePoint
        /// </summary>
        /// <param name="cc">The SharePoint <see cref="ClientContext"/> instance</param>
        /// <param name="clientSidePageLayoutType"><see cref="ClientSidePageLayoutType"/> type of the page to create. Defaults to Article type</param>
        public ClientSidePage(ClientContext cc, ClientSidePageLayoutType clientSidePageLayoutType = ClientSidePageLayoutType.Article) : this(clientSidePageLayoutType)
        {
            if (cc == null)
            {
                throw new ArgumentNullException("Passed ClientContext object cannot be null");
            }
            this.context = cc;

            // Attach default page header
            this.pageHeader = new ClientSidePageHeader(cc, ClientSidePageHeaderType.Default, null);
        }
        #endregion

        #region Properties
        /// <summary>
        /// Title of the client side page
        /// </summary>
        public string PageTitle
        {
            get
            {
                return this.pageTitle;
            }
            set
            {
                if (!string.IsNullOrEmpty(value) && value.IndexOf('"') > 0)
                {
                    // Escape double quotes used in page title
                    this.pageTitle = value.Replace('"', '\"');
                }
                else
                {
                    this.pageTitle = value;
                }
            }
        }

        /// <summary>
        /// Collection of sections that exist on this client side page
        /// </summary>
        public System.Collections.Generic.List<CanvasSection> Sections
        {
            get
            {
                return this.sections;
            }
        }

        /// <summary>
        /// Collection of all control that exist on this client side page
        /// </summary>
        public System.Collections.Generic.List<CanvasControl> Controls
        {
            get
            {
                return this.controls;
            }
        }

        /// <summary>
        /// Layout type of the client side page
        /// </summary>
        public ClientSidePageLayoutType LayoutType
        {
            get
            {
                return this.layoutType;
            }
            set
            {
                this.layoutType = value;
            }
        }

        public string ThumbnailUrl
        {
            get
            {
                return this.thumbnailUrl;
            }
            set
            {
                this.thumbnailUrl = value;
            }
        }

        /// <summary>
        /// When a page of type Home is created you can opt to only keep the default client side web parts by setting this to true. This also is a way to reset your home page back the the stock one.
        /// </summary>
        public bool KeepDefaultWebParts
        {
            get
            {
                return this.keepDefaultWebParts;
            }
            set
            {
                this.keepDefaultWebParts = value;
            }
        }

        /// <summary>
        /// ClientContext object that will be used to read and write to SharePoint
        /// </summary>
        public ClientContext Context
        {
            get
            {
                return this.context;
            }
            set
            {
                if (value == null)
                {
                    throw new ArgumentNullException("Passed ClientContext object cannot be null");
                }
                this.context = value;
            }
        }

        /// <summary>
        /// The site relative path to SitePages library
        /// </summary>
        public string PagesLibrary
        {
            get
            {
                return this.pagesLibrary;
            }
            set
            {
                if (String.IsNullOrEmpty(value))
                {
                    throw new ArgumentNullException("Passed pages library cannot be null or empty");
                }

                // validate the list existance in case we've a ClientContext object set
                if (this.Context != null)
                {
                    if (this.Context.Web.GetListByUrl(value) == null)
                    {
                        throw new ArgumentException("Passed pages library does not exist in current web");
                    }
                }

                this.pagesLibrary = value;
            }
        }

        /// <summary>
        /// The SharePoint list item of the saved/loaded page
        /// </summary>
        public ListItem PageListItem
        {
            get
            {
                return this.pageListItem;
            }
        }

        /// <summary>
        /// The default section of the client side page
        /// </summary>
        public CanvasSection DefaultSection
        {
            get
            {
                if (!Debugger.IsAttached)
                {
                    // Add a default section if there wasn't one yet created
                    if (this.sections.Count == 0)
                    {
                        this.sections.Add(new CanvasSection(this, CanvasSectionTemplate.OneColumn, 0));
                    }

                    return sections.First();
                }
                else
                {
                    if (this.sections.Count > 0)
                    {
                        return sections.First();
                    }
                    else
                    {
                        if (this.sections.Count == 0)
                        {
                            this.sections.Add(new CanvasSection(this, CanvasSectionTemplate.OneColumn, 0));
                        }

                        return sections.First();
                    }
                }
            }
        }

        /// <summary>
        /// Does this page have comments disabled
        /// </summary>
        public bool CommentsDisabled
        {
            get
            {
                EnsurePageListItem();
                if (this.PageListItem != null)
                {
                    this.PageListItem.EnsureProperty(p => p.CommentsDisabled);
                    return this.PageListItem.CommentsDisabled;
                }
                else
                {
                    throw new InvalidOperationException("You first need to save the page before you check for CommentsEnabled status");
                }
            }
        }

        /// <summary>
        /// Returns the page header for this page
        /// </summary>
        public ClientSidePageHeader PageHeader
        {
            get
            {
                return this.pageHeader;
            }
        }


        /// <summary>
        /// Returns the name of the templates folder, and creates if it doesn't exist.
        /// </summary>
        public static string GetTemplatesFolder(List spPagesLibrary)
        {
            var folderGuid = spPagesLibrary.GetPropertyBagValueString(TemplatesFolderGuid, null);
            if (folderGuid == null)
            {
                // No templates Folder
                var templateFolder = ((ClientContext)spPagesLibrary.Context).Web.EnsureFolderPath($"SitePages/{DefaultTemplatesFolder}");
                var uniqueId = templateFolder.EnsureProperty(f => f.UniqueId);
                spPagesLibrary.SetPropertyBagValue(TemplatesFolderGuid, uniqueId.ToString());
                return templateFolder.Name;
            }
            else
            {
                var templateFolderName = string.Empty;
                try
                {
                    var templateFolder = ((ClientContext)spPagesLibrary.Context).Web.GetFolderById(Guid.Parse(folderGuid));
                    templateFolderName = templateFolder.EnsureProperty(f => f.Name);
                }
                catch
                {
                    var templateFolder = ((ClientContext)spPagesLibrary.Context).Web.EnsureFolderPath($"SitePages/{DefaultTemplatesFolder}");
                    var uniqueId = templateFolder.EnsureProperty(f => f.UniqueId);
                    spPagesLibrary.SetPropertyBagValue(TemplatesFolderGuid, uniqueId.ToString());
                    templateFolderName = templateFolder.Name;
                }
                return templateFolderName;
            }
        }



        #endregion

        #region public methods
        /// <summary>
        /// Clears all control and sections from this page
        /// </summary>
        public void ClearPage()
        {
            foreach (var section in this.sections)
            {
                foreach (var control in section.Controls)
                {
                    control.Delete();
                }
            }

            this.sections.Clear();

        }

        /// <summary>
        /// Adds a new section to your client side page
        /// </summary>
        /// <param name="template">The <see cref="CanvasSectionTemplate"/> type of the section</param>
        /// <param name="order">Controls the order of the new section</param>
        /// <param name="zoneEmphasis">Zone emphasis (section background)</param>
        /// <param name="verticalSectionZoneEmphasis">Vertical Section Zone emphasis (section background)</param>
        public void AddSection(CanvasSectionTemplate template, float order, SPVariantThemeType zoneEmphasis, SPVariantThemeType verticalSectionZoneEmphasis = SPVariantThemeType.None)
        {
            AddSection(template, order, (int)zoneEmphasis, (int)verticalSectionZoneEmphasis);
        }

        /// <summary>
        /// Adds a new section to your client side page
        /// </summary>
        /// <param name="template">The <see cref="CanvasSectionTemplate"/> type of the section</param>
        /// <param name="order">Controls the order of the new section</param>
        /// <param name="zoneEmphasis">Zone emphasis (section background)</param>
        /// <param name="verticalSectionZoneEmphasis">Vertical Section Zone emphasis (section background)</param>
        public void AddSection(CanvasSectionTemplate template, float order, int zoneEmphasis, int? verticalSectionZoneEmphasis = null)
        {
            var section = new CanvasSection(this, template, order)
            {
                ZoneEmphasis = zoneEmphasis,
            };
            if (section.VerticalSectionColumn != null && verticalSectionZoneEmphasis.HasValue)
            {
                section.VerticalSectionColumn.VerticalSectionEmphasis = verticalSectionZoneEmphasis;
            }
            AddSection(section);
        }

        /// <summary>
        /// Adds a new section to your client side page
        /// </summary>
        /// <param name="template">The <see cref="CanvasSectionTemplate"/> type of the section</param>
        /// <param name="order">Controls the order of the new section</param>
        public void AddSection(CanvasSectionTemplate template, float order)
        {
            var section = new CanvasSection(this, template, order);
            AddSection(section);
        }

        /// <summary>
        /// Adds a new section to your client side page
        /// </summary>
        /// <param name="section"><see cref="CanvasSection"/> object describing the section to add</param>
        public void AddSection(CanvasSection section)
        {
            if (section == null)
            {
                throw new ArgumentNullException("Passed section cannot be null");
            }

            if (CanThisSectionBeAdded(section))
            {
                this.sections.Add(section);
            }
        }

        /// <summary>
        /// Adds a new section to your client side page with a given order
        /// </summary>
        /// <param name="section"><see cref="CanvasSection"/> object describing the section to add</param>
        /// <param name="order">Controls the order of the new section</param>
        public void AddSection(CanvasSection section, float order)
        {
            if (section == null)
            {
                throw new ArgumentNullException("Passed section cannot be null");
            }

            if (CanThisSectionBeAdded(section))
            {
                section.Order = order;
                this.sections.Add(section);
            }
        }

        /// <summary>
        /// Adds a new control to your client side page using the default <see cref="CanvasSection"/>
        /// </summary>
        /// <param name="control"><see cref="CanvasControl"/> to add</param>
        public void AddControl(CanvasControl control)
        {
            if (control == null)
            {
                throw new ArgumentNullException("Passed control cannot be null");
            }

            // add to defaultsection and column
            if (control.Section == null)
            {
                control.section = this.DefaultSection;
            }
            if (control.Column == null)
            {
                control.column = this.DefaultSection.DefaultColumn;
            }

            this.controls.Add(control);
        }

        /// <summary>
        /// Adds a new control to your client side page using the default <see cref="CanvasSection"/> using a given order
        /// </summary>
        /// <param name="control"><see cref="CanvasControl"/> to add</param>
        /// <param name="order">Order of the control in the default section</param>
        public void AddControl(CanvasControl control, int order)
        {
            if (control == null)
            {
                throw new ArgumentNullException("Passed control cannot be null");
            }

            // add to default section and column
            if (control.Section == null)
            {
                control.section = this.DefaultSection;
            }
            if (control.Column == null)
            {
                control.column = this.DefaultSection.DefaultColumn;
            }
            control.Order = order;

            this.controls.Add(control);
        }

        /// <summary>
        /// Adds a new control to your client side page in the given section
        /// </summary>
        /// <param name="control"><see cref="CanvasControl"/> to add</param>
        /// <param name="section"><see cref="CanvasSection"/> that will hold the control. Control will end up in the <see cref="CanvasSection.DefaultColumn"/>.</param>
        public void AddControl(CanvasControl control, CanvasSection section)
        {
            if (control == null)
            {
                throw new ArgumentNullException("Passed control cannot be null");
            }
            if (section == null)
            {
                throw new ArgumentNullException("Passed section cannot be null");
            }

            control.section = section;
            control.column = section.DefaultColumn;

            this.controls.Add(control);
        }

        /// <summary>
        /// Adds a new control to your client side page in the given section with a given order
        /// </summary>
        /// <param name="control"><see cref="CanvasControl"/> to add</param>
        /// <param name="section"><see cref="CanvasSection"/> that will hold the control. Control will end up in the <see cref="CanvasSection.DefaultColumn"/>.</param>
        /// <param name="order">Order of the control in the given section</param>
        public void AddControl(CanvasControl control, CanvasSection section, int order)
        {
            if (control == null)
            {
                throw new ArgumentNullException("Passed control cannot be null");
            }
            if (section == null)
            {
                throw new ArgumentNullException("Passed section cannot be null");
            }

            control.section = section;
            control.column = section.DefaultColumn;
            control.Order = order;

            this.controls.Add(control);
        }

        /// <summary>
        /// Adds a new control to your client side page in the given section
        /// </summary>
        /// <param name="control"><see cref="CanvasControl"/> to add</param>
        /// <param name="column"><see cref="CanvasColumn"/> that will hold the control</param>    
        public void AddControl(CanvasControl control, CanvasColumn column)
        {
            if (control == null)
            {
                throw new ArgumentNullException("Passed control cannot be null");
            }
            if (column == null)
            {
                throw new ArgumentNullException("Passed column cannot be null");
            }

            control.section = column.Section;
            control.column = column;

            this.controls.Add(control);
        }

        /// <summary>
        /// Adds a new control to your client side page in the given section with a given order
        /// </summary>
        /// <param name="control"><see cref="CanvasControl"/> to add</param>
        /// <param name="column"><see cref="CanvasColumn"/> that will hold the control</param>    
        /// <param name="order">Order of the control in the given section</param>
        public void AddControl(CanvasControl control, CanvasColumn column, int order)
        {
            if (control == null)
            {
                throw new ArgumentNullException("Passed control cannot be null");
            }
            if (column == null)
            {
                throw new ArgumentNullException("Passed column cannot be null");
            }

            control.section = column.Section;
            control.column = column;
            control.Order = order;

            this.controls.Add(control);
        }

        /// <summary>
        /// Deletes a control from a page
        /// </summary>
        public void Delete()
        {
            if (this.pageListItem == null)
            {
                throw new ArgumentException($"Page {this.pageName} was not loaded/saved to SharePoint and therefore can't be deleted");
            }

            pageListItem.DeleteObject();
            this.Context.ExecuteQueryRetry();
        }

        /// <summary>
        /// Returns the html representation of this client side page. This is the content that will be persisted in the <see cref="ClientSidePage.PageListItem"/> list item.
        /// </summary>
        /// <returns>Html representation</returns>
        public string ToHtml()
        {
            StringBuilder html = new StringBuilder(100);
#if NETSTANDARD2_0
            html.Append($@"<div>");
            // Normalize section order by starting from 1, users could have started from 0 or left gaps in the numbering
            var sectionsToOrder = this.sections.OrderBy(p => p.Order).ToList();
            int i = 1;
            foreach (var section in sectionsToOrder)
            {
                section.Order = i;
                i++;
            }

            foreach (var section in this.sections.OrderBy(p => p.Order))
            {
                html.Append(section.ToHtml());

            }
            html.Append("</div>");
#else
            using (var htmlWriter = new HtmlTextWriter(new System.IO.StringWriter(html), ""))
            {
                if (this.sections.Count == 0) return string.Empty;

                htmlWriter.NewLine = string.Empty;

                htmlWriter.RenderBeginTag(HtmlTextWriterTag.Div);

                // Normalize section order by starting from 1, users could have started from 0 or left gaps in the numbering
                var sectionsToOrder = this.sections.OrderBy(p => p.Order).ToList();
                int i = 1;
                foreach (var section in sectionsToOrder)
                {
                    section.Order = i;
                    i++;
                }

                foreach (var section in this.sections.OrderBy(p => p.Order))
                {
                    htmlWriter.Write(section.ToHtml());
                }
                // thumbnail
                var thumbnailData = new { controlType = 0, pageSettingsSlice = new { isDefaultDescription = this.isDefaultDescription, isDefaultThumbnail = string.IsNullOrEmpty(thumbnailUrl) } };
                htmlWriter.AddAttribute("data-sp-canvascontrol", "");
                htmlWriter.AddAttribute("data-sp-canvasdataversion", "1.0");
                htmlWriter.AddAttribute("data-sp-controldata", JsonConvert.SerializeObject(thumbnailData));
                htmlWriter.RenderBeginTag(HtmlTextWriterTag.Div);
                htmlWriter.RenderEndTag();
                // end thumbnail
                htmlWriter.RenderEndTag();
            }
#endif
            return html.ToString();
        }

        /// <summary>
        /// Loads an existint SharePoint client side page
        /// </summary>
        /// <param name="cc">ClientContext object used to load the page</param>
        /// <param name="pageName">Name of the page (e.g. mypage.aspx) to load</param>
        /// <returns>A <see cref="ClientSidePage"/> instance for the given page</returns>
        public static ClientSidePage Load(ClientContext cc, string pageName)
        {
            if (cc == null)
            {
                throw new ArgumentNullException("Passed ClientContext object cannot be null");
            }

            if (String.IsNullOrEmpty(pageName))
            {
                throw new ArgumentException("Passed pageName object cannot be null or empty");
            }

            ClientSidePage page = new ClientSidePage(cc)
            {
                pageName = pageName
            };

            var pagesLibrary = page.Context.Web.GetListByUrl(page.PagesLibrary, p => p.RootFolder);

            // Not all sites do have a pages library, throw a nice exception in that case
            if (pagesLibrary == null)
            {
                cc.Web.EnsureProperty(w => w.Url);
                throw new ArgumentException($"Site {cc.Web.Url} does not have a sitepages library and therefore this page can't be a client side page.");
            }

            page.sitePagesServerRelativeUrl = pagesLibrary.RootFolder.ServerRelativeUrl;

            var file = page.Context.Web.GetFileByServerRelativePath(ResourcePath.FromDecodedUrl($"{page.sitePagesServerRelativeUrl}/{page.pageName}"));
            page.Context.Web.Context.Load(file, f => f.ListItemAllFields, f => f.Exists);
            page.Context.Web.Context.ExecuteQueryRetry();

            if (!file.Exists)
            {
                throw new ArgumentException($"Page {pageName} does not exist in current web");
            }

            var item = file.ListItemAllFields;

            // Check if this is a client side page
            if (item.FieldValues.ContainsKey(ClientSidePage.ClientSideApplicationId) && item[ClientSideApplicationId] != null && item[ClientSideApplicationId].ToString().Equals(ClientSidePage.SitePagesFeatureId, StringComparison.InvariantCultureIgnoreCase))
            {
                page.pageListItem = item;
                page.pageTitle = Convert.ToString(item[ClientSidePage.Title]);

                // set layout type
                if (item.FieldValues.ContainsKey(ClientSidePage.PageLayoutType) && item[ClientSidePage.PageLayoutType] != null && !string.IsNullOrEmpty(item[ClientSidePage.PageLayoutType].ToString()))
                {
                    page.LayoutType = (ClientSidePageLayoutType)Enum.Parse(typeof(ClientSidePageLayoutType), item[ClientSidePage.PageLayoutType].ToString());
                }
                else
                {
                    throw new Exception($"Page layout type could not be determined for page {pageName}");
                }

                // default canvas content for an empty page (this field contains the page's web part properties)
                var canvasContent1Html = @"<div><div data-sp-canvascontrol="""" data-sp-canvasdataversion=""1.0"" data-sp-controldata=""&#123;&quot;controlType&quot;&#58;0,&quot;pageSettingsSlice&quot;&#58;&#123;&quot;isDefaultDescription&quot;&#58;true,&quot;isDefaultThumbnail&quot;&#58;true&#125;&#125;""></div></div>";
                // If the canvasfield1 field is present and filled then let's parse it
                if (item.FieldValues.ContainsKey(ClientSidePage.CanvasField) && !(item[ClientSidePage.CanvasField] == null || string.IsNullOrEmpty(item[ClientSidePage.CanvasField].ToString())))
                {
                    canvasContent1Html = item[ClientSidePage.CanvasField].ToString();
                }
                var pageHeaderHtml = item[ClientSidePage.PageLayoutContentField] != null ? item[ClientSidePage.PageLayoutContentField].ToString() : "";
                page.LoadFromHtml(canvasContent1Html, pageHeaderHtml);
            }
            else
            {
                throw new ArgumentException($"Page {pageName} is not a \"modern\" client side page");
            }

            return page;
        }

        public void SaveAsTemplate(string pageName)
        {
            if (this.spPagesLibrary == null)
            {
                this.spPagesLibrary = this.Context.Web.GetListByUrl(this.PagesLibrary, p => p.RootFolder);
            }

            string pageUrl = $"{GetTemplatesFolder(this.spPagesLibrary)}/{pageName}";

            // Save the page as template
            Save(pageUrl);
        }

        /// <summary>
        /// Persists the current <see cref="ClientSidePage"/> instance as a client side page in SharePoint
        /// </summary>
        public void Save()
        {
            Save(pageName: null, pageFile: null, pagesLibrary: null);
        }

        /// <summary>
        /// Persists the current <see cref="ClientSidePage"/> instance as a client side page in SharePoint
        /// </summary>
        /// <param name="pageName">Name of the page (e.g. mypage.aspx) to save</param>
        public void Save(string pageName)
        {
            Save(pageName: pageName, pageFile: null, pagesLibrary: null);
        }

        /// <summary>
        /// Persists the current <see cref="ClientSidePage"/> instance as a client side page in SharePoint
        /// </summary>
        /// <param name="pageName">Name of the page (e.g. mypage.aspx) to save</param>
        /// <param name="pageFile">File of already existing page (in case of overwrite)</param>
        /// <param name="pagesLibrary">Pages library instance</param>
        public void Save(string pageName = null, File pageFile = null, List pagesLibrary = null)
        {
            string serverRelativePageName;
            //File pageFile;
            ListItem item;

            // Validate we're not using "wrong" layouts for the given site type
            ValidateOneColumnFullWidthSectionUsage();

            // Normalize folders in page name
            if (!string.IsNullOrEmpty(pageName) && pageName.Contains("\\"))
            {
                pageName = pageName.Replace("\\", "/");
            }
            if (!string.IsNullOrEmpty(pageName) && pageName.StartsWith("/"))
            {
                pageName = pageName.Substring(1);
            }

            var pageHeaderHtml = "";
            if (this.pageHeader != null && this.pageHeader.Type != ClientSidePageHeaderType.None && this.LayoutType != ClientSidePageLayoutType.RepostPage)
            {
                // this triggers resolving of the header image which has to be done early as otherwise there will be version conflicts
                // (see here: https://github.com/SharePoint/PnP-Sites-Core/issues/2203)
                pageHeaderHtml = this.pageHeader.ToHtml(this.PageTitle);
            }

            // Try to load the page
            if (pageFile == null && pagesLibrary == null)
            {
                LoadPageFile(pageName, out serverRelativePageName, out pageFile);
            }
            else
            {
                // We know the page exists, so skip the load
                this.spPagesLibrary = pagesLibrary;
                this.sitePagesServerRelativeUrl = this.spPagesLibrary.RootFolder.ServerRelativeUrl;

                if (!String.IsNullOrWhiteSpace(pageName))
                {
                    this.pageName = pageName;
                }

                if (string.IsNullOrWhiteSpace(this.pageName))
                {
                    throw new Exception("No valid page name specified, can't save this page to SharePoint");
                }

                serverRelativePageName = $"{this.sitePagesServerRelativeUrl}/{this.pageName}";
            }

            bool updatingExistingPage = false;
            if (this.spPagesLibrary != null && (pageFile == null || !pageFile.Exists))
            {
                Folder folderHostingThePage = null;

                if (pageName.Contains("/"))
                {
                    var folderName = pageName.Substring(0, pageName.LastIndexOf("/"));
                    folderHostingThePage = this.Context.Web.EnsureFolderPath($"SitePages/{folderName}");
                }
                else
                {
                    folderHostingThePage = this.spPagesLibrary.RootFolder;
                }

                // create page listitem
                item = folderHostingThePage.Files.AddTemplateFile(serverRelativePageName, TemplateFileType.ClientSidePage).ListItemAllFields;
                // Fix page to be modern
                item[ClientSidePage.ContentTypeId] = BuiltInContentTypeId.ModernArticlePage;
                item[ClientSidePage.Title] = string.IsNullOrWhiteSpace(this.pageTitle) ? System.IO.Path.GetFileNameWithoutExtension(this.pageName) : this.pageTitle;
                item[ClientSidePage.ClientSideApplicationId] = ClientSidePage.SitePagesFeatureId;
                item[ClientSidePage.PageLayoutType] = this.layoutType.ToString();
                if (this.layoutType == ClientSidePageLayoutType.Article)
                {
                    item[ClientSidePage.PromotedStateField] = (Int32)PromotedState.NotPromoted;
                    item[ClientSidePage.BannerImageUrl] = "/_layouts/15/images/sitepagethumbnail.png";
                }
                item.UpdateOverwriteVersion();
                this.Context.Web.Context.Load(item);
            }
            else
            {
                updatingExistingPage = true;
                item = pageFile.ListItemAllFields;
                if (!string.IsNullOrWhiteSpace(this.pageTitle))
                {
                    item[ClientSidePage.Title] = this.pageTitle;
                }
            }

            // Persist to page field
            if (this.LayoutType == ClientSidePageLayoutType.RepostPage)
            {
                item[ClientSidePage.ContentTypeId] = BuiltInContentTypeId.RepostPage;
                item[ClientSidePage.CanvasField] = "";
                item[ClientSidePage.PageLayoutContentField] = "";
                if (!string.IsNullOrEmpty(this.thumbnailUrl))
                {
                    item[ClientSidePage.BannerImageUrl] = this.thumbnailUrl;
                }
                if (updatingExistingPage)
                {
                    item.Update();
                }
                else
                {
                    item.UpdateOverwriteVersion();
                }
                this.Context.Web.Context.Load(item);
                this.Context.ExecuteQueryRetry();

                this.pageListItem = item;
                return;
            }
            else
            {
                if (this.layoutType == ClientSidePageLayoutType.Home && this.KeepDefaultWebParts)
                {
                    item[ClientSidePage.CanvasField] = "";
                }
                else
                {
                    item[ClientSidePage.CanvasField] = this.ToHtml();
                }

                if (!string.IsNullOrEmpty(this.thumbnailUrl))
                {
                    item[ClientSidePage.BannerImageUrl] = this.thumbnailUrl;
                }

                // The page must first be saved, otherwise the page contents gets erased
                if (updatingExistingPage)
                {
                    item.Update();
                }
                else
                {
                    item.UpdateOverwriteVersion();
                }
                this.Context.Web.Context.Load(item);
            }

            // Persist the page header
            if (this.pageHeader.Type == ClientSidePageHeaderType.None)
            {
                item[ClientSidePage.PageLayoutContentField] = ClientSidePageHeader.NoHeader(this.pageTitle);
#if !SP2019
                if (item.FieldValues.ContainsKey(ClientSidePage._AuthorByline))
                {
                    item[ClientSidePage._AuthorByline] = null;
                }
                if (item.FieldValues.ContainsKey(ClientSidePage._TopicHeader))
                {
                    item[ClientSidePage._TopicHeader] = null;
                }
#endif
            }
            else
            {
                item[ClientSidePage.PageLayoutContentField] = pageHeaderHtml;

#if !SP2019
                // AuthorByline depends on a field holding the author values
                if (this.pageHeader.AuthorByLineId > -1)
                {
                    FieldUserValue[] userValueCollection = new FieldUserValue[1];
                    FieldUserValue fieldUserVal = new FieldUserValue
                    {
                        LookupId = this.pageHeader.AuthorByLineId
                    };
                    userValueCollection.SetValue(fieldUserVal, 0);
                    item[ClientSidePage._AuthorByline] = userValueCollection;
                }

                // Topic header needs to be persisted in a field
                if (!string.IsNullOrEmpty(this.pageHeader.TopicHeader))
                {
                    item[ClientSidePage._TopicHeader] = this.PageHeader.TopicHeader;
                }
#endif
            }

            item.UpdateOverwriteVersion();
            this.Context.Web.Context.Load(item);
            this.Context.ExecuteQueryRetry();

            // Try to set the page banner image url if not yet set
            bool isDirty = false;
            if (this.layoutType == ClientSidePageLayoutType.Article && item[ClientSidePage.BannerImageUrl] != null)
            {
                if (string.IsNullOrEmpty((item[ClientSidePage.BannerImageUrl] as FieldUrlValue).Url) || (item[ClientSidePage.BannerImageUrl] as FieldUrlValue).Url.IndexOf("/_layouts/15/images/sitepagethumbnail.png", StringComparison.InvariantCultureIgnoreCase) >= 0)
                {
                    string previewImageServerRelativeUrl = "";
                    if (this.pageHeader.Type == ClientSidePageHeaderType.Custom && !string.IsNullOrEmpty(this.pageHeader.ImageServerRelativeUrl))
                    {
                        previewImageServerRelativeUrl = this.pageHeader.ImageServerRelativeUrl;
                    }
                    else
                    {
                        // iterate the web parts...if we find an unique id then let's grab that information
                        foreach (var control in this.Controls)
                        {
                            if (control is ClientSideWebPart)
                            {
                                var webPart = (ClientSideWebPart)control;

                                if (!string.IsNullOrEmpty(webPart.WebPartPreviewImage))
                                {
                                    previewImageServerRelativeUrl = webPart.WebPartPreviewImage;
                                    break;
                                }
                            }
                        }
                    }

                    // Validate the found preview image url
                    if (!string.IsNullOrEmpty(previewImageServerRelativeUrl) &&
                        !previewImageServerRelativeUrl.StartsWith("/_LAYOUTS", StringComparison.OrdinalIgnoreCase))
                    {
                        try
                        {
                            this.Context.Site.EnsureProperties(p => p.Id);
                            this.Context.Web.EnsureProperties(p => p.Id, p => p.Url);

                            var previewImage = this.Context.Web.GetFileByServerRelativePath(ResourcePath.FromDecodedUrl(previewImageServerRelativeUrl));
                            this.Context.Load(previewImage, p => p.UniqueId);
                            this.Context.ExecuteQueryRetry();

                            Uri rootUri = new Uri(this.Context.Web.Url);
                            rootUri = new Uri(rootUri, "/");

                            item[ClientSidePage.BannerImageUrl] = $"{rootUri}_layouts/15/getpreview.ashx?guidSite={this.Context.Site.Id.ToString()}&guidWeb={this.Context.Web.Id.ToString()}&guidFile={previewImage.UniqueId.ToString()}";
                            isDirty = true;
                        }
                        catch { }
                    }
                }
            }

            if (item[ClientSidePage.PageLayoutType] as string != this.layoutType.ToString())
            {
                item[ClientSidePage.PageLayoutType] = this.layoutType.ToString();
                isDirty = true;
            }

            // Try to set the page description if not yet set
            if (this.layoutType == ClientSidePageLayoutType.Article && item.FieldValues.ContainsKey(ClientSidePage.DescriptionField))
            {
                if (item[ClientSidePage.DescriptionField] == null || string.IsNullOrEmpty(item[ClientSidePage.DescriptionField].ToString()))
                {
                    string previewText = "";
                    foreach (var control in this.Controls)
                    {
                        if (control is ClientSideText)
                        {
                            var textPart = (ClientSideText)control;

                            if (!string.IsNullOrEmpty(textPart.PreviewText))
                            {
                                previewText = textPart.PreviewText;
                                break;
                            }
                        }
                    }

                    // Don't store more than 300 characters
                    item[ClientSidePage.DescriptionField] = previewText.Length > 300 ? previewText.Substring(0, 300) : previewText;
                    isDirty = true;
                }

            }

            if (isDirty)
            {
                item.UpdateOverwriteVersion();
                this.Context.Web.Context.Load(item);
                this.Context.ExecuteQueryRetry();
            }

            this.pageListItem = item;
        }

        /// <summary>
        /// Instantiate a <see cref="ClientSidePage"/> from a html fragment
        /// </summary>
        /// <param name="html">Html to convert into a <see cref="ClientSidePage"/></param>
        /// <returns>A <see cref="ClientSidePage"/> instance</returns>
        public static ClientSidePage FromHtml(string html)
        {
            if (String.IsNullOrEmpty(html))
            {
                throw new ArgumentException("Passed html cannot be null or empty");
            }

            ClientSidePage page = new ClientSidePage();
            page.LoadFromHtml(html, null);
            return page;
        }

        /// <summary>
        /// Return the name (=guid) for a given first party out of the box web part
        /// </summary>
        /// <param name="webPart">First party web part</param>
        /// <returns>Name(=guid) for the given web part</returns>
        public static string ClientSideWebPartEnumToName(DefaultClientSideWebParts webPart)
        {
            switch (webPart)
            {
                case DefaultClientSideWebParts.ContentRollup: return "daf0b71c-6de8-4ef7-b511-faae7c388708";
#if !ONPREMISES
                case DefaultClientSideWebParts.BingMap: return "e377ea37-9047-43b9-8cdb-a761be2f8e09";
#endif
                case DefaultClientSideWebParts.ContentEmbed: return "490d7c76-1824-45b2-9de3-676421c997fa";
                case DefaultClientSideWebParts.DocumentEmbed: return "b7dd04e1-19ce-4b24-9132-b60a1c2b910d";
                case DefaultClientSideWebParts.Image: return "d1d91016-032f-456d-98a4-721247c305e8";
                case DefaultClientSideWebParts.ImageGallery: return "af8be689-990e-492a-81f7-ba3e4cd3ed9c";
                case DefaultClientSideWebParts.LinkPreview: return "6410b3b6-d440-4663-8744-378976dc041e";
                case DefaultClientSideWebParts.NewsFeed: return "0ef418ba-5d19-4ade-9db0-b339873291d0";
                case DefaultClientSideWebParts.NewsReel: return "a5df8fdf-b508-4b66-98a6-d83bc2597f63";
#if !ONPREMISES
                case DefaultClientSideWebParts.News: return "8c88f208-6c77-4bdb-86a0-0c47b4316588";
                case DefaultClientSideWebParts.PowerBIReportEmbed: return "58fcd18b-e1af-4b0a-b23b-422c2c52d5a2";
#endif
                case DefaultClientSideWebParts.QuickChart: return "91a50c94-865f-4f5c-8b4e-e49659e69772";
                case DefaultClientSideWebParts.SiteActivity: return "eb95c819-ab8f-4689-bd03-0c2d65d47b1f";
                case DefaultClientSideWebParts.VideoEmbed: return "275c0095-a77e-4f6d-a2a0-6a7626911518";
                case DefaultClientSideWebParts.YammerEmbed: return "31e9537e-f9dc-40a4-8834-0e3b7df418bc";
                case DefaultClientSideWebParts.Events: return "20745d7d-8581-4a6c-bf26-68279bc123fc";
#if !ONPREMISES
                case DefaultClientSideWebParts.GroupCalendar: return "6676088b-e28e-4a90-b9cb-d0d0303cd2eb";
#endif
                case DefaultClientSideWebParts.Hero: return "c4bd7b2f-7b6e-4599-8485-16504575f590";
                case DefaultClientSideWebParts.List: return "f92bf067-bc19-489e-a556-7fe95f508720";
                case DefaultClientSideWebParts.PageTitle: return "cbe7b0a9-3504-44dd-a3a3-0e5cacd07788";
                case DefaultClientSideWebParts.People: return "7f718435-ee4d-431c-bdbf-9c4ff326f46e";
                case DefaultClientSideWebParts.QuickLinks: return "c70391ea-0b10-4ee9-b2b4-006d3fcad0cd";
                case DefaultClientSideWebParts.CustomMessageRegion: return "71c19a43-d08c-4178-8218-4df8554c0b0e";
                case DefaultClientSideWebParts.Divider: return "2161a1c6-db61-4731-b97c-3cdb303f7cbb";
#if !ONPREMISES
                case DefaultClientSideWebParts.MicrosoftForms: return "b19b3b9e-8d13-4fec-a93c-401a091c0707";
#endif
                case DefaultClientSideWebParts.Spacer: return "8654b779-4886-46d4-8ffb-b5ed960ee986";
#if !ONPREMISES
                case DefaultClientSideWebParts.ClientWebPart: return "243166f5-4dc3-4fe2-9df2-a7971b546a0a";
                case DefaultClientSideWebParts.PowerApps: return "9d7e898c-f1bb-473a-9ace-8b415036578b";
                case DefaultClientSideWebParts.CodeSnippet: return "7b317bca-c919-4982-af2f-8399173e5a1e";
                case DefaultClientSideWebParts.PageFields: return "cf91cf5d-ac23-4a7a-9dbc-cd9ea2a4e859";
                case DefaultClientSideWebParts.Weather: return "868ac3c3-cad7-4bd6-9a1c-14dc5cc8e823";
                case DefaultClientSideWebParts.YouTube: return "544dd15b-cf3c-441b-96da-004d5a8cea1d";
                case DefaultClientSideWebParts.MyDocuments: return "b519c4f1-5cf7-4586-a678-2f1c62cc175a";
                case DefaultClientSideWebParts.YammerFullFeed: return "cb3bfe97-a47f-47ca-bffb-bb9a5ff83d75";
                case DefaultClientSideWebParts.CountDown: return "62cac389-787f-495d-beca-e11786162ef4";
                case DefaultClientSideWebParts.ListProperties: return "a8cd4347-f996-48c1-bcfb-75373fed2a27";
                case DefaultClientSideWebParts.MarkDown: return "1ef5ed11-ce7b-44be-bc5e-4abd55101d16";
                case DefaultClientSideWebParts.Planner: return "39c4c1c2-63fa-41be-8cc2-f6c0b49b253d";
                case DefaultClientSideWebParts.Sites: return "7cba020c-5ccb-42e8-b6fc-75b3149aba7b";
                case DefaultClientSideWebParts.CallToAction: return "df8e44e7-edd5-46d5-90da-aca1539313b8";
                case DefaultClientSideWebParts.Button: return "0f087d7f-520e-42b7-89c0-496aaf979d58";
#endif
                default: return "";
            }
        }

        /// <summary>
        /// Return the type for a given first party name (=guid)
        /// </summary>
        /// <param name="name">Name (= guid) of the first party web part</param>
        /// <returns>First party web part</returns>
        public static DefaultClientSideWebParts NameToClientSideWebPartEnum(string name)
        {
            switch (name.ToLower())
            {
                case "daf0b71c-6de8-4ef7-b511-faae7c388708": return DefaultClientSideWebParts.ContentRollup;
#if !ONPREMISES
                case "e377ea37-9047-43b9-8cdb-a761be2f8e09": return DefaultClientSideWebParts.BingMap;
#endif
                case "490d7c76-1824-45b2-9de3-676421c997fa": return DefaultClientSideWebParts.ContentEmbed;
                case "b7dd04e1-19ce-4b24-9132-b60a1c2b910d": return DefaultClientSideWebParts.DocumentEmbed;
                case "d1d91016-032f-456d-98a4-721247c305e8": return DefaultClientSideWebParts.Image;
                case "af8be689-990e-492a-81f7-ba3e4cd3ed9c": return DefaultClientSideWebParts.ImageGallery;
                case "6410b3b6-d440-4663-8744-378976dc041e": return DefaultClientSideWebParts.LinkPreview;
                case "0ef418ba-5d19-4ade-9db0-b339873291d0": return DefaultClientSideWebParts.NewsFeed;
                case "a5df8fdf-b508-4b66-98a6-d83bc2597f63": return DefaultClientSideWebParts.NewsReel;
#if !ONPREMISES
                // Seems like we've been having 2 guids to identify this web part...
                // Now that _api/web/GetClientSideWebParts returns both guids / controls we can distinguish News v NewsReel
                case "8c88f208-6c77-4bdb-86a0-0c47b4316588": return DefaultClientSideWebParts.News;
                case "58fcd18b-e1af-4b0a-b23b-422c2c52d5a2": return DefaultClientSideWebParts.PowerBIReportEmbed;
#endif
                case "91a50c94-865f-4f5c-8b4e-e49659e69772": return DefaultClientSideWebParts.QuickChart;
                case "eb95c819-ab8f-4689-bd03-0c2d65d47b1f": return DefaultClientSideWebParts.SiteActivity;
                case "275c0095-a77e-4f6d-a2a0-6a7626911518": return DefaultClientSideWebParts.VideoEmbed;
                case "31e9537e-f9dc-40a4-8834-0e3b7df418bc": return DefaultClientSideWebParts.YammerEmbed;
                case "20745d7d-8581-4a6c-bf26-68279bc123fc": return DefaultClientSideWebParts.Events;
#if !ONPREMISES
                case "6676088b-e28e-4a90-b9cb-d0d0303cd2eb": return DefaultClientSideWebParts.GroupCalendar;
#endif
                case "c4bd7b2f-7b6e-4599-8485-16504575f590": return DefaultClientSideWebParts.Hero;
                case "f92bf067-bc19-489e-a556-7fe95f508720": return DefaultClientSideWebParts.List;
                case "cbe7b0a9-3504-44dd-a3a3-0e5cacd07788": return DefaultClientSideWebParts.PageTitle;
                case "7f718435-ee4d-431c-bdbf-9c4ff326f46e": return DefaultClientSideWebParts.People;
                case "c70391ea-0b10-4ee9-b2b4-006d3fcad0cd": return DefaultClientSideWebParts.QuickLinks;
                case "71c19a43-d08c-4178-8218-4df8554c0b0e": return DefaultClientSideWebParts.CustomMessageRegion;
                case "2161a1c6-db61-4731-b97c-3cdb303f7cbb": return DefaultClientSideWebParts.Divider;
#if !ONPREMISES
                case "b19b3b9e-8d13-4fec-a93c-401a091c0707": return DefaultClientSideWebParts.MicrosoftForms;
#endif
                case "8654b779-4886-46d4-8ffb-b5ed960ee986": return DefaultClientSideWebParts.Spacer;
#if !ONPREMISES
                case "243166f5-4dc3-4fe2-9df2-a7971b546a0a": return DefaultClientSideWebParts.ClientWebPart;
                case "9d7e898c-f1bb-473a-9ace-8b415036578b": return DefaultClientSideWebParts.PowerApps;
                case "7b317bca-c919-4982-af2f-8399173e5a1e": return DefaultClientSideWebParts.CodeSnippet;
                case "cf91cf5d-ac23-4a7a-9dbc-cd9ea2a4e859": return DefaultClientSideWebParts.PageFields;
                case "868ac3c3-cad7-4bd6-9a1c-14dc5cc8e823": return DefaultClientSideWebParts.Weather;
                case "544dd15b-cf3c-441b-96da-004d5a8cea1d": return DefaultClientSideWebParts.YouTube;
                case "b519c4f1-5cf7-4586-a678-2f1c62cc175a": return DefaultClientSideWebParts.MyDocuments;
                case "cb3bfe97-a47f-47ca-bffb-bb9a5ff83d75": return DefaultClientSideWebParts.YammerFullFeed;
                case "62cac389-787f-495d-beca-e11786162ef4": return DefaultClientSideWebParts.CountDown;
                case "a8cd4347-f996-48c1-bcfb-75373fed2a27": return DefaultClientSideWebParts.ListProperties;
                case "1ef5ed11-ce7b-44be-bc5e-4abd55101d16": return DefaultClientSideWebParts.MarkDown;
                case "39c4c1c2-63fa-41be-8cc2-f6c0b49b253d": return DefaultClientSideWebParts.Planner;
                case "7cba020c-5ccb-42e8-b6fc-75b3149aba7b": return DefaultClientSideWebParts.Sites;
                case "df8e44e7-edd5-46d5-90da-aca1539313b8": return DefaultClientSideWebParts.CallToAction;
                case "0f087d7f-520e-42b7-89c0-496aaf979d58": return DefaultClientSideWebParts.Button;
#endif
                default: return DefaultClientSideWebParts.ThirdParty;
            }
        }

        /// <summary>
        /// Creates an instance of an out of the box (default, first party) client side web part
        /// </summary>
        /// <param name="webPart">The out of the box web part you want to instantiate</param>
        /// <returns><see cref="ClientSideWebPart"/> instance</returns>
        public ClientSideWebPart InstantiateDefaultWebPart(DefaultClientSideWebParts webPart)
        {
            var webPartName = ClientSidePage.ClientSideWebPartEnumToName(webPart);
            var webParts = this.AvailableClientSideComponents(webPartName);

            if (webParts.Count() == 1)
            {
                return new ClientSideWebPart(webParts.First());
            }

            return null;
        }

        /// <summary>
        /// Gets a list of available client side web parts to use
        /// </summary>
        /// <returns>List of available <see cref="ClientSideComponent"/></returns>
        public System.Collections.Generic.IEnumerable<ClientSideComponent> AvailableClientSideComponents()
        {
            return this.AvailableClientSideComponents(null);
        }

        /// <summary>
        /// Gets an out of the box, default, client side web parts to use
        /// </summary>
        /// <param name="webPart">Get one of the default, out of the box client side web parts</param>
        /// <returns>List of available <see cref="ClientSideComponent"/></returns>
        public System.Collections.Generic.IEnumerable<ClientSideComponent> AvailableClientSideComponents(DefaultClientSideWebParts webPart)
        {
            return this.AvailableClientSideComponents(ClientSidePage.ClientSideWebPartEnumToName(webPart));
        }

        /// <summary>
        /// Gets an out of the box, default, client side web parts to use
        /// </summary>
        /// <param name="webPart">Get one of the default, out of the box client side web parts</param>
        /// <returns>List of available <see cref="ClientSideComponent"/></returns>
        public async Task<System.Collections.Generic.IEnumerable<ClientSideComponent>> AvailableClientSideComponentsAsync(DefaultClientSideWebParts webPart)
        {
            await new SynchronizationContextRemover();

            return await this.AvailableClientSideComponentsAsync(ClientSidePage.ClientSideWebPartEnumToName(webPart));
        }

        /// <summary>
        /// Gets a list of available client side web parts to use having a given name
        /// </summary>
        /// <param name="name">Name of the web part to retrieve</param>
        /// <returns>List of available <see cref="ClientSideComponent"/></returns>
        public System.Collections.Generic.IEnumerable<ClientSideComponent> AvailableClientSideComponents(string name)
        {
            // When we're using app-only we do need an accesstoken for the REST request
            if (!this.securityInitialized && this.Context.Credentials == null)
            {
                this.InitializeSecurity();
            }

            // Request information about the available client side components from SharePoint
            Task<String> availableClientSideComponentsJson = Task.Run(() => GetClientSideWebPartsAsync(this.accessToken, this.Context).GetAwaiter().GetResult());

            if (String.IsNullOrEmpty(availableClientSideComponentsJson.Result))
            {
                throw new ArgumentException("No client side components could be returned for this web...should not happen but it did...");
            }

            // Deserialize the returned data
            var jsonSerializerSettings = new JsonSerializerSettings()
            {
                MissingMemberHandling = MissingMemberHandling.Ignore
            };
            var clientSideComponents = ((System.Collections.Generic.IEnumerable<ClientSideComponent>)JsonConvert.DeserializeObject<AvailableClientSideComponents>(availableClientSideComponentsJson.Result, jsonSerializerSettings).value);

            if (clientSideComponents.Count() == 0)
            {
                throw new ArgumentException("No client side components could be returned for this web...should not happen but it did...");
            }

            if (!String.IsNullOrEmpty(name))
            {
                return clientSideComponents.Where(p => p.Name == name);
            }

            return clientSideComponents;
        }

        /// <summary>
        /// Gets a list of available client side web parts to use having a given name
        /// </summary>
        /// <param name="name">Name of the web part to retrieve</param>
        /// <returns>List of available <see cref="ClientSideComponent"/></returns>
        public async Task<System.Collections.Generic.IEnumerable<ClientSideComponent>> AvailableClientSideComponentsAsync(string name)
        {
            await new SynchronizationContextRemover();

            if (!this.securityInitialized)
            {
                await this.InitializeSecurityAsync();
            }

            // Request information about the available client side components from SharePoint
            string availableClientSideComponentsJson = await GetClientSideWebPartsAsync(this.accessToken, this.Context);

            if (String.IsNullOrEmpty(availableClientSideComponentsJson))
            {
                throw new ArgumentException("No client side components could be returned for this web...should not happen but it did...");
            }

            // Deserialize the returned data
            var jsonSerializerSettings = new JsonSerializerSettings()
            {
                MissingMemberHandling = MissingMemberHandling.Ignore
            };
            var clientSideComponents = ((System.Collections.Generic.IEnumerable<ClientSideComponent>)JsonConvert.DeserializeObject<AvailableClientSideComponents>(availableClientSideComponentsJson, jsonSerializerSettings).value);

            if (clientSideComponents.Count() == 0)
            {
                throw new ArgumentException("No client side components could be returned for this web...should not happen but it did...");
            }

            if (!String.IsNullOrEmpty(name))
            {
                return clientSideComponents.Where(p => p.Name == name);
            }

            return clientSideComponents;
        }

        /// <summary>
        /// Publishes a client side page
        /// </summary>
        public void Publish()
        {
            // Load the page
            string serverRelativePageName;
            File pageFile;

            LoadPageFile(pageName, out serverRelativePageName, out pageFile);

            if (pageFile.Exists)
            {
                // connect up the page list item for future reference
                this.pageListItem = pageFile.ListItemAllFields;
                // publish the page
                pageFile.PublishFileToLevel(FileLevel.Published);
            }
        }

        /// <summary>
        /// Publishes a client side page
        /// </summary>
        /// <param name="publishMessage">Publish message</param>
        [Obsolete("Please use the Publish() method instead. This method will be removed in the March 2018 release.")]
        public void Publish(string publishMessage)
        {
            this.Publish();
        }

        /// <summary>
        /// Enable commenting on this page
        /// </summary>
        public void EnableComments()
        {
            EnableCommentsImplementation(true);
        }

        /// <summary>
        /// Disable commenting on this page
        /// </summary>
        public void DisableComments()
        {
            EnableCommentsImplementation(false);
        }

        /// <summary>
        /// Demotes an client side <see cref="ClientSidePageLayoutType.Article"/> news page as a regular client side page
        /// </summary>
        public void DemoteNewsArticle()
        {
            if (this.LayoutType != ClientSidePageLayoutType.Article)
            {
                throw new Exception("You can't promote a home page as news article");
            }

            // ensure we do have the page list item loaded
            EnsurePageListItem();

            // Set promoted state
            this.pageListItem[ClientSidePage.PromotedStateField] = (Int32)PromotedState.NotPromoted;
            this.pageListItem.Update();
            this.Context.ExecuteQueryRetry();
        }

        /// <summary>
        /// Promotes a regular <see cref="ClientSidePageLayoutType.Article"/> client side page as a news page
        /// </summary>
        public void PromoteAsNewsArticle()
        {
<<<<<<< HEAD
#if !SP2019
            if (this.LayoutType == ClientSidePageLayoutType.Home || this.layoutType == ClientSidePageLayoutType.SingleWebPartAppPage)
#else 
            if (this.LayoutType == ClientSidePageLayoutType.Home)
#endif
=======

            if (this.LayoutType == ClientSidePageLayoutType.Home
#if !SP2019
                || this.layoutType == ClientSidePageLayoutType.SingleWebPartAppPage
#endif
                )
>>>>>>> 113b98ec
            {
                throw new Exception("You can only promote article and repost pages as news article");
            }

            // ensure we do have the page list item loaded
            EnsurePageListItem(true);

            // Set promoted state
            this.pageListItem[ClientSidePage.PromotedStateField] = (Int32)PromotedState.Promoted;
            // Set publication date
            this.pageListItem[ClientSidePage.FirstPublishedDate] = DateTime.UtcNow;
            this.pageListItem.Update();
            this.Context.ExecuteQueryRetry();
        }

        /// <summary>
        /// Sets the current <see cref="ClientSidePage"/> as home page for the current site
        /// </summary>
        public void PromoteAsHomePage()
        {
            if (this.LayoutType != ClientSidePageLayoutType.Home)
            {
                throw new Exception("You can only promote home pages as site home page");
            }

            // ensure we do have the page list item loaded
            EnsurePageListItem();

            this.Context.Web.EnsureProperty(p => p.RootFolder);
            this.Context.Web.RootFolder.WelcomePage = $"{this.PagesLibrary}/{this.PageListItem[ClientSidePage.FileLeafRef].ToString()}";
            this.Context.Web.RootFolder.Update();
            this.Context.ExecuteQueryRetry();
        }

        /// <summary>
        /// Removes the set page header 
        /// </summary>
        public void RemovePageHeader()
        {
            this.pageHeader = new ClientSidePageHeader(this.context, ClientSidePageHeaderType.None, null);
        }

        /// <summary>
        /// Sets page header back to the default page header
        /// </summary>
        public void SetDefaultPageHeader()
        {
            this.pageHeader = new ClientSidePageHeader(this.context, ClientSidePageHeaderType.Default, null);
        }

        /// <summary>
        /// Sets page header with custom focal point
        /// </summary>
        /// <param name="serverRelativeImageUrl">Server relative page header image url</param>
        /// <param name="translateX">X focal point for image</param>
        /// <param name="translateY">Y focal point for image</param>
        public void SetCustomPageHeader(string serverRelativeImageUrl, double? translateX = null, double? translateY = null)
        {
            this.pageHeader = new ClientSidePageHeader(this.context, ClientSidePageHeaderType.Custom, serverRelativeImageUrl)
            {
                ImageServerRelativeUrl = serverRelativeImageUrl,
                TranslateX = translateX,
                TranslateY = translateY
            };
        }
#endregion

<<<<<<< HEAD
            #region Internal and private methods
=======
                #region Internal and private methods
>>>>>>> 113b98ec
        private void EnableCommentsImplementation(bool enable)
        {
            // ensure we do have the page list item loaded
            EnsurePageListItem();
            if (this.PageListItem != null)
            {
                this.pageListItem.SetCommentsDisabled(!enable);
                this.Context.ExecuteQueryRetry();
            }
            else
            {
                throw new Exception("This page first needs to be saved before comments can be enabled or disabled");
            }
        }

        private bool CanThisSectionBeAdded(CanvasSection section)
        {
            if (this.Sections.Count == 0)
            {
                return true;
            }

            if (section.VerticalSectionColumn != null)
            {
                // we're adding a section that has a vertical column. This can not be combined with either another section with a vertical column or a full width section
                if (this.Sections.Where(p => p.VerticalSectionColumn != null).Any())
                {
                    throw new Exception("You can only have one section with a vertical column on a page");
                }

                if (this.Sections.Where(p => p.Type == CanvasSectionTemplate.OneColumnFullWidth).Any())
                {
                    throw new Exception("You already have a full width section on this page, you can't add a section with vertical column");
                }
            }

            if (section.Type == CanvasSectionTemplate.OneColumnFullWidth)
            {
                // we're adding a full width section. This can not be combined with either a vertical column section
                if (this.Sections.Where(p => p.VerticalSectionColumn != null).Any())
                {
                    throw new Exception("You already have a section with vertical column on this page, you can't add a full width section");
                }
            }

            return true;
        }

        private void ValidateOneColumnFullWidthSectionUsage()
        {
            bool hasOneColumnFullWidthSection = false;
            foreach (var section in this.sections)
            {
                if (section.Type == CanvasSectionTemplate.OneColumnFullWidth)
                {
                    hasOneColumnFullWidthSection = true;
                    break;
                }
            }
            if (hasOneColumnFullWidthSection)
            {
                this.Context.Web.EnsureProperties(p => p.WebTemplate, p => p.Configuration);
                if (!this.Context.Web.WebTemplate.Equals("SITEPAGEPUBLISHING", StringComparison.InvariantCultureIgnoreCase))
                {
                    throw new Exception($"You can't use a OneColumnFullWidth section in this site template ({this.Context.Web.WebTemplate})");
                }
            }
        }

        private void EnsurePageListItem(Boolean force = false)
        {
            if (this.pageListItem == null || force)
            {
                string serverRelativePageName;
                File pageFile;
                LoadPageFile(this.pageName, out serverRelativePageName, out pageFile);
                if (pageFile.Exists)
                {
                    // connect up the page list item for future reference
                    this.pageListItem = pageFile.ListItemAllFields;
                }
            }
        }

        private void LoadPageFile(string pageName, out string serverRelativePageName, out File pageFile)
        {
            // Save page contents to SharePoint
            if (this.Context == null)
            {
                throw new Exception("No valid ClientContext object connected, can't save this page to SharePoint");
            }

            // Grab pages library reference
            if (this.spPagesLibrary == null)
            {
                this.spPagesLibrary = this.Context.Web.GetListByUrl(this.PagesLibrary, p => p.RootFolder);
            }

            // Build up server relative page URL
            if (string.IsNullOrEmpty(this.sitePagesServerRelativeUrl))
            {
                this.sitePagesServerRelativeUrl = this.spPagesLibrary.RootFolder.ServerRelativeUrl;
            }

            if (!String.IsNullOrWhiteSpace(pageName))
            {
                this.pageName = pageName;
            }

            if (string.IsNullOrWhiteSpace(this.pageName))
            {
                throw new Exception("No valid page name specified, can't save this page to SharePoint");
            }

            serverRelativePageName = $"{this.sitePagesServerRelativeUrl}/{this.pageName}";

            // ensure page exists
            pageFile = this.Context.Web.GetFileByServerRelativePath(ResourcePath.FromDecodedUrl(serverRelativePageName));
            this.Context.Web.Context.Load(pageFile, f => f.ListItemAllFields, f => f.Exists);
            this.Context.Web.Context.ExecuteQueryRetry();
        }

        private void LoadFromHtml(string html, string pageHeaderHtml)
        {
            if (String.IsNullOrEmpty(html))
            {
                throw new ArgumentException("Passed html cannot be null or empty");
            }

            HtmlParser parser = new HtmlParser(new HtmlParserOptions() { IsEmbedded = true });
            using (var document = parser.Parse(html))
            {
                // select all control div's
                var clientSideControls = document.All.Where(m => m.HasAttribute(CanvasControl.ControlDataAttribute));

                // clear sections as we're constructing them from the loaded html
                this.sections.Clear();

                int controlOrder = 0;
                foreach (var clientSideControl in clientSideControls)
                {
                    var controlData = clientSideControl.GetAttribute(CanvasControl.ControlDataAttribute);
                    var controlType = CanvasControl.GetType(controlData);

                    if (controlType == typeof(ClientSideText))
                    {
                        var control = new ClientSideText()
                        {
                            Order = controlOrder
                        };
                        control.FromHtml(clientSideControl);

                        // Handle control positioning in sections and columns
                        ApplySectionAndColumn(control, control.SpControlData.Position, control.SpControlData.Emphasis);

                        this.AddControl(control);
                    }
                    else if (controlType == typeof(ClientSideWebPart))
                    {
                        var control = new ClientSideWebPart()
                        {
                            Order = controlOrder
                        };
                        control.FromHtml(clientSideControl);

                        // Handle control positioning in sections and columns
                        ApplySectionAndColumn(control, control.SpControlData.Position, control.SpControlData.Emphasis);

                        this.AddControl(control);
                    }
                    else if (controlType == typeof(CanvasColumn))
                    {
                        // Need to parse empty sections
                        var jsonSerializerSettings = new JsonSerializerSettings()
                        {
                            MissingMemberHandling = MissingMemberHandling.Ignore
                        };
                        var sectionData = JsonConvert.DeserializeObject<ClientSideCanvasData>(controlData, jsonSerializerSettings);

                        CanvasSection currentSection = null;
                        if (sectionData.Position != null)
                        {
                            currentSection = this.sections.Where(p => p.Order == sectionData.Position.ZoneIndex).FirstOrDefault();
                        }

                        if (currentSection == null)
                        {
                            if (sectionData.Position != null)
                            {
                                this.AddSection(new CanvasSection(this) { ZoneEmphasis = sectionData.Emphasis != null ? sectionData.Emphasis.ZoneEmphasis : 0 }, sectionData.Position.ZoneIndex);
                                currentSection = this.sections.Where(p => p.Order == sectionData.Position.ZoneIndex).First();
                            }
                        }

                        CanvasColumn currentColumn = null;
                        if (sectionData.Position != null)
                        {
                            currentColumn = currentSection.Columns.Where(p => p.Order == sectionData.Position.SectionIndex).FirstOrDefault();
                        }

                        if (currentColumn == null)
                        {
                            if (sectionData.Position != null)
                            {
                                currentSection.AddColumn(new CanvasColumn(currentSection, sectionData.Position.SectionIndex, sectionData.Position.SectionFactor));
                                currentColumn = currentSection.Columns.Where(p => p.Order == sectionData.Position.SectionIndex).First();
                            }
                        }

                        if (sectionData.PageSettingsSlice != null)
                        {
                            if (sectionData.PageSettingsSlice.IsDefaultThumbnail.HasValue)
                            {
                                if (sectionData.PageSettingsSlice.IsDefaultThumbnail == false)
                                {
                                    this.thumbnailUrl = this.PageListItem[BannerImageUrlField] != null ? ((FieldUrlValue)this.PageListItem[BannerImageUrlField]).Url : string.Empty;
                                }
                            }
                            if (sectionData.PageSettingsSlice.IsDefaultDescription.HasValue)
                            {
                                this.isDefaultDescription = sectionData.PageSettingsSlice.IsDefaultDescription.Value;
                            }
                        }
                    }

                    controlOrder++;
                }
            }

            // Perform vertical section column matchup if that did not happen yet
            var verticalSectionColumn = this.sections.Where(p => p.VerticalSectionColumn != null).FirstOrDefault();
            // Only continue if the vertical section column we found was "standalone" and not yet matched with other columns
            if (verticalSectionColumn != null && verticalSectionColumn.Columns.Count == 1)
            {
                // find another, non vertical section, column with the same zoneindex
                var matchedUpSection = this.sections.Where(p => p.VerticalSectionColumn == null && p.Order == verticalSectionColumn.Order).FirstOrDefault();
                if (matchedUpSection == null)
                {
                    // matchup did not yet happen, so let's handle it now
                    // Get the top section
                    var topSection = this.sections.Where(p => p.VerticalSectionColumn == null).OrderBy(p => p.Order).FirstOrDefault();
                    if (topSection != null)
                    {
                        // Add the "standalone" vertical section column to this section
                        topSection.MergeVerticalSectionColumn(verticalSectionColumn.Columns[0]);

                        // Move the controls to the new section/column
                        var controlsToMove = this.controls.Where(p => p.section == verticalSectionColumn);
                        if (controlsToMove.Any())
                        {
                            foreach (var controlToMove in controlsToMove)
                            {
                                controlToMove.MoveTo(topSection, topSection.VerticalSectionColumn);
                            }
                        }

                        // Remove the "standalone" vertical section column section
                        this.sections.Remove(verticalSectionColumn);
                    }
                }
            }

            // Perform section type detection
            foreach (var section in this.sections)
            {
                if (section.VerticalSectionColumn == null)
                {
                    if (section.Columns.Count == 1)
                    {
                        if (section.Columns[0].ColumnFactor == 0)
                        {
                            section.Type = CanvasSectionTemplate.OneColumnFullWidth;
                        }
                        else
                        {
                            section.Type = CanvasSectionTemplate.OneColumn;
                        }
                    }
                    else if (section.Columns.Count == 2)
                    {
                        if (section.Columns[0].ColumnFactor == 6)
                        {
                            section.Type = CanvasSectionTemplate.TwoColumn;
                        }
                        else if (section.Columns[0].ColumnFactor == 4)
                        {
                            section.Type = CanvasSectionTemplate.TwoColumnRight;
                        }
                        else if (section.Columns[0].ColumnFactor == 8)
                        {
                            section.Type = CanvasSectionTemplate.TwoColumnLeft;
                        }
                    }
                    else if (section.Columns.Count == 3)
                    {
                        section.Type = CanvasSectionTemplate.ThreeColumn;
                    }
                }
#if !SP2019
                else
                {
                    if (section.Columns.Count == 2)
                    {
                        section.Type = CanvasSectionTemplate.OneColumnVerticalSection;
                        section.Columns[0].ResetColumn(section.Columns[0].Order, section.Columns[0].ColumnFactor != 0 ? section.Columns[0].ColumnFactor : 12);
                    }
                    else if (section.Columns.Count == 3)
                    {
                        if (section.Columns[1].ColumnFactor == 6)
                        {
                            section.Type = CanvasSectionTemplate.TwoColumnVerticalSection;
                        }
                        else if (section.Columns[1].ColumnFactor == 4)
                        {
                            section.Type = CanvasSectionTemplate.TwoColumnRightVerticalSection;
                        }
                        else if (section.Columns[1].ColumnFactor == 8)
                        {
                            section.Type = CanvasSectionTemplate.TwoColumnLeftVerticalSection;
                        }
                    }
                    else if (section.Columns.Count == 4)
                    {
                        section.Type = CanvasSectionTemplate.ThreeColumnVerticalSection;
                    }
                }
#endif
            }

            // Reindex the control order. We're starting control order from 1 for each column.
            ReIndex();

            // Load the page header
            this.pageHeader.FromHtml(pageHeaderHtml);
        }

        private void ReIndex()
        {
            foreach (var section in this.sections.OrderBy(s => s.Order))
            {
                foreach (var column in section.Columns.OrderBy(c => c.Order))
                {
                    var indexer = 0;
                    foreach (var control in column.Controls.OrderBy(c => c.Order))
                    {
                        indexer++;
                        control.Order = indexer;
                    }
                }
            }
        }

        private void ApplySectionAndColumn(CanvasControl control, ClientSideCanvasControlPosition position, ClientSideSectionEmphasis emphasis)
        {
            var currentSection = this.sections.Where(p => p.Order == position.ZoneIndex).FirstOrDefault();
            if (currentSection == null)
            {
                this.AddSection(new CanvasSection(this) { ZoneEmphasis = emphasis != null ? emphasis.ZoneEmphasis : 0 }, position.ZoneIndex);
                currentSection = this.sections.Where(p => p.Order == position.ZoneIndex).First();
            }

            var currentColumn = currentSection.Columns.Where(p => p.Order == position.SectionIndex).FirstOrDefault();

#if !SP2019
            // if layout index was set this means that we possibly have a vertical section column
            if (position.LayoutIndex.HasValue)
            {
                currentColumn = currentSection.Columns.Where(p => p.Order == position.SectionIndex && p.LayoutIndex == position.LayoutIndex.Value).FirstOrDefault();
            }
#endif

            if (currentColumn == null)
            {
#if !SP2019
                if (position.LayoutIndex.HasValue)
                {
                    currentSection.AddColumn(new CanvasColumn(currentSection, position.SectionIndex, position.SectionFactor, position.LayoutIndex.Value));
                    currentColumn = currentSection.Columns.Where(p => p.Order == position.SectionIndex && p.LayoutIndex == position.LayoutIndex.Value).First();

                    // ZoneEmphasis on a vertical section column needs to be retained as that "overrides" the zone emphasis set on the section
                    if (currentColumn.IsVerticalSectionColumn)
                    {
                        currentColumn.VerticalSectionEmphasis = emphasis != null ? emphasis.ZoneEmphasis : 0;
                    }
                }
                else
                {
#endif
                    currentSection.AddColumn(new CanvasColumn(currentSection, position.SectionIndex, position.SectionFactor));
                    currentColumn = currentSection.Columns.Where(p => p.Order == position.SectionIndex).First();
#if !SP2019
                }
#endif
            }

            control.section = currentSection;
            control.column = currentColumn;
        }

        private async Task<string> GetClientSideWebPartsAsync(string accessToken, ClientContext context)
        {
            await new SynchronizationContextRemover();

            string responseString = null;

            using (var handler = new HttpClientHandler())
            {
                context.Web.EnsureProperty(w => w.Url);
                // we're not in app-only or user + app context, so let's fall back to cookie based auth
                if (String.IsNullOrEmpty(accessToken))
                {
                    handler.SetAuthenticationCookies(context);
                }

                using (var httpClient = new PnPHttpProvider(handler))
                {
                    //GET https://bertonline.sharepoint.com/sites/130023/_api/web/GetClientSideWebParts HTTP/1.1

                    string requestUrl = String.Format("{0}/_api/web/GetClientSideWebParts", context.Web.Url);
                    HttpRequestMessage request = new HttpRequestMessage(HttpMethod.Get, requestUrl);
                    request.Headers.Add("accept", "application/json;odata.metadata=minimal");
                    request.Headers.Add("odata-version", "4.0");

                    // We've an access token, so we're in app-only or user + app context
                    if (!String.IsNullOrEmpty(accessToken))
                    {
                        request.Headers.Authorization = new AuthenticationHeaderValue("Bearer", accessToken);
                    }
                    else
                    {
                        if (context.Credentials is NetworkCredential networkCredential)
                        {
                            handler.Credentials = networkCredential;
                        }
                    }

                    HttpResponseMessage response = await httpClient.SendAsync(request, new System.Threading.CancellationToken());

                    if (response.IsSuccessStatusCode)
                    {
                        responseString = await response.Content.ReadAsStringAsync();
                    }
                    else
                    {
                        // Something went wrong...
                        throw new Exception(await response.Content.ReadAsStringAsync());
                    }
                }
                return responseString;
            }
        }

        private void InitializeSecurity()
        {
            // Let's try to grab an access token, will work when we're in app-only or user+app model
            this.Context.ExecutingWebRequest += Context_ExecutingWebRequest;
            this.Context.Load(this.Context.Web, w => w.Url);
            this.context.ExecuteQueryRetry();
            this.Context.ExecutingWebRequest -= Context_ExecutingWebRequest;
        }

        private async Task<bool> InitializeSecurityAsync()
        {
            // Let's try to grab an access token, will work when we're in app-only or user+app model
            this.Context.ExecutingWebRequest += Context_ExecutingWebRequest;
            this.Context.Load(this.Context.Web, w => w.Url);
#if ONPREMISES
            this.context.ExecuteQueryRetry();
#else
            await this.context.ExecuteQueryRetryAsync();
#endif
            this.Context.ExecutingWebRequest -= Context_ExecutingWebRequest;
            return true;
        }

        private void Context_ExecutingWebRequest(object sender, WebRequestEventArgs e)
        {
            if (!String.IsNullOrEmpty(e.WebRequestExecutor.RequestHeaders.Get("Authorization")))
            {
                this.accessToken = e.WebRequestExecutor.RequestHeaders.Get("Authorization").Replace("Bearer ", "");
            }
        }
<<<<<<< HEAD
            #endregion
=======
                #endregion
>>>>>>> 113b98ec
    }
#endif
        }<|MERGE_RESOLUTION|>--- conflicted
+++ resolved
@@ -1424,20 +1424,12 @@
         /// </summary>
         public void PromoteAsNewsArticle()
         {
-<<<<<<< HEAD
-#if !SP2019
-            if (this.LayoutType == ClientSidePageLayoutType.Home || this.layoutType == ClientSidePageLayoutType.SingleWebPartAppPage)
-#else 
-            if (this.LayoutType == ClientSidePageLayoutType.Home)
-#endif
-=======
 
             if (this.LayoutType == ClientSidePageLayoutType.Home
 #if !SP2019
                 || this.layoutType == ClientSidePageLayoutType.SingleWebPartAppPage
 #endif
                 )
->>>>>>> 113b98ec
             {
                 throw new Exception("You can only promote article and repost pages as news article");
             }
@@ -1505,11 +1497,7 @@
         }
 #endregion
 
-<<<<<<< HEAD
-            #region Internal and private methods
-=======
                 #region Internal and private methods
->>>>>>> 113b98ec
         private void EnableCommentsImplementation(bool enable)
         {
             // ensure we do have the page list item loaded
@@ -1992,11 +1980,7 @@
                 this.accessToken = e.WebRequestExecutor.RequestHeaders.Get("Authorization").Replace("Bearer ", "");
             }
         }
-<<<<<<< HEAD
-            #endregion
-=======
                 #endregion
->>>>>>> 113b98ec
     }
 #endif
         }